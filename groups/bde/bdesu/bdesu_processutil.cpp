--- conflicted
+++ resolved
@@ -24,11 +24,7 @@
 #elif defined(BSLS_PLATFORM_OS_AIX)
 #include <sys/procfs.h>
 #include <fcntl.h>
-<<<<<<< HEAD
-#elif defined(BSLS_PLATFORM_OS_LINUX)
-=======
 #elif defined(BSLS_PLATFORM_OS_LINUX) || defined(BSLS_PLATFORM_OS_CYGWIN)
->>>>>>> 87ece594
 #include <fcntl.h>
 #elif defined(BSLS_PLATFORM_OS_HPUX)
 #include <sys/pstat.h>
@@ -82,11 +78,7 @@
     if (bsl::string::npos != pos) {
         result->resize(pos);
     }
-<<<<<<< HEAD
-# elif defined BSLS_PLATFORM_OS_LINUX
-=======
 # elif defined BSLS_PLATFORM_OS_LINUX || defined BSLS_PLATFORM_OS_CYGWIN
->>>>>>> 87ece594
     enum { NUM_ELEMENTS = 14 + 16 };  // "/proc/<pid>/cmdline"
 
     bdesb_MemOutStreamBuf osb(NUM_ELEMENTS);
