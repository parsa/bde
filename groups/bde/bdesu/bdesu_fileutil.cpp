--- conflicted
+++ resolved
@@ -664,12 +664,8 @@
                       | (writableFlag && appendFlag ? O_APPEND : 0);
 
     if (existFlag) {
-<<<<<<< HEAD
-#if defined(BSLS_PLATFORM_OS_FREEBSD) || defined(BSLS_PLATFORM_OS_DARWIN)
-=======
 #if defined(BSLS_PLATFORM_OS_FREEBSD) || defined(BSLS_PLATFORM_OS_DARWIN) \
  || defined(BSLS_PLATFORM_OS_CYGWIN)
->>>>>>> 87ece594
         return ::open(  pathName, oflag);                             // RETURN
 #elif defined(BSLS_PLATFORM_OS_HPUX)
         // In 64-bit mode, HP-UX defines 'open64' to be 'open', which triggers
@@ -680,12 +676,8 @@
 #endif
     }
 
-<<<<<<< HEAD
-#if defined(BSLS_PLATFORM_OS_FREEBSD) || defined(BSLS_PLATFORM_OS_DARWIN)
-=======
 #if defined(BSLS_PLATFORM_OS_FREEBSD) || defined(BSLS_PLATFORM_OS_DARWIN) \
  || defined(BSLS_PLATFORM_OS_CYGWIN)
->>>>>>> 87ece594
     return ::open(  pathName, oflag | O_CREAT | O_TRUNC,
         S_IRUSR | S_IWUSR | S_IRGRP | S_IWGRP);
 #elif defined(BSLS_PLATFORM_OS_HPUX)
@@ -706,12 +698,8 @@
 bdesu_FileUtil::seek(FileDescriptor fd, Offset offset, int whence)
 {
     switch (whence) {
-<<<<<<< HEAD
-#if defined(BSLS_PLATFORM_OS_FREEBSD) || defined(BSLS_PLATFORM_OS_DARWIN)
-=======
 #if defined(BSLS_PLATFORM_OS_FREEBSD) || defined(BSLS_PLATFORM_OS_DARWIN) \
  || defined(BSLS_PLATFORM_OS_CYGWIN)
->>>>>>> 87ece594
       case BDESU_SEEK_FROM_BEGINNING:
         return lseek(fd, offset, SEEK_SET);                           // RETURN
       case BDESU_SEEK_FROM_CURRENT:
@@ -832,12 +820,8 @@
     if (mode & bdesu_MemoryUtil::BDESU_ACCESS_WRITE)   protect |= PROT_WRITE;
     if (mode & bdesu_MemoryUtil::BDESU_ACCESS_EXECUTE) protect |= PROT_EXEC;
 
-<<<<<<< HEAD
-#if defined(BSLS_PLATFORM_OS_FREEBSD) || defined(BSLS_PLATFORM_OS_DARWIN)
-=======
 #if defined(BSLS_PLATFORM_OS_FREEBSD) || defined(BSLS_PLATFORM_OS_DARWIN) \
  || defined(BSLS_PLATFORM_OS_CYGWIN)
->>>>>>> 87ece594
     *addr = mmap(0, size, protect, MAP_SHARED, fd, offset);
 #else
     *addr = mmap64(0, size, protect, MAP_SHARED, fd, offset);
@@ -980,12 +964,8 @@
 {
     BSLS_ASSERT(path);
 
-<<<<<<< HEAD
-#if defined(BSLS_PLATFORM_OS_FREEBSD) || defined(BSLS_PLATFORM_OS_DARWIN)
-=======
 #if defined(BSLS_PLATFORM_OS_FREEBSD) || defined(BSLS_PLATFORM_OS_DARWIN) \
  || defined(BSLS_PLATFORM_OS_CYGWIN)
->>>>>>> 87ece594
     struct statvfs buf;
     int rc = statvfs(path, &buf);
 #else
@@ -1003,12 +983,8 @@
 
 bdesu_FileUtil::Offset bdesu_FileUtil::getAvailableSpace(FileDescriptor fd)
 {
-<<<<<<< HEAD
-#if defined(BSLS_PLATFORM_OS_FREEBSD) || defined(BSLS_PLATFORM_OS_DARWIN)
-=======
 #if defined(BSLS_PLATFORM_OS_FREEBSD) || defined(BSLS_PLATFORM_OS_DARWIN) \
  || defined(BSLS_PLATFORM_OS_CYGWIN)
->>>>>>> 87ece594
     struct statvfs buf;
     int rc = fstatvfs(fd, &buf);
 #else
@@ -1044,11 +1020,7 @@
 bdesu_FileUtil::Offset bdesu_FileUtil::getFileSizeLimit()
 {
 #if defined(BSLS_PLATFORM_OS_FREEBSD) || defined(BSLS_PLATFORM_OS_DARWIN) \
-<<<<<<< HEAD
- || defined(BSLS_PLATFORM_OS_HPUX)
-=======
  || defined(BSLS_PLATFORM_OS_HPUX)    || defined(BSLS_PLATFORM_OS_CYGWIN)
->>>>>>> 87ece594
     struct rlimit rl, rlMax, rlInf;
     int rc = getrlimit(RLIMIT_FSIZE, &rl);
 #else
