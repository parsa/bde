// balxml_encoderoptions.h-- GENERATED FILE - DO NOT EDIT ---*-C++-*-
#ifndef INCLUDED_BALXML_ENCODEROPTIONS
#define INCLUDED_BALXML_ENCODEROPTIONS

#ifndef INCLUDED_BSLS_IDENT
#include <bsls_ident.h>
#endif
BSLS_IDENT_RCSID(baexml_encoderoptions_h,"$Id$ $CSID$")
BSLS_IDENT_PRAGMA_ONCE

//@PURPOSE: Provide value-semantic attribute classes
//
//@AUTHOR: Rohan BHINDWALE (rbhindwale@bloomberg.net)
// Options for performing XML encodings.  Encoding style is either COMPACT or
// PRETTY.  If encoding style is COMPACT, no whitespace will be added between
// elements.  If encoding style is 'PRETTY', then the 'InitialIndentLevel',
// 'SpacesPerLevel', and 'WrapColumn' parameters are used to specify the
// formatting of the output.  Note that 'InitialIndentLevel', 'SpacesPerLevel',
// and 'WrapColumn' are ignored when 'EncodingStyle' is COMPACT (this is the
// default).
// This class is generated using baexml_generateoptions.pl

#ifndef INCLUDED_BALSCM_VERSION
#include <balscm_version.h>
#endif

#ifndef INCLUDED_BSLALG_TYPETRAITS
#include <bslalg_typetraits.h>
#endif

#ifndef INCLUDED_BDLAT_ATTRIBUTEINFO
#include <bdlat_attributeinfo.h>
#endif

#ifndef INCLUDED_BDLAT_SELECTIONINFO
#include <bdlat_selectioninfo.h>
#endif

#ifndef INCLUDED_BDLAT_TYPETRAITS
#include <bdlat_typetraits.h>
#endif

#ifndef INCLUDED_BSLS_OBJECTBUFFER
#include <bsls_objectbuffer.h>
#endif

#ifndef INCLUDED_BSLMA_ALLOCATOR
#include <bslma_allocator.h>
#endif

#ifndef INCLUDED_BSLMA_DEFAULT
#include <bslma_default.h>
#endif

#ifndef INCLUDED_BSLS_ASSERT
#include <bsls_assert.h>
#endif

#ifndef INCLUDED_BALXML_ENCODINGSTYLE
#include <balxml_encodingstyle.h>
#endif

#ifndef INCLUDED_BDLB_NULLABLEVALUE
#include <bdlb_nullablevalue.h>
#endif

#ifndef INCLUDED_BSL_STRING
#include <bsl_string.h>
#endif

#ifndef INCLUDED_BSL_IOSFWD
#include <bsl_iosfwd.h>
#endif

namespace BloombergLP {

namespace balxml {

                      // ===============================
                      // class EncoderOptions
                      // ===============================

class EncoderOptions {
    // Options for performing XML encodings.  Encoding style is either COMPACT
    // or PRETTY.  If encoding style is COMPACT, no whitespace will be added
    // between elements.  If encoding style is 'PRETTY', then the
    // 'InitialIndentLevel', 'SpacesPerLevel', and 'WrapColumn' parameters are
    // used to specify the formatting of the output.  Note that
    // 'InitialIndentLevel', 'SpacesPerLevel', and 'WrapColumn' are ignored
    // when 'EncodingStyle' is COMPACT (this is the default).
    // This class is generated using baexml_generateoptions.pl

    // INSTANCE DATA
    bsl::string                      d_objectNamespace;
        // namespace where object is defined
    bsl::string                      d_schemaLocation;
        // location of the schema
    bsl::string                      d_tag;
        // tag for top level
    int                              d_formattingMode;
        // Formatting mode
    int                              d_initialIndentLevel;
        // initial indentation level
    int                              d_spacesPerLevel;
        // spaces per level of indentation
    int                              d_wrapColumn;
        // number of characters to wrap text
    bdlb::NullableValue<int>         d_maxDecimalTotalDigits;
        // Maximum total digits of the decimal value that should be displayed
    bdlb::NullableValue<int>         d_maxDecimalFractionDigits;
        // Maximum fractional digits of the decimal value that should be
        // displayed
    bdlb::NullableValue<int>         d_significantDoubleDigits;
        // The number of significant digits that must be displayed for the
        // double value.
    EncodingStyle::Value  d_encodingStyle;
        // encoding style (see component-level doc)
    bool                             d_allowControlCharacters;
        // Allow control characters to be encoded.
    bool                             d_outputXMLHeader;
        // This option controls if the baexml encoder should output the XML
        // header.
    bool                             d_outputXSIAlias;
        // This option controls if the baexml encoder should output the XSI
        // alias with the top-level element.

  public:
    // TYPES
    enum {
        e_ATTRIBUTE_ID_OBJECT_NAMESPACE            = 0
      , e_ATTRIBUTE_ID_SCHEMA_LOCATION             = 1
      , e_ATTRIBUTE_ID_TAG                         = 2
      , e_ATTRIBUTE_ID_FORMATTING_MODE             = 3
      , e_ATTRIBUTE_ID_INITIAL_INDENT_LEVEL        = 4
      , e_ATTRIBUTE_ID_SPACES_PER_LEVEL            = 5
      , e_ATTRIBUTE_ID_WRAP_COLUMN                 = 6
      , e_ATTRIBUTE_ID_MAX_DECIMAL_TOTAL_DIGITS    = 7
      , e_ATTRIBUTE_ID_MAX_DECIMAL_FRACTION_DIGITS = 8
      , e_ATTRIBUTE_ID_SIGNIFICANT_DOUBLE_DIGITS   = 9
      , e_ATTRIBUTE_ID_ENCODING_STYLE              = 10
      , e_ATTRIBUTE_ID_ALLOW_CONTROL_CHARACTERS    = 11
      , e_ATTRIBUTE_ID_OUTPUT_X_M_L_HEADER         = 12
      , e_ATTRIBUTE_ID_OUTPUT_X_S_I_ALIAS          = 13
#ifndef BDE_OMIT_INTERNAL_DEPRECATED
      , ATTRIBUTE_ID_OBJECT_NAMESPACE = e_ATTRIBUTE_ID_OBJECT_NAMESPACE
      , ATTRIBUTE_ID_SCHEMA_LOCATION = e_ATTRIBUTE_ID_SCHEMA_LOCATION
      , ATTRIBUTE_ID_TAG = e_ATTRIBUTE_ID_TAG
      , ATTRIBUTE_ID_FORMATTING_MODE = e_ATTRIBUTE_ID_FORMATTING_MODE
      , ATTRIBUTE_ID_INITIAL_INDENT_LEVEL = e_ATTRIBUTE_ID_INITIAL_INDENT_LEVEL
      , ATTRIBUTE_ID_SPACES_PER_LEVEL = e_ATTRIBUTE_ID_SPACES_PER_LEVEL
      , ATTRIBUTE_ID_WRAP_COLUMN = e_ATTRIBUTE_ID_WRAP_COLUMN
      , ATTRIBUTE_ID_MAX_DECIMAL_TOTAL_DIGITS = e_ATTRIBUTE_ID_MAX_DECIMAL_TOTAL_DIGITS
      , ATTRIBUTE_ID_MAX_DECIMAL_FRACTION_DIGITS = e_ATTRIBUTE_ID_MAX_DECIMAL_FRACTION_DIGITS
      , ATTRIBUTE_ID_SIGNIFICANT_DOUBLE_DIGITS = e_ATTRIBUTE_ID_SIGNIFICANT_DOUBLE_DIGITS
      , ATTRIBUTE_ID_ENCODING_STYLE = e_ATTRIBUTE_ID_ENCODING_STYLE
      , ATTRIBUTE_ID_ALLOW_CONTROL_CHARACTERS = e_ATTRIBUTE_ID_ALLOW_CONTROL_CHARACTERS
      , ATTRIBUTE_ID_OUTPUT_X_M_L_HEADER = e_ATTRIBUTE_ID_OUTPUT_X_M_L_HEADER
      , ATTRIBUTE_ID_OUTPUT_X_S_I_ALIAS = e_ATTRIBUTE_ID_OUTPUT_X_S_I_ALIAS
#endif  // BDE_OMIT_INTERNAL_DEPRECATED
    };

    enum {
        k_NUM_ATTRIBUTES = 14
#ifndef BDE_OMIT_INTERNAL_DEPRECATED
      , NUM_ATTRIBUTES = k_NUM_ATTRIBUTES
#endif  // BDE_OMIT_INTERNAL_DEPRECATED
    };

    enum {
        e_ATTRIBUTE_INDEX_OBJECT_NAMESPACE            = 0
      , e_ATTRIBUTE_INDEX_SCHEMA_LOCATION             = 1
      , e_ATTRIBUTE_INDEX_TAG                         = 2
      , e_ATTRIBUTE_INDEX_FORMATTING_MODE             = 3
      , e_ATTRIBUTE_INDEX_INITIAL_INDENT_LEVEL        = 4
      , e_ATTRIBUTE_INDEX_SPACES_PER_LEVEL            = 5
      , e_ATTRIBUTE_INDEX_WRAP_COLUMN                 = 6
      , e_ATTRIBUTE_INDEX_MAX_DECIMAL_TOTAL_DIGITS    = 7
      , e_ATTRIBUTE_INDEX_MAX_DECIMAL_FRACTION_DIGITS = 8
      , e_ATTRIBUTE_INDEX_SIGNIFICANT_DOUBLE_DIGITS   = 9
      , e_ATTRIBUTE_INDEX_ENCODING_STYLE              = 10
      , e_ATTRIBUTE_INDEX_ALLOW_CONTROL_CHARACTERS    = 11
      , e_ATTRIBUTE_INDEX_OUTPUT_X_M_L_HEADER         = 12
      , e_ATTRIBUTE_INDEX_OUTPUT_X_S_I_ALIAS          = 13
#ifndef BDE_OMIT_INTERNAL_DEPRECATED
      , ATTRIBUTE_INDEX_OBJECT_NAMESPACE = e_ATTRIBUTE_INDEX_OBJECT_NAMESPACE
      , ATTRIBUTE_INDEX_SCHEMA_LOCATION = e_ATTRIBUTE_INDEX_SCHEMA_LOCATION
      , ATTRIBUTE_INDEX_TAG = e_ATTRIBUTE_INDEX_TAG
      , ATTRIBUTE_INDEX_FORMATTING_MODE = e_ATTRIBUTE_INDEX_FORMATTING_MODE
      , ATTRIBUTE_INDEX_INITIAL_INDENT_LEVEL = e_ATTRIBUTE_INDEX_INITIAL_INDENT_LEVEL
      , ATTRIBUTE_INDEX_SPACES_PER_LEVEL = e_ATTRIBUTE_INDEX_SPACES_PER_LEVEL
      , ATTRIBUTE_INDEX_WRAP_COLUMN = e_ATTRIBUTE_INDEX_WRAP_COLUMN
      , ATTRIBUTE_INDEX_MAX_DECIMAL_TOTAL_DIGITS = e_ATTRIBUTE_INDEX_MAX_DECIMAL_TOTAL_DIGITS
      , ATTRIBUTE_INDEX_MAX_DECIMAL_FRACTION_DIGITS = e_ATTRIBUTE_INDEX_MAX_DECIMAL_FRACTION_DIGITS
      , ATTRIBUTE_INDEX_SIGNIFICANT_DOUBLE_DIGITS = e_ATTRIBUTE_INDEX_SIGNIFICANT_DOUBLE_DIGITS
      , ATTRIBUTE_INDEX_ENCODING_STYLE = e_ATTRIBUTE_INDEX_ENCODING_STYLE
      , ATTRIBUTE_INDEX_ALLOW_CONTROL_CHARACTERS = e_ATTRIBUTE_INDEX_ALLOW_CONTROL_CHARACTERS
      , ATTRIBUTE_INDEX_OUTPUT_X_M_L_HEADER = e_ATTRIBUTE_INDEX_OUTPUT_X_M_L_HEADER
      , ATTRIBUTE_INDEX_OUTPUT_X_S_I_ALIAS = e_ATTRIBUTE_INDEX_OUTPUT_X_S_I_ALIAS
#endif  // BDE_OMIT_INTERNAL_DEPRECATED
    };

    // CONSTANTS
    static const char CLASS_NAME[];

    static const int DEFAULT_INITIALIZER_FORMATTING_MODE;

    static const int DEFAULT_INITIALIZER_INITIAL_INDENT_LEVEL;

    static const int DEFAULT_INITIALIZER_SPACES_PER_LEVEL;

    static const int DEFAULT_INITIALIZER_WRAP_COLUMN;

    static const EncodingStyle::Value DEFAULT_INITIALIZER_ENCODING_STYLE;

    static const bool DEFAULT_INITIALIZER_ALLOW_CONTROL_CHARACTERS;

    static const bool DEFAULT_INITIALIZER_OUTPUT_X_M_L_HEADER;

    static const bool DEFAULT_INITIALIZER_OUTPUT_X_S_I_ALIAS;

    static const bdlat_AttributeInfo ATTRIBUTE_INFO_ARRAY[];

  public:
    // CLASS METHODS
    static const bdlat_AttributeInfo *lookupAttributeInfo(int id);
        // Return attribute information for the attribute indicated by the
        // specified 'id' if the attribute exists, and 0 otherwise.

    static const bdlat_AttributeInfo *lookupAttributeInfo(
                                                    const char *name,
                                                    int         nameLength);
        // Return attribute information for the attribute indicated by the
        // specified 'name' of the specified 'nameLength' if the attribute
        // exists, and 0 otherwise.

    // CREATORS
    explicit EncoderOptions(bslma::Allocator *basicAllocator = 0);
        // Create an object of type 'EncoderOptions' having the
        // default value.  Use the optionally specified 'basicAllocator' to
        // supply memory.  If 'basicAllocator' is 0, the currently installed
        // default allocator is used.

    EncoderOptions(const EncoderOptions& original,
                              bslma::Allocator *basicAllocator = 0);
        // Create an object of type 'EncoderOptions' having the
        // value of the specified 'original' object.  Use the optionally
        // specified 'basicAllocator' to supply memory.  If 'basicAllocator' is
        // 0, the currently installed default allocator is used.

    ~EncoderOptions();
        // Destroy this object.

    // MANIPULATORS
    EncoderOptions& operator=(const EncoderOptions& rhs);
        // Assign to this object the value of the specified 'rhs' object.

    void reset();
        // Reset this object to the default value (i.e., its value upon
        // default construction).

    template<class MANIPULATOR>
    int manipulateAttributes(MANIPULATOR& manipulator);
        // Invoke the specified 'manipulator' sequentially on the address of
        // each (modifiable) attribute of this object, supplying 'manipulator'
        // with the corresponding attribute information structure until such
        // invocation returns a non-zero value.  Return the value from the
        // last invocation of 'manipulator' (i.e., the invocation that
        // terminated the sequence).

    template<class MANIPULATOR>
    int manipulateAttribute(MANIPULATOR& manipulator, int id);
        // Invoke the specified 'manipulator' on the address of
        // the (modifiable) attribute indicated by the specified 'id',
        // supplying 'manipulator' with the corresponding attribute
        // information structure.  Return the value returned from the
        // invocation of 'manipulator' if 'id' identifies an attribute of this
        // class, and -1 otherwise.

    template<class MANIPULATOR>
    int manipulateAttribute(MANIPULATOR&  manipulator,
                            const char   *name,
                            int           nameLength);
        // Invoke the specified 'manipulator' on the address of
        // the (modifiable) attribute indicated by the specified 'name' of the
        // specified 'nameLength', supplying 'manipulator' with the
        // corresponding attribute information structure.  Return the value
        // returned from the invocation of 'manipulator' if 'name' identifies
        // an attribute of this class, and -1 otherwise.

    void setObjectNamespace(const bsl::string& value);
        // Set the "ObjectNamespace" attribute of this object to the specified
        // 'value'.

    void setSchemaLocation(const bsl::string& value);
        // Set the "SchemaLocation" attribute of this object to the specified
        // 'value'.

    void setTag(const bsl::string& value);
        // Set the "Tag" attribute of this object to the specified 'value'.

    void setFormattingMode(int value);
        // Set the "FormattingMode" attribute of this object to the specified
        // 'value'.

    void setInitialIndentLevel(int value);
        // Set the "InitialIndentLevel" attribute of this object to the
        // specified 'value'.

    void setSpacesPerLevel(int value);
        // Set the "SpacesPerLevel" attribute of this object to the specified
        // 'value'.

    void setWrapColumn(int value);
        // Set the "WrapColumn" attribute of this object to the specified
        // 'value'.

    void setMaxDecimalTotalDigits(const bdlb::NullableValue<int>& value);
        // Set the "MaxDecimalTotalDigits" attribute of this object to the
        // specified 'value'.

    void setMaxDecimalFractionDigits(const bdlb::NullableValue<int>& value);
        // Set the "MaxDecimalFractionDigits" attribute of this object to the
        // specified 'value'.

    void setSignificantDoubleDigits(const bdlb::NullableValue<int>& value);
        // Set the "SignificantDoubleDigits" attribute of this object to the
        // specified 'value'.

    void setEncodingStyle(EncodingStyle::Value value);
        // Set the "EncodingStyle" attribute of this object to the specified
        // 'value'.

    void setAllowControlCharacters(bool value);
        // Set the "AllowControlCharacters" attribute of this object to the
        // specified 'value'.

    void setOutputXMLHeader(bool value);
        // Set the "OutputXMLHeader" attribute of this object to the specified
        // 'value'.

    void setOutputXSIAlias(bool value);
        // Set the "OutputXSIAlias" attribute of this object to the specified
        // 'value'.

    // ACCESSORS
    bsl::ostream& print(bsl::ostream& stream,
                        int           level = 0,
                        int           spacesPerLevel = 4) const;
        // Format this object to the specified output 'stream' at the
        // optionally specified indentation 'level' and return a reference to
        // the modifiable 'stream'.  If 'level' is specified, optionally
        // specify 'spacesPerLevel', the number of spaces per indentation level
        // for this and all of its nested objects.  Each line is indented by
        // the absolute value of 'level * spacesPerLevel'.  If 'level' is
        // negative, suppress indentation of the first line.  If
        // 'spacesPerLevel' is negative, suppress line breaks and format the
        // entire output on one line.  If 'stream' is initially invalid, this
        // operation has no effect.  Note that a trailing newline is provided
        // in multiline mode only.

    template<class ACCESSOR>
    int accessAttributes(ACCESSOR& accessor) const;
        // Invoke the specified 'accessor' sequentially on each
        // (non-modifiable) attribute of this object, supplying 'accessor'
        // with the corresponding attribute information structure until such
        // invocation returns a non-zero value.  Return the value from the
        // last invocation of 'accessor' (i.e., the invocation that terminated
        // the sequence).

    template<class ACCESSOR>
    int accessAttribute(ACCESSOR& accessor, int id) const;
        // Invoke the specified 'accessor' on the (non-modifiable) attribute
        // of this object indicated by the specified 'id', supplying 'accessor'
        // with the corresponding attribute information structure.  Return the
        // value returned from the invocation of 'accessor' if 'id' identifies
        // an attribute of this class, and -1 otherwise.

    template<class ACCESSOR>
    int accessAttribute(ACCESSOR&   accessor,
                        const char *name,
                        int         nameLength) const;
        // Invoke the specified 'accessor' on the (non-modifiable) attribute
        // of this object indicated by the specified 'name' of the specified
        // 'nameLength', supplying 'accessor' with the corresponding attribute
        // information structure.  Return the value returned from the
        // invocation of 'accessor' if 'name' identifies an attribute of this
        // class, and -1 otherwise.

    const bsl::string& objectNamespace() const;
        // Return a reference to the non-modifiable "ObjectNamespace" attribute
        // of this object.

    const bsl::string& schemaLocation() const;
        // Return a reference to the non-modifiable "SchemaLocation" attribute
        // of this object.

    const bsl::string& tag() const;
        // Return a reference to the non-modifiable "Tag" attribute of this
        // object.

    int formattingMode() const;
        // Return a reference to the non-modifiable "FormattingMode" attribute
        // of this object.

    int initialIndentLevel() const;
        // Return a reference to the non-modifiable "InitialIndentLevel"
        // attribute of this object.

    int spacesPerLevel() const;
        // Return a reference to the non-modifiable "SpacesPerLevel" attribute
        // of this object.

    int wrapColumn() const;
        // Return a reference to the non-modifiable "WrapColumn" attribute of
        // this object.

    const bdlb::NullableValue<int>& maxDecimalTotalDigits() const;
        // Return a reference to the non-modifiable "MaxDecimalTotalDigits"
        // attribute of this object.

    const bdlb::NullableValue<int>& maxDecimalFractionDigits() const;
        // Return a reference to the non-modifiable "MaxDecimalFractionDigits"
        // attribute of this object.

    const bdlb::NullableValue<int>& significantDoubleDigits() const;
        // Return a reference to the non-modifiable "SignificantDoubleDigits"
        // attribute of this object.

    EncodingStyle::Value encodingStyle() const;
        // Return a reference to the non-modifiable "EncodingStyle" attribute
        // of this object.

    bool allowControlCharacters() const;
        // Return a reference to the non-modifiable "AllowControlCharacters"
        // attribute of this object.

    bool outputXMLHeader() const;
        // Return a reference to the non-modifiable "OutputXMLHeader" attribute
        // of this object.

    bool outputXSIAlias() const;
        // Return a reference to the non-modifiable "OutputXSIAlias" attribute
        // of this object.
};

// FREE OPERATORS
inline
bool operator==(const EncoderOptions& lhs, const EncoderOptions& rhs);
    // Return 'true' if the specified 'lhs' and 'rhs' attribute objects have
    // the same value, and 'false' otherwise.  Two attribute objects have the
    // same value if each respective attribute has the same value.

inline
bool operator!=(const EncoderOptions& lhs, const EncoderOptions& rhs);
    // Return 'true' if the specified 'lhs' and 'rhs' attribute objects do not
    // have the same value, and 'false' otherwise.  Two attribute objects do
    // not have the same value if one or more respective attributes differ in
    // values.

inline
bsl::ostream& operator<<(bsl::ostream& stream, const EncoderOptions& rhs);
    // Format the specified 'rhs' to the specified output 'stream' and
    // return a reference to the modifiable 'stream'.


// TRAITS

}  // close package namespace

BDLAT_DECL_SEQUENCE_WITH_ALLOCATOR_BITWISEMOVEABLE_TRAITS(balxml::EncoderOptions)

namespace balxml {

// ============================================================================
//                         INLINE FUNCTION DEFINITIONS
// ============================================================================


                      // -------------------------------
                      // class EncoderOptions
                      // -------------------------------

// MANIPULATORS
template <class MANIPULATOR>
int EncoderOptions::manipulateAttributes(MANIPULATOR& manipulator)
{
    int ret;

    ret = manipulator(&d_objectNamespace, ATTRIBUTE_INFO_ARRAY[ATTRIBUTE_INDEX_OBJECT_NAMESPACE]);
    if (ret) {
        return ret;                                                   // RETURN
    }

    ret = manipulator(&d_schemaLocation, ATTRIBUTE_INFO_ARRAY[ATTRIBUTE_INDEX_SCHEMA_LOCATION]);
    if (ret) {
        return ret;                                                   // RETURN
    }

    ret = manipulator(&d_tag, ATTRIBUTE_INFO_ARRAY[ATTRIBUTE_INDEX_TAG]);
    if (ret) {
        return ret;                                                   // RETURN
    }

    ret = manipulator(&d_formattingMode, ATTRIBUTE_INFO_ARRAY[ATTRIBUTE_INDEX_FORMATTING_MODE]);
    if (ret) {
        return ret;                                                   // RETURN
    }

    ret = manipulator(&d_initialIndentLevel, ATTRIBUTE_INFO_ARRAY[ATTRIBUTE_INDEX_INITIAL_INDENT_LEVEL]);
    if (ret) {
        return ret;                                                   // RETURN
    }

    ret = manipulator(&d_spacesPerLevel, ATTRIBUTE_INFO_ARRAY[ATTRIBUTE_INDEX_SPACES_PER_LEVEL]);
    if (ret) {
        return ret;                                                   // RETURN
    }

    ret = manipulator(&d_wrapColumn, ATTRIBUTE_INFO_ARRAY[ATTRIBUTE_INDEX_WRAP_COLUMN]);
    if (ret) {
        return ret;                                                   // RETURN
    }

    ret = manipulator(&d_maxDecimalTotalDigits, ATTRIBUTE_INFO_ARRAY[ATTRIBUTE_INDEX_MAX_DECIMAL_TOTAL_DIGITS]);
    if (ret) {
        return ret;                                                   // RETURN
    }

    ret = manipulator(&d_maxDecimalFractionDigits, ATTRIBUTE_INFO_ARRAY[ATTRIBUTE_INDEX_MAX_DECIMAL_FRACTION_DIGITS]);
    if (ret) {
        return ret;                                                   // RETURN
    }

    ret = manipulator(&d_significantDoubleDigits, ATTRIBUTE_INFO_ARRAY[ATTRIBUTE_INDEX_SIGNIFICANT_DOUBLE_DIGITS]);
    if (ret) {
        return ret;                                                   // RETURN
    }

    ret = manipulator(&d_encodingStyle, ATTRIBUTE_INFO_ARRAY[ATTRIBUTE_INDEX_ENCODING_STYLE]);
    if (ret) {
        return ret;                                                   // RETURN
    }

    ret = manipulator(&d_allowControlCharacters, ATTRIBUTE_INFO_ARRAY[ATTRIBUTE_INDEX_ALLOW_CONTROL_CHARACTERS]);
    if (ret) {
        return ret;                                                   // RETURN
    }

    ret = manipulator(&d_outputXMLHeader, ATTRIBUTE_INFO_ARRAY[ATTRIBUTE_INDEX_OUTPUT_X_M_L_HEADER]);
    if (ret) {
        return ret;                                                   // RETURN
    }

    ret = manipulator(&d_outputXSIAlias, ATTRIBUTE_INFO_ARRAY[ATTRIBUTE_INDEX_OUTPUT_X_S_I_ALIAS]);
    if (ret) {
        return ret;                                                   // RETURN
    }

    return ret;
}

template <class MANIPULATOR>
int EncoderOptions::manipulateAttribute(MANIPULATOR& manipulator, int id)
{
    enum { k_NOT_FOUND = -1 };

    switch (id) {
      case ATTRIBUTE_ID_OBJECT_NAMESPACE: {
        return manipulator(&d_objectNamespace, ATTRIBUTE_INFO_ARRAY[ATTRIBUTE_INDEX_OBJECT_NAMESPACE]);
                                                                      // RETURN
      } break;
      case ATTRIBUTE_ID_SCHEMA_LOCATION: {
        return manipulator(&d_schemaLocation, ATTRIBUTE_INFO_ARRAY[ATTRIBUTE_INDEX_SCHEMA_LOCATION]);
                                                                      // RETURN
      } break;
      case ATTRIBUTE_ID_TAG: {
        return manipulator(&d_tag, ATTRIBUTE_INFO_ARRAY[ATTRIBUTE_INDEX_TAG]);
                                                                      // RETURN
      } break;
      case ATTRIBUTE_ID_FORMATTING_MODE: {
        return manipulator(&d_formattingMode, ATTRIBUTE_INFO_ARRAY[ATTRIBUTE_INDEX_FORMATTING_MODE]);
                                                                      // RETURN
      } break;
      case ATTRIBUTE_ID_INITIAL_INDENT_LEVEL: {
        return manipulator(&d_initialIndentLevel, ATTRIBUTE_INFO_ARRAY[ATTRIBUTE_INDEX_INITIAL_INDENT_LEVEL]);
                                                                      // RETURN
      } break;
      case ATTRIBUTE_ID_SPACES_PER_LEVEL: {
        return manipulator(&d_spacesPerLevel, ATTRIBUTE_INFO_ARRAY[ATTRIBUTE_INDEX_SPACES_PER_LEVEL]);
                                                                      // RETURN
      } break;
      case ATTRIBUTE_ID_WRAP_COLUMN: {
        return manipulator(&d_wrapColumn, ATTRIBUTE_INFO_ARRAY[ATTRIBUTE_INDEX_WRAP_COLUMN]);
                                                                      // RETURN
      } break;
      case ATTRIBUTE_ID_MAX_DECIMAL_TOTAL_DIGITS: {
        return manipulator(&d_maxDecimalTotalDigits, ATTRIBUTE_INFO_ARRAY[ATTRIBUTE_INDEX_MAX_DECIMAL_TOTAL_DIGITS]);
                                                                      // RETURN
      } break;
      case ATTRIBUTE_ID_MAX_DECIMAL_FRACTION_DIGITS: {
        return manipulator(&d_maxDecimalFractionDigits, ATTRIBUTE_INFO_ARRAY[ATTRIBUTE_INDEX_MAX_DECIMAL_FRACTION_DIGITS]);
                                                                      // RETURN
      } break;
      case ATTRIBUTE_ID_SIGNIFICANT_DOUBLE_DIGITS: {
        return manipulator(&d_significantDoubleDigits, ATTRIBUTE_INFO_ARRAY[ATTRIBUTE_INDEX_SIGNIFICANT_DOUBLE_DIGITS]);
                                                                      // RETURN
      } break;
      case ATTRIBUTE_ID_ENCODING_STYLE: {
        return manipulator(&d_encodingStyle, ATTRIBUTE_INFO_ARRAY[ATTRIBUTE_INDEX_ENCODING_STYLE]);
                                                                      // RETURN
      } break;
      case ATTRIBUTE_ID_ALLOW_CONTROL_CHARACTERS: {
        return manipulator(&d_allowControlCharacters, ATTRIBUTE_INFO_ARRAY[ATTRIBUTE_INDEX_ALLOW_CONTROL_CHARACTERS]);
                                                                      // RETURN
      } break;
      case ATTRIBUTE_ID_OUTPUT_X_M_L_HEADER: {
        return manipulator(&d_outputXMLHeader, ATTRIBUTE_INFO_ARRAY[ATTRIBUTE_INDEX_OUTPUT_X_M_L_HEADER]);
                                                                      // RETURN
      } break;
      case ATTRIBUTE_ID_OUTPUT_X_S_I_ALIAS: {
        return manipulator(&d_outputXSIAlias, ATTRIBUTE_INFO_ARRAY[ATTRIBUTE_INDEX_OUTPUT_X_S_I_ALIAS]);
                                                                      // RETURN
      } break;
      default:
<<<<<<< HEAD
        return k_NOT_FOUND;
=======
        return NOT_FOUND;                                             // RETURN
>>>>>>> 914c9bdf
    }
}

template <class MANIPULATOR>
int EncoderOptions::manipulateAttribute(
        MANIPULATOR&  manipulator,
        const char   *name,
        int           nameLength)
{
    enum { k_NOT_FOUND = -1 };

    const bdlat_AttributeInfo *attributeInfo =
           lookupAttributeInfo(name, nameLength);
    if (0 == attributeInfo) {
<<<<<<< HEAD
        return k_NOT_FOUND;
=======
        return NOT_FOUND;                                             // RETURN
>>>>>>> 914c9bdf
    }

    return manipulateAttribute(manipulator, attributeInfo->d_id);
}

inline
void EncoderOptions::setObjectNamespace(const bsl::string& value)
{
    d_objectNamespace = value;
}

inline
void EncoderOptions::setSchemaLocation(const bsl::string& value)
{
    d_schemaLocation = value;
}

inline
void EncoderOptions::setTag(const bsl::string& value)
{
    d_tag = value;
}

inline
void EncoderOptions::setFormattingMode(int value)
{
    d_formattingMode = value;
}

inline
void EncoderOptions::setInitialIndentLevel(int value)
{
    d_initialIndentLevel = value;
}

inline
void EncoderOptions::setSpacesPerLevel(int value)
{
    d_spacesPerLevel = value;
}

inline
void EncoderOptions::setWrapColumn(int value)
{
    d_wrapColumn = value;
}

inline
void EncoderOptions::setMaxDecimalTotalDigits(const bdlb::NullableValue<int>& value)
{
    d_maxDecimalTotalDigits = value;
}

inline
void EncoderOptions::setMaxDecimalFractionDigits(const bdlb::NullableValue<int>& value)
{
    d_maxDecimalFractionDigits = value;
}

inline
void EncoderOptions::setSignificantDoubleDigits(const bdlb::NullableValue<int>& value)
{
    d_significantDoubleDigits = value;
}

inline
void EncoderOptions::setEncodingStyle(EncodingStyle::Value value)
{
    d_encodingStyle = value;
}

inline
void EncoderOptions::setAllowControlCharacters(bool value)
{
    d_allowControlCharacters = value;
}

inline
void EncoderOptions::setOutputXMLHeader(bool value)
{
    d_outputXMLHeader = value;
}

inline
void EncoderOptions::setOutputXSIAlias(bool value)
{
    d_outputXSIAlias = value;
}

// ACCESSORS
template <class ACCESSOR>
int EncoderOptions::accessAttributes(ACCESSOR& accessor) const
{
    int ret;

    ret = accessor(d_objectNamespace, ATTRIBUTE_INFO_ARRAY[ATTRIBUTE_INDEX_OBJECT_NAMESPACE]);
    if (ret) {
        return ret;                                                   // RETURN
    }

    ret = accessor(d_schemaLocation, ATTRIBUTE_INFO_ARRAY[ATTRIBUTE_INDEX_SCHEMA_LOCATION]);
    if (ret) {
        return ret;                                                   // RETURN
    }

    ret = accessor(d_tag, ATTRIBUTE_INFO_ARRAY[ATTRIBUTE_INDEX_TAG]);
    if (ret) {
        return ret;                                                   // RETURN
    }

    ret = accessor(d_formattingMode, ATTRIBUTE_INFO_ARRAY[ATTRIBUTE_INDEX_FORMATTING_MODE]);
    if (ret) {
        return ret;                                                   // RETURN
    }

    ret = accessor(d_initialIndentLevel, ATTRIBUTE_INFO_ARRAY[ATTRIBUTE_INDEX_INITIAL_INDENT_LEVEL]);
    if (ret) {
        return ret;                                                   // RETURN
    }

    ret = accessor(d_spacesPerLevel, ATTRIBUTE_INFO_ARRAY[ATTRIBUTE_INDEX_SPACES_PER_LEVEL]);
    if (ret) {
        return ret;                                                   // RETURN
    }

    ret = accessor(d_wrapColumn, ATTRIBUTE_INFO_ARRAY[ATTRIBUTE_INDEX_WRAP_COLUMN]);
    if (ret) {
        return ret;                                                   // RETURN
    }

    ret = accessor(d_maxDecimalTotalDigits, ATTRIBUTE_INFO_ARRAY[ATTRIBUTE_INDEX_MAX_DECIMAL_TOTAL_DIGITS]);
    if (ret) {
        return ret;                                                   // RETURN
    }

    ret = accessor(d_maxDecimalFractionDigits, ATTRIBUTE_INFO_ARRAY[ATTRIBUTE_INDEX_MAX_DECIMAL_FRACTION_DIGITS]);
    if (ret) {
        return ret;                                                   // RETURN
    }

    ret = accessor(d_significantDoubleDigits, ATTRIBUTE_INFO_ARRAY[ATTRIBUTE_INDEX_SIGNIFICANT_DOUBLE_DIGITS]);
    if (ret) {
        return ret;                                                   // RETURN
    }

    ret = accessor(d_encodingStyle, ATTRIBUTE_INFO_ARRAY[ATTRIBUTE_INDEX_ENCODING_STYLE]);
    if (ret) {
        return ret;                                                   // RETURN
    }

    ret = accessor(d_allowControlCharacters, ATTRIBUTE_INFO_ARRAY[ATTRIBUTE_INDEX_ALLOW_CONTROL_CHARACTERS]);
    if (ret) {
        return ret;                                                   // RETURN
    }

    ret = accessor(d_outputXMLHeader, ATTRIBUTE_INFO_ARRAY[ATTRIBUTE_INDEX_OUTPUT_X_M_L_HEADER]);
    if (ret) {
        return ret;                                                   // RETURN
    }

    ret = accessor(d_outputXSIAlias, ATTRIBUTE_INFO_ARRAY[ATTRIBUTE_INDEX_OUTPUT_X_S_I_ALIAS]);
    if (ret) {
        return ret;                                                   // RETURN
    }

    return ret;
}

template <class ACCESSOR>
int EncoderOptions::accessAttribute(ACCESSOR& accessor, int id) const
{
    enum { k_NOT_FOUND = -1 };

    switch (id) {
      case ATTRIBUTE_ID_OBJECT_NAMESPACE: {
        return accessor(d_objectNamespace, ATTRIBUTE_INFO_ARRAY[ATTRIBUTE_INDEX_OBJECT_NAMESPACE]);
                                                                      // RETURN
      } break;
      case ATTRIBUTE_ID_SCHEMA_LOCATION: {
        return accessor(d_schemaLocation, ATTRIBUTE_INFO_ARRAY[ATTRIBUTE_INDEX_SCHEMA_LOCATION]);
                                                                      // RETURN
      } break;
      case ATTRIBUTE_ID_TAG: {
        return accessor(d_tag, ATTRIBUTE_INFO_ARRAY[ATTRIBUTE_INDEX_TAG]);
                                                                      // RETURN
      } break;
      case ATTRIBUTE_ID_FORMATTING_MODE: {
        return accessor(d_formattingMode, ATTRIBUTE_INFO_ARRAY[ATTRIBUTE_INDEX_FORMATTING_MODE]);
                                                                      // RETURN
      } break;
      case ATTRIBUTE_ID_INITIAL_INDENT_LEVEL: {
        return accessor(d_initialIndentLevel, ATTRIBUTE_INFO_ARRAY[ATTRIBUTE_INDEX_INITIAL_INDENT_LEVEL]);
                                                                      // RETURN
      } break;
      case ATTRIBUTE_ID_SPACES_PER_LEVEL: {
        return accessor(d_spacesPerLevel, ATTRIBUTE_INFO_ARRAY[ATTRIBUTE_INDEX_SPACES_PER_LEVEL]);
                                                                      // RETURN
      } break;
      case ATTRIBUTE_ID_WRAP_COLUMN: {
        return accessor(d_wrapColumn, ATTRIBUTE_INFO_ARRAY[ATTRIBUTE_INDEX_WRAP_COLUMN]);
                                                                      // RETURN
      } break;
      case ATTRIBUTE_ID_MAX_DECIMAL_TOTAL_DIGITS: {
        return accessor(d_maxDecimalTotalDigits, ATTRIBUTE_INFO_ARRAY[ATTRIBUTE_INDEX_MAX_DECIMAL_TOTAL_DIGITS]);
                                                                      // RETURN
      } break;
      case ATTRIBUTE_ID_MAX_DECIMAL_FRACTION_DIGITS: {
        return accessor(d_maxDecimalFractionDigits, ATTRIBUTE_INFO_ARRAY[ATTRIBUTE_INDEX_MAX_DECIMAL_FRACTION_DIGITS]);
                                                                      // RETURN
      } break;
      case ATTRIBUTE_ID_SIGNIFICANT_DOUBLE_DIGITS: {
        return accessor(d_significantDoubleDigits, ATTRIBUTE_INFO_ARRAY[ATTRIBUTE_INDEX_SIGNIFICANT_DOUBLE_DIGITS]);
                                                                      // RETURN
      } break;
      case ATTRIBUTE_ID_ENCODING_STYLE: {
        return accessor(d_encodingStyle, ATTRIBUTE_INFO_ARRAY[ATTRIBUTE_INDEX_ENCODING_STYLE]);
                                                                      // RETURN
      } break;
      case ATTRIBUTE_ID_ALLOW_CONTROL_CHARACTERS: {
        return accessor(d_allowControlCharacters, ATTRIBUTE_INFO_ARRAY[ATTRIBUTE_INDEX_ALLOW_CONTROL_CHARACTERS]);
                                                                      // RETURN
      } break;
      case ATTRIBUTE_ID_OUTPUT_X_M_L_HEADER: {
        return accessor(d_outputXMLHeader, ATTRIBUTE_INFO_ARRAY[ATTRIBUTE_INDEX_OUTPUT_X_M_L_HEADER]);
                                                                      // RETURN
      } break;
      case ATTRIBUTE_ID_OUTPUT_X_S_I_ALIAS: {
        return accessor(d_outputXSIAlias, ATTRIBUTE_INFO_ARRAY[ATTRIBUTE_INDEX_OUTPUT_X_S_I_ALIAS]);
                                                                      // RETURN
      } break;
      default:
<<<<<<< HEAD
        return k_NOT_FOUND;
=======
        return NOT_FOUND;                                             // RETURN
>>>>>>> 914c9bdf
    }
}

template <class ACCESSOR>
int EncoderOptions::accessAttribute(
        ACCESSOR&   accessor,
        const char *name,
        int         nameLength) const
{
    enum { k_NOT_FOUND = -1 };

    const bdlat_AttributeInfo *attributeInfo =
          lookupAttributeInfo(name, nameLength);
    if (0 == attributeInfo) {
<<<<<<< HEAD
       return k_NOT_FOUND;
=======
       return NOT_FOUND;                                              // RETURN
>>>>>>> 914c9bdf
    }

    return accessAttribute(accessor, attributeInfo->d_id);
}

inline
const bsl::string& EncoderOptions::objectNamespace() const
{
    return d_objectNamespace;
}

inline
const bsl::string& EncoderOptions::schemaLocation() const
{
    return d_schemaLocation;
}

inline
const bsl::string& EncoderOptions::tag() const
{
    return d_tag;
}

inline
int EncoderOptions::formattingMode() const
{
    return d_formattingMode;
}

inline
int EncoderOptions::initialIndentLevel() const
{
    return d_initialIndentLevel;
}

inline
int EncoderOptions::spacesPerLevel() const
{
    return d_spacesPerLevel;
}

inline
int EncoderOptions::wrapColumn() const
{
    return d_wrapColumn;
}

inline
const bdlb::NullableValue<int>& EncoderOptions::maxDecimalTotalDigits() const
{
    return d_maxDecimalTotalDigits;
}

inline
const bdlb::NullableValue<int>& EncoderOptions::maxDecimalFractionDigits() const
{
    return d_maxDecimalFractionDigits;
}

inline
const bdlb::NullableValue<int>& EncoderOptions::significantDoubleDigits() const
{
    return d_significantDoubleDigits;
}

inline
EncodingStyle::Value EncoderOptions::encodingStyle() const
{
    return d_encodingStyle;
}

inline
bool EncoderOptions::allowControlCharacters() const
{
    return d_allowControlCharacters;
}

inline
bool EncoderOptions::outputXMLHeader() const
{
    return d_outputXMLHeader;
}

inline
bool EncoderOptions::outputXSIAlias() const
{
    return d_outputXSIAlias;
}
}  // close package namespace


// FREE FUNCTIONS

inline
bool balxml::operator==(
        const EncoderOptions& lhs,
        const EncoderOptions& rhs)
{
    return  lhs.objectNamespace() == rhs.objectNamespace()
         && lhs.schemaLocation() == rhs.schemaLocation()
         && lhs.tag() == rhs.tag()
         && lhs.formattingMode() == rhs.formattingMode()
         && lhs.initialIndentLevel() == rhs.initialIndentLevel()
         && lhs.spacesPerLevel() == rhs.spacesPerLevel()
         && lhs.wrapColumn() == rhs.wrapColumn()
         && lhs.maxDecimalTotalDigits() == rhs.maxDecimalTotalDigits()
         && lhs.maxDecimalFractionDigits() == rhs.maxDecimalFractionDigits()
         && lhs.significantDoubleDigits() == rhs.significantDoubleDigits()
         && lhs.encodingStyle() == rhs.encodingStyle()
         && lhs.allowControlCharacters() == rhs.allowControlCharacters()
         && lhs.outputXMLHeader() == rhs.outputXMLHeader()
         && lhs.outputXSIAlias() == rhs.outputXSIAlias();
}

inline
bool balxml::operator!=(
        const EncoderOptions& lhs,
        const EncoderOptions& rhs)
{
    return  lhs.objectNamespace() != rhs.objectNamespace()
         || lhs.schemaLocation() != rhs.schemaLocation()
         || lhs.tag() != rhs.tag()
         || lhs.formattingMode() != rhs.formattingMode()
         || lhs.initialIndentLevel() != rhs.initialIndentLevel()
         || lhs.spacesPerLevel() != rhs.spacesPerLevel()
         || lhs.wrapColumn() != rhs.wrapColumn()
         || lhs.maxDecimalTotalDigits() != rhs.maxDecimalTotalDigits()
         || lhs.maxDecimalFractionDigits() != rhs.maxDecimalFractionDigits()
         || lhs.significantDoubleDigits() != rhs.significantDoubleDigits()
         || lhs.encodingStyle() != rhs.encodingStyle()
         || lhs.allowControlCharacters() != rhs.allowControlCharacters()
         || lhs.outputXMLHeader() != rhs.outputXMLHeader()
         || lhs.outputXSIAlias() != rhs.outputXSIAlias();
}

inline
bsl::ostream& balxml::operator<<(
        bsl::ostream& stream,
        const EncoderOptions& rhs)
{
    return rhs.print(stream, 0, -1);
}

}  // close enterprise namespace
#endif

// ----------------------------------------------------------------------------
// Copyright 2015 Bloomberg Finance L.P.
//
// Licensed under the Apache License, Version 2.0 (the "License");
// you may not use this file except in compliance with the License.
// You may obtain a copy of the License at
//
//     http://www.apache.org/licenses/LICENSE-2.0
//
// Unless required by applicable law or agreed to in writing, software
// distributed under the License is distributed on an "AS IS" BASIS,
// WITHOUT WARRANTIES OR CONDITIONS OF ANY KIND, either express or implied.
// See the License for the specific language governing permissions and
// limitations under the License.
// ----------------------------- END-OF-FILE ----------------------------------<|MERGE_RESOLUTION|>--- conflicted
+++ resolved
@@ -622,11 +622,7 @@
                                                                       // RETURN
       } break;
       default:
-<<<<<<< HEAD
-        return k_NOT_FOUND;
-=======
-        return NOT_FOUND;                                             // RETURN
->>>>>>> 914c9bdf
+        return k_NOT_FOUND;                                           // RETURN
     }
 }
 
@@ -641,11 +637,7 @@
     const bdlat_AttributeInfo *attributeInfo =
            lookupAttributeInfo(name, nameLength);
     if (0 == attributeInfo) {
-<<<<<<< HEAD
-        return k_NOT_FOUND;
-=======
-        return NOT_FOUND;                                             // RETURN
->>>>>>> 914c9bdf
+        return k_NOT_FOUND;                                           // RETURN
     }
 
     return manipulateAttribute(manipulator, attributeInfo->d_id);
@@ -877,11 +869,7 @@
                                                                       // RETURN
       } break;
       default:
-<<<<<<< HEAD
-        return k_NOT_FOUND;
-=======
-        return NOT_FOUND;                                             // RETURN
->>>>>>> 914c9bdf
+        return k_NOT_FOUND;                                           // RETURN
     }
 }
 
@@ -896,11 +884,7 @@
     const bdlat_AttributeInfo *attributeInfo =
           lookupAttributeInfo(name, nameLength);
     if (0 == attributeInfo) {
-<<<<<<< HEAD
-       return k_NOT_FOUND;
-=======
-       return NOT_FOUND;                                              // RETURN
->>>>>>> 914c9bdf
+       return k_NOT_FOUND;                                            // RETURN
     }
 
     return accessAttribute(accessor, attributeInfo->d_id);
