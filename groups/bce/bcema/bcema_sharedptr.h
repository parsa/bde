--- conflicted
+++ resolved
@@ -1553,7 +1553,7 @@
         // delete' if an allocator is not specified.
 
     template <class OTHER_TYPE, class DELETER>
-    void load(OTHER_TYPE   *ptr,
+    void load(OTHER_TYPE       *ptr,
               const DELETER&    deleter,
               bslma::Allocator *basicAllocator);
         // Modify this shared pointer to manage the modifiable object of the
@@ -1591,7 +1591,7 @@
 
     template <class OTHER_TYPE>
     void loadAlias(const bcema_SharedPtr<OTHER_TYPE>&  source,
-                   TYPE                                   *object);
+                   TYPE                               *object);
         // Modify this shared pointer to manage the same modifiable object (if
         // any) as the specified 'source' shared pointer to the parameterized
         // 'OTHER_TYPE', and refer to the modifiable object at the
@@ -2105,8 +2105,9 @@
 {
     typedef bcema_SharedPtrOutofplaceRep<OTHER_TYPE, DELETER *> RepMaker;
 
-    bslma::Allocator *defaltAllocator = bslma::Default::defaultAllocator();
-    return RepMaker::makeOutofplaceRep(ptr, defaltAllocator, defaltAllocator);
+    bslma::Allocator *defaultAllocator = bslma::Default::defaultAllocator();
+//    return RepMaker::makeOutofplaceRep(ptr, defaltAllocator, defaltAllocator);
+    return RepMaker::makeOutofplaceRep(ptr, deleter, defaultAllocator);
 }
 
 template <class TYPE>
@@ -2167,7 +2168,6 @@
 
 template <class TYPE>
 template <class OTHER_TYPE, class DISPATCH>
-<<<<<<< HEAD
 inline
 bcema_SharedPtr<TYPE>::bcema_SharedPtr(OTHER_TYPE       *ptr,
                                        DISPATCH *const&  dispatch)
@@ -2198,45 +2198,12 @@
 }
 
 template <class TYPE>
-=======
-inline
-bcema_SharedPtr<TYPE>::bcema_SharedPtr(OTHER_TYPE       *ptr,
-                                       DISPATCH *const&  dispatch)
-: d_ptr_p(ptr)
-, d_rep_p(makeInternalRep(ptr, dispatch, dispatch))
-{
-}
-
-template <class TYPE>
-template <class OTHER_TYPE, class DELETER>
-inline
-bcema_SharedPtr<TYPE>::bcema_SharedPtr(OTHER_TYPE       *ptr,
-                                       const DELETER&    deleter,
-                                       bslma::Allocator *basicAllocator)
-: d_ptr_p(ptr)
-{
-    typedef bcema_SharedPtrOutofplaceRep<OTHER_TYPE, DELETER> RepMaker;
-
-    d_rep_p = RepMaker::makeOutofplaceRep(ptr, deleter, basicAllocator);
-}
-
-template <class TYPE>
-inline
-bcema_SharedPtr<TYPE>::bcema_SharedPtr(bsl::nullptr_t, bslma::Allocator *)
-: d_ptr_p(0)
-, d_rep_p(0)
-{
-}
-
-template <class TYPE>
->>>>>>> dc75b23f
 template <class DELETER>
 inline
 bcema_SharedPtr<TYPE>::bcema_SharedPtr(bsl::nullptr_t,  // argument is not used
                                        const DELETER&    deleter,
                                        bslma::Allocator *basicAllocator)
 : d_ptr_p(0)
-<<<<<<< HEAD
 {
     typedef bcema_SharedPtrOutofplaceRep<TYPE, DELETER> RepMaker;
 
@@ -2252,23 +2219,6 @@
 }
 
 template <class TYPE>
-=======
-{
-    typedef bcema_SharedPtrOutofplaceRep<TYPE, DELETER> RepMaker;
-
-    d_rep_p = RepMaker::makeOutofplaceRep(0, deleter, basicAllocator);
-}
-
-template <class TYPE>
-inline
-bcema_SharedPtr<TYPE>::bcema_SharedPtr(bcema_SharedPtrRep *rep)
-: d_ptr_p(rep ? reinterpret_cast<TYPE *>(rep->originalPtr()) : 0)
-, d_rep_p(rep)
-{
-}
-
-template <class TYPE>
->>>>>>> dc75b23f
 template <class OTHER_TYPE>
 bcema_SharedPtr<TYPE>::bcema_SharedPtr(
                                   bdema_ManagedPtr<OTHER_TYPE>  managedPtr,
