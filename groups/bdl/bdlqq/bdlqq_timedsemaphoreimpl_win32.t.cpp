--- conflicted
+++ resolved
@@ -467,11 +467,7 @@
     t->d_barrier->wait();
     for (int i = 0; i < t->d_numIterations; ++i) {
         ASSERT(0 ==
-<<<<<<< HEAD
-               t->d_sem->timedWait(bdlt::CurrentTime::now(t->d_clockType) +
-=======
                t->d_sem->timedWait(bsls::SystemTime::now(t->d_clockType) +
->>>>>>> 809ecfb9
                                    bsls::TimeInterval(5)));
     }
     t->d_barrier->wait();
