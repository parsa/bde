// bdlqq_semaphoreimpl_darwin.h                                       -*-C++-*-
#ifndef INCLUDED_BDLQQ_SEMAPHOREIMPL_DARWIN
#define INCLUDED_BDLQQ_SEMAPHOREIMPL_DARWIN

#ifndef INCLUDED_BSLS_IDENT
#include <bsls_ident.h>
#endif
BSLS_IDENT("$Id: $")

//@PURPOSE: Provide a Darwin implementation of 'bdlqq::Semaphore'.
//
//@CLASSES:
//  bdlqq::SemaphoreImpl<DarwinSemaphore>: semaphore specialization for Darwin
//
//@SEE_ALSO: bdlqq_semaphore
//
//@DESCRIPTION: This component provides an implementation of 'bdlqq::Semaphore'
// for POSIX threads ("pthreads") according to the POSIX support on Darwin
// platform via the template specialization:
//..
//  bdlqq::SemaphoreImpl<Platform::DarwinSemaphore>
//..
// This template class should not be used (directly) by client code.  Clients
// should instead use 'bdlqq::Semaphore'.
//
///Usage
///-----
// This component is an implementation detail of 'bcemt' and is *not* intended
// for direct client use.  It is subject to change without notice.  As such, a
// usage example is not provided.

#ifndef INCLUDED_BDLSCM_VERSION
#include <bdlscm_version.h>
#endif

#ifndef INCLUDED_BSLS_ASSERT
#include <bsls_assert.h>
#endif

#ifndef INCLUDED_BDLQQ_PLATFORM
#include <bdlqq_platform.h>
#endif

#ifndef INCLUDED_SEMAPHORE
#include <semaphore.h>
#define INCLUDED_SEMAPHORE
#endif

<<<<<<< HEAD
namespace BloombergLP {
namespace bdlqq {

=======
#ifdef BSLS_PLATFORM_OS_DARWIN

namespace BloombergLP {
namespace bdlqq {

>>>>>>> 809ecfb9
template <class SEMAPHORE_POLICY>
class SemaphoreImpl;

            // ==============================================
            // class SemaphoreImpl<Platform::DarwinSemaphore>
            // ==============================================

template <>
class SemaphoreImpl<Platform::DarwinSemaphore> {
    // This class provides a full specialization of 'SemaphoreImpl' for
    // pthreads on Darwin.  The implementation provided here defines an
    // efficient proxy for the 'sem_t' pthread type, and related operations.

    // DATA
    sem_t             *d_sem_p;           // pointer to native semaphore handle
    static const char *s_semaphorePrefix; // prefix for a unique semaphore name

    // NOT IMPLEMENTED
    SemaphoreImpl(const SemaphoreImpl&);
    SemaphoreImpl& operator=(const SemaphoreImpl&);

  public:
    // CREATORS
    SemaphoreImpl(int count);
        // Create a semaphore initialized to the specified 'count'.

    ~SemaphoreImpl();
        // Destroy a semaphore

    // MANIPULATORS
    void post();
        // Atomically increment the count of this semaphore.

    void post(int number);
        // Atomically increment the count of this semaphore by the specified
        // 'number'.  The behavior is undefined unless 'number > 0'.

    int tryWait();
        // Decrement the count of this semaphore if it is positive and return
        // 0.  Return a non-zero value otherwise.

    void wait();
        // Block until the count of this semaphore is a positive value and
        // atomically decrement it.

    // ACCESSORS
    int getValue() const;
        // Return the current value of this semaphore.
};

}  // close package namespace

// ===========================================================================
//                            INLINE DEFINITIONS
// ===========================================================================

            // ----------------------------------------------
            // class SemaphoreImpl<Platform::DarwinSemaphore>
            // ----------------------------------------------

// CREATORS
inline
bdlqq::SemaphoreImpl<bdlqq::Platform::DarwinSemaphore>::~SemaphoreImpl()
{
    int result = ::sem_close(d_sem_p);

    (void) result;
    BSLS_ASSERT(result == 0);
}

// MANIPULATORS
inline
void bdlqq::SemaphoreImpl<bdlqq::Platform::DarwinSemaphore>::post()
{
    int result = ::sem_post(d_sem_p);

    (void) result;
    BSLS_ASSERT(result == 0);
}

inline
int bdlqq::SemaphoreImpl<bdlqq::Platform::DarwinSemaphore>::tryWait()
{
    return ::sem_trywait(d_sem_p);

}

// ACCESSORS
inline
int bdlqq::SemaphoreImpl<bdlqq::Platform::DarwinSemaphore>::getValue() const
{
    // Not implemented on Darwin, but sem_getvalue still returns success.
    BSLS_ASSERT(false &&
            "sem_getvalue is optional in POSIX and not implemented on Darwin");
    return 0;
}

}  // close namespace BloombergLP

#endif  // BSLS_PLATFORM_OS_DARWIN

#endif<|MERGE_RESOLUTION|>--- conflicted
+++ resolved
@@ -46,17 +46,11 @@
 #define INCLUDED_SEMAPHORE
 #endif
 
-<<<<<<< HEAD
-namespace BloombergLP {
-namespace bdlqq {
-
-=======
 #ifdef BSLS_PLATFORM_OS_DARWIN
 
 namespace BloombergLP {
 namespace bdlqq {
 
->>>>>>> 809ecfb9
 template <class SEMAPHORE_POLICY>
 class SemaphoreImpl;
 
