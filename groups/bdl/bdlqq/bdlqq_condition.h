--- conflicted
+++ resolved
@@ -41,11 +41,7 @@
 // timeout is expressed as a 'bsls::TimeInterval' object that holds the
 // absolute time according to the clock type the 'bdlqq::Condition' object is
 // constructed with (the default clock is 'bsls::SystemClockType::e_REALTIME').
-<<<<<<< HEAD
-// Clients should use the 'bdlt::CurrentTime::now(clockType)' utility method to
-=======
 // Clients should use the 'bsls::SystemTime::now(clockType)' utility method to
->>>>>>> 809ecfb9
 // obtain the current time.
 //
 // Other threads can indicate that the predicate is true by signaling or
