// bdlt_dateutil.h                                                    -*-C++-*-
#ifndef INCLUDED_BDLT_DATEUTIL
#define INCLUDED_BDLT_DATEUTIL

#ifndef INCLUDED_BSLS_IDENT
#include <bsls_ident.h>
#endif
BSLS_IDENT("$Id: $")

//@PURPOSE: Provide common non-primitive operations on date objects.
//
//@CLASSES:
//  bdlt::DateUtil: namespace for non-primitive operations on date objects
//
//@SEE_ALSO: bdlt_date
//
//@AUTHOR: Chen He (che2)
//
//@DESCRIPTION: This component provides a 'struct', 'bdlt::DateUtil', that
// serves as a namespace for utility functions that operate on 'bdlt::Date'
// objects.
//
// The following list of methods are provided by 'bdlt::DateUtil':
//..
//  'isValidYYYYMMDD'             o Validate or convert to and from the
//  'convertFromYYYYMMDDRaw'        "YYYYMMDD" format
//  'convertFromYYYYMMDD'           (see {"YYYYMMDD" Format}).
//  'convertToYYYYMMDD'
//
//  'nextDayOfWeek'               o Move a date to the next or the previous
//  'nextDayOfWeekInclusive'        specified day of week.
//  'previousDayOfWeek'
//  'previousDayOfWeekInclusive'
//
//  'nthDayOfWeekInMonth'         o Find a specified day of the week in a
//  'lastDayOfWeekInMonth'          specified year and month.
//
//  'addMonthsEom'                o Add a specified number of months to a date
//  'addMonthsNoEom'                using either the end-of-month or the
//  'addMonths'                     non-end-of-month convention (see
//                                  {End-of-Month Adjustment Conventions}).
//
//  'addYearsEom'                 o Add a specified number of years to a date
//  'addYearsNoEom'                 using either the end-of-month or the
//  'addYears'                      non-end-of-month convention (see
//                                  {End-of-Month Adjustment Conventions}).
//..
//
///"YYYYMMDD" Format
///-----------------
// The "YYYYMMDD" format is a common integral representation of a date that is
// human readable and maintains appropriate ordering when sorted using integer
// comparisons.  The notation uses eight digits (from left to right): four
// digits for the year, two digits for the month, and two digits for the day of
// the month.  For example, February 1, 2014, is represented by the number
// 20140201.
//
// Note that the year is not restricted to values on or after 1000, so, for
// example, 10102 (or 00010102) represents the date January 2, 0002.
//
///End-of-Month Adjustment Conventions
///-----------------------------------
// Two adjustment conventions are used to determine the behavior of the
// functions ('addMonths' and 'addYears') that adjust a date by a particular
// number of months or years: the end-of-month convention and the
// non-end-of-month convention.  The difference between the two conventions is
// that the end-of-month convention adjusts the resulting date to the end of
// the month if the original date is the last day of the month, while the
// non-end-of-month convention does not perform this adjustment.
//
// For example, if we add 3 months to February 28, 2013 using the
// non-end-of-month convention, then the resulting date will be May 28,
// 2013.  If we do the same operation except using the end-of-month convention,
// then the resulting date will be May 31, 2013.
//
// More formal definitions of the two conventions are provided below:
//
//: The End-of-Month Convention:
//:     If the original date to be adjusted is the last day of a month, or if
//:     the day of the month of the original date does not exist in the
//:     resulting date, then adjust the resulting date to be the last day of
//:     the month.
//:
//: The Non-End-of-Month Convention:
//:     If the day of the month of the original date does not exist in the
//:     resulting date, then adjust the resulting date to be the last day of
//:     the month.
//
//
///Usage
///-----
// This section illustrates intended use of this component.
//
///Example 1: Schedule Generation
/// - - - - - - - - - - - - - - -
// Suppose that given a starting date in the 'YYYYMMDD' format, we want to
// generate a schedule for an event that occurs on the same day of the month
// for 12 months.
//
// First, we use the 'bdlt::DateUtil::convertFromYYYYMMDD' function to convert
// the integer into a 'bdlt::Date':
//..
//  const int startingDateYYYYMMDD = 20130430;
//
//  bdlt::Date date;
//  int rc = bdlt::DateUtil::convertFromYYYYMMDD(&date, startingDateYYYYMMDD);
//  assert(0 == rc);
//..
// Now, we use the 'addMonthsEom' function to generate the schedule.  Note
// that 'addMonthsEom' adjusts the resulting date to be the last day of the
// month if the original date is the last day of the month, while
// 'addMonthsNoEom' does not make this adjustment.
//..
//  bsl::vector<bdlt::Date> schedule;
//  schedule.push_back(date);
//
//  for (int i = 1; i < 12; ++i) {
//      schedule.push_back(bdlt::DateUtil::addMonthsEom(date, i));
//  }
//..
// Finally, we print the generated schedule to the console and observe the
// output:
//..
//  bsl::copy(schedule.begin(),
//            schedule.end(),
//            bsl::ostream_iterator<bdlt::Date>(bsl::cout, "\n"));
//
//  // Expected output on the console:
//  //
//  //   30APR2013
//  //   31MAY2013
//  //   30JUN2013
//  //   31JUL2013
//  //   31AUG2013
//  //   30SEP2013
//  //   31OCT2013
//  //   30NOV2013
//  //   31DEC2013
//  //   31JAN2014
//  //   28FEB2014
//  //   31MAR2014
//..
// Notice that the dates have been adjusted to the end of the month.  If we had
// used 'addMonthsNoEom' instead of 'addMonthsEom', this adjustment would not
// have occurred.

#ifndef INCLUDED_BDLSCM_VERSION
#include <bdlscm_version.h>
#endif

#ifndef INCLUDED_BDLT_DATE
#include <bdlt_date.h>
#endif

#ifndef INCLUDED_BDLT_DAYOFWEEK
#include <bdlt_dayofweek.h>
#endif

#ifdef BDE_OPENSOURCE_PUBLICATION
#ifndef INCLUDED_BDLT_SERIALDATEIMPUTIL
#include <bdlt_serialdateimputil.h>
#endif
#else
#ifndef INCLUDED_BDLT_DELEGATINGDATEIMPUTIL
#include <bdlt_delegatingdateimputil.h>
#endif
#endif

#ifndef INCLUDED_BSLS_ASSERT
#include <bsls_assert.h>
#endif

namespace BloombergLP {
namespace bdlt {

                         // ===============
                         // struct DateUtil
                         // ===============

struct DateUtil {
    // This 'struct' provides a namespace for utility functions that provide
    // non-primitive operations on dates.

  private:
    // PRIVATE CLASS METHODS
    static Date addYearsEomEndOfFebruary(const Date& original, int numYears);
        // Return the date that is the specified 'numYears' from the specified
        // 'original' date (which must be either the 28th or 29th of February),
        // adjusted as necessary according to the following (end-of-month)
        // rules: (1) if 'original' is the last day of a month, adjust the
        // result to be the last day of the month, and (2) if the day of the
        // month in 'original' does not exist in the month of the result (e.g.,
        // February 29, 2001), move the resulting date to the last day of the
        // month.  The behavior is undefined unless 'original' is either the
        // 28th or 29th of February, and the resulting date results in a valid
        // 'Date' value.  Note that 'numYears' may be negative.

  public:
    // CLASS METHODS
    static Date addMonths(const Date& original, int numMonths, bool eomFlag);
        // Return the date that is the specified 'numMonths' from the specified
        // 'original' date, adjusted as necessary according to the specified
        // 'eomFlag' (end-of-month flag).  If 'eomFlag' is 'true' and
        // 'original' is the last day of the month, then adjust the result to
        // be the last day of the month; if 'eomFlag' is 'false', then no such
        // adjustment is performed.  In any case, if the day of the month in
        // 'original' does not exist in the month of the result (e.g., February
        // 29, 2001), move the resulting date to the last day of the month.
        // The behavior is undefined unless the operation results in a valid
        // 'Date' value.  Note that 'numMonths' may be negative.

    static Date addMonthsEom(const Date& original, int numMonths);
        // Return the date that is the specified 'numMonths' from the specified
        // 'original' date, adjusted as necessary according to the following
        // (end-of-month) rules: (1) if 'original' is the last day of a month,
        // adjust the result to be the last day of the month, and (2) if the
        // day of the month in 'original' does not exist in the month of the
        // result (e.g., February 30), move the resulting date to the last day
        // of the month.  The behavior is undefined unless the operation
        // results in a valid 'Date' value.  Note that 'numMonths' may be
        // negative.

    static Date addMonthsNoEom(const Date& original, int numMonths);
        // Return the date that is the specified 'numMonths' from the specified
        // 'original' date, adjusted as necessary according to the following
        // (non-end-of-month) rule: if the day of the month in 'original' does
        // not exist in the month of the result (e.g., February 29, 2001), move
        // the resulting date to the last day of the month.  The behavior is
        // undefined unless the operation results in a valid 'Date' value.
        // Note that 'numMonths' may be negative.

    static Date addYears(const Date& original, int numYears, bool eomFlag);
        // Return the date that is the specified 'numYears' from the specified
        // 'original' date, adjusted as necessary according to the specified
        // 'eomFlag' (end-of-month flag).  If 'eomFlag' is 'true' and
        // 'original' is the last day of the month, then adjust the result to
        // be the last day of the month; if 'eomFlag' is 'false', then no such
        // adjustment is performed.  In any case, if the day of the month in
        // 'original' does not exist in the month of the result (e.g., February
        // 29, 2001), move the resulting date to the last day of the month.
        // The behavior is undefined unless the operation results in a valid
        // 'Date' value.  Note that 'numYears' may be negative.

    static Date addYearsEom(const Date& original, int numYears);
        // Return the date that is the specified 'numYears' from the specified
        // 'original' date, adjusted as necessary according to the following
        // (end-of-month) rules: (1) if 'original' is the last day of a month,
        // adjust the result to be the last day of the month, and (2) if the
        // day of the month in 'original' does not exist in the month of the
        // result (e.g., February 29, 2001), move the resulting date to the
        // last day of the month.  The behavior is undefined unless the
        // operation results in a valid 'Date' value.  Note that 'numYears' may
        // be negative.

    static Date addYearsNoEom(const Date& original, int numYears);
        // Return the date that is the specified 'numYears' from the specified
        // 'original' date, adjusted as necessary according to the following
        // (non-end-of-month) rule: if the day of the month in 'original' does
        // not exist in the month of the result (e.g., February 30), move the
        // resulting date to the last day of the month.  The behavior is
        // undefined unless the operation results in a valid 'Date' value.
        // Note that 'numYears' may be negative.

    static int convertFromYYYYMMDD(Date *result, int yyyymmddValue);
        // Load, into the specified 'result', the 'Date' value represented by
        // the specified 'yyyymmddValue' in the "YYYYMMDD" format.  Return 0 on
        // success, and a non-zero value, with no effect on 'result', if
        // 'yyyymmddValue' does not represent a valid 'Date'.

    static Date convertFromYYYYMMDDRaw(int yyyymmddValue);
        // Return the 'Date' value represented by the specified 'yyyymmddValue'
        // in the "YYYYMMDD" format.  The behavior is undefined unless
        // 'yyyymmddValue' represents a valid 'Date'.

    static int convertToYYYYMMDD(const Date& date);
        // Return the integer value in the "YYYYMMDD" format that represents
        // the specified 'date'.

    static bool isValidYYYYMMDD(int yyyymmddValue);
        // Return 'true' if the specified 'yyyymmddValue' represents a valid
        // 'Date' value in the "YYYYMMDD" format, and 'false' otherwise.

    static Date lastDayOfWeekInMonth(int             year,
                                     int             month,
                                     DayOfWeek::Enum dayOfWeek);
        // Return the latest date in the specified 'month' of the specified
        // 'year' that falls on the specified 'dayOfWeek'.  The behavior is
        // undefined unless '1 <= year <= 9999' and '1 <= month <= 12'.

    static Date nextDayOfWeek(DayOfWeek::Enum dayOfWeek, const Date& date);
        // Return the first date *after* the specified 'date' that falls on the
        // specified 'dayOfWeek'.  The behavior is undefined unless the
        // resulting date is no later than 9999/12/31.

    static Date nextDayOfWeekInclusive(DayOfWeek::Enum dayOfWeek,
                                       const Date&     date);
        // Return the first date *on* or *after* the specified 'date' that
        // falls on the specified 'dayOfWeek'.  The behavior is undefined
        // unless the resulting date is no later than 9999/12/31.

    static Date nthDayOfWeekInMonth(int             year,
                                    int             month,
                                    DayOfWeek::Enum dayOfWeek,
                                    int             n);
        // Return the date in the specified 'month' of the specified 'year'
        // corresponding to the specified 'n'th occurrence of the specified
        // 'dayOfWeek'.  If 'n == 5', and a result can not be found in 'month',
        // then return the date of the first 'dayOfWeek' in the following
        // month.  The behavior is undefined unless '1 <= year <= 9999',
        // '1 <= month <= 12', '1 <= n <= 5', and the resulting date is no
        // later than 9999/12/31.
        //
        // For example:
        //..
        //  nthDayOfWeekInMonth(2004, 11, DayOfWeek::k_THURSDAY, 4);
        //..
        // returns November 25, 2004, the fourth Thursday in November, 2004.

    static Date previousDayOfWeek(DayOfWeek::Enum dayOfWeek, const Date& date);
        // Return the last date *before* the specified 'date' that falls on the
        // specified 'dayOfWeek'.  The behavior is undefined unless the
        // resulting date is no earlier than 1/1/1.

    static Date previousDayOfWeekInclusive(DayOfWeek::Enum dayOfWeek,
                                           const Date&     date);
        // Return the last date *on* or *before* the specified 'date' that
        // falls on the specified 'dayOfWeek'.  The behavior is undefined
        // unless the resulting date is no earlier than 1/1/1.
};

// ============================================================================
//                            INLINE DEFINITIONS
// ============================================================================

                              // ---------------
                              // struct DateUtil
                              // ---------------

// CLASS METHODS
inline
Date DateUtil::addMonths(const Date& original, int numMonths, bool eomFlag)
{

    return eomFlag ? addMonthsEom(original, numMonths)
                   : addMonthsNoEom(original, numMonths);
}

inline
Date DateUtil::addYears(const Date& original, int numYears, bool eomFlag)
{

    return eomFlag ? addYearsEom(original, numYears)
                   : addYearsNoEom(original, numYears);
}

inline
Date DateUtil::addYearsEom(const Date& original, int numYears)
{
    BSLS_ASSERT_SAFE(1    <= original.year() + numYears);
    BSLS_ASSERT_SAFE(9999 >= original.year() + numYears);

    if (2 == original.month() && 28 <= original.day()) {
        return addYearsEomEndOfFebruary(original, numYears);          // RETURN
    }
    return Date(original.year() + numYears, original.month(), original.day());
}

inline
Date DateUtil::addYearsNoEom(const Date& original, int numYears)
{
    BSLS_ASSERT_SAFE(1    <= original.year() + numYears);
    BSLS_ASSERT_SAFE(9999 >= original.year() + numYears);

    const int newYear = original.year() + numYears;

    if (2 == original.month() && 29 == original.day()) {
        return Date(newYear,
                    original.month(),
#ifdef BDE_OPENSOURCE_PUBLICATION
                    SerialDateImpUtil::isLeapYear(newYear) ? 29 : 28);
#else
                    DelegatingDateImpUtil::isLeapYear(newYear) ? 29 : 28);
<<<<<<< HEAD
=======
                                                                      // RETURN
>>>>>>> 377fd5f6
#endif
                                                                      // RETURN
    }
    return Date(newYear, original.month(), original.day());
}

inline
int DateUtil::convertFromYYYYMMDD(Date *result, int yyyymmddValue)
{
    BSLS_ASSERT_SAFE(result);

    if (!isValidYYYYMMDD(yyyymmddValue)) {
        return 1;                                                     // RETURN
    }
    *result = convertFromYYYYMMDDRaw(yyyymmddValue);

    return 0;
}

inline
Date DateUtil::convertFromYYYYMMDDRaw(int yyyymmddValue)
{
    BSLS_ASSERT_SAFE(isValidYYYYMMDD(yyyymmddValue));

    return Date(yyyymmddValue / 10000,
                (yyyymmddValue / 100) % 100,
                yyyymmddValue % 100);
}

inline
int DateUtil::convertToYYYYMMDD(const Date& date)
{
    return date.year() * 10000 + date.month() * 100 + date.day();
}

inline
bool DateUtil::isValidYYYYMMDD(int yyyymmddValue)
{
    const int day    = yyyymmddValue % 100;
    yyyymmddValue   /= 100;
    const int month  = yyyymmddValue % 100;

#ifdef BDE_OPENSOURCE_PUBLICATION
    return SerialDateImpUtil::isValidYearMonthDay(yyyymmddValue / 100,
                                                  month,
                                                  day);
#else
    return DelegatingDateImpUtil::isValidYearMonthDay(yyyymmddValue / 100,
                                                      month,
                                                      day);
#endif
}

}  // close package namespace
}  // close enterprise namespace

#endif

// ----------------------------------------------------------------------------
// Copyright 2014 Bloomberg Finance L.P.
//
// Licensed under the Apache License, Version 2.0 (the "License");
// you may not use this file except in compliance with the License.
// You may obtain a copy of the License at
//
//     http://www.apache.org/licenses/LICENSE-2.0
//
// Unless required by applicable law or agreed to in writing, software
// distributed under the License is distributed on an "AS IS" BASIS,
// WITHOUT WARRANTIES OR CONDITIONS OF ANY KIND, either express or implied.
// See the License for the specific language governing permissions and
// limitations under the License.
// ----------------------------- END-OF-FILE ----------------------------------<|MERGE_RESOLUTION|>--- conflicted
+++ resolved
@@ -380,10 +380,7 @@
                     SerialDateImpUtil::isLeapYear(newYear) ? 29 : 28);
 #else
                     DelegatingDateImpUtil::isLeapYear(newYear) ? 29 : 28);
-<<<<<<< HEAD
-=======
                                                                       // RETURN
->>>>>>> 377fd5f6
 #endif
                                                                       // RETURN
     }
