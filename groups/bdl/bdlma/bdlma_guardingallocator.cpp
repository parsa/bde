--- conflicted
+++ resolved
@@ -24,10 +24,6 @@
 #else
 
 #include <errno.h>     // 'errno'
-<<<<<<< HEAD
-#include <stdio.h>     // 'fprintf'
-=======
->>>>>>> 63f3332d
 #include <string.h>    // 'strerror'
 #include <sys/mman.h>  // 'mmap', 'mprotect', 'munmap'
 #include <unistd.h>    // 'sysconf'
@@ -115,17 +111,6 @@
                           0);
 
     if (MAP_FAILED == address) {
-<<<<<<< HEAD
-        /*
-        fprintf(stderr,
-                "mmap failed, errno %d (%s)\n",
-                errno,
-                strerror(errno)
-               );
-        */
-
-=======
->>>>>>> 63f3332d
         return 0;                                                     // RETURN
     }
 
@@ -151,10 +136,7 @@
     // On some of our platforms, 'munmap' takes a 'char*' argument, while on
     // others it takes a 'void*'.  Casting to 'char*', which will work in both
     // cases.
-<<<<<<< HEAD
-=======
-
->>>>>>> 63f3332d
+
     munmap(static_cast<char*>(address), size);
 
 #endif
