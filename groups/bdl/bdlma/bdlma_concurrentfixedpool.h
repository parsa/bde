// bdlma_concurrentfixedpool.h                                        -*-C++-*-
#ifndef INCLUDED_BDLMA_CONCURRENTFIXEDPOOL
#define INCLUDED_BDLMA_CONCURRENTFIXEDPOOL

//@PURPOSE: Provide thread-safe pool of limited # of blocks of uniform size.
//
//@CLASSES:
//  bdlma::ConcurrentFixedPool: thread-safe pool of limited number of blocks
//
//@SEE_ALSO: bdlma_concurrentpool
//
//@AUTHOR: Ilougino Rocha (irocha), Vladimir Kliatchko (vkliatch)
//
//@DESCRIPTION: This component implements a *fully thread-safe* memory pool
// that allocates and manages a limited number (specified at construction) of
// memory blocks of some uniform size (also specified at construction).  A
// 'bdlma::ConcurrentFixedPool' constructed to manage up to 'N' blocks also
// provides an association between the address of each block and an index in
// the range '[ 0 .. N - 1 ]'.
//
// Other than this mapping between block and index, and the associated limit on
// the maximum number of blocks that may be simultaneously allocated, this
// component's semantics are identical to 'bdlma::ConcurrentPool'.  In
// particular, this component overloads global operator 'new' in the same
// manner, and the behaviors of 'release' and 'reserveCapacity' are equivalent
// to the corresponding methods in 'bdlma::ConcurrentPool'.
//
// Like 'bdlma::ConcurrentPool', this component is intended to be used to
// implement *out-of-place* container classes that hold elements of uniform
// size.
//
///Usage
///-----
// 'bdlma::ConcurrentFixedPool' is intended to implement *out-of-place*
// container classes that hold up to a fixed number of elements, all of uniform
// size.  Suppose we wish to implement a simple thread pool.  We want the
// equivalent of a 'bsl::deque<bdlf::Function<void(*)(void)> >'.  However, to
// minimize the time spent performing operations on this deque - which must be
// carried out under a lock - we instead store just pointers in the deque, and
// manage memory efficiently using 'bdlma::ConcurrentFixedPool'.
// 'bdlma::ConcurrentFixedPool' is fully thread-safe and does not require any
// additional synchronization.
//
// The example below is just for the container portion of our simple thread
// pool.  The implementation of the worker thread, and the requisite
// synchronization, are omitted for clarity.
//..
//  class my_JobQueue {
//
//    public:
//      // PUBLIC TYPES
//      typedef bdlf::Function<void(*)(void)> Job;
//
//    private:
//      // DATA
//      bdlqq::Mutex        d_lock;
//      bsl::deque<Job *>  d_queue;
//      bdlma::ConcurrentFixedPool    d_pool;
//      bslma::Allocator  *d_allocator_p;
//
//    public:
//      // CREATORS
//      my_JobQueue(int maxJobs, bslma::Allocator *basicAllocator = 0);
//      ~my_JobQueue();
//
//      // MANIPULATORS
//      void enqueueJob(const Job& job);
//
//      int tryExecuteJob();
//  };
//
//  my_JobQueue::my_JobQueue(int maxJobs, bslma::Allocator *basicAllocator)
//  : d_queue(basicAllocator)
//  , d_pool(sizeof(Job), maxJobs, basicAllocator)
//  , d_allocator_p(bslma::Default::allocator(basicAllocator))
//  {
//  }
//
//  my_JobQueue::~my_JobQueue()
//  {
//      Job *jobPtr;
//      while (!d_queue.empty()) {
//          jobPtr = d_queue.front();
//          jobPtr->~Job();
//          d_queue.pop_front();
//      }
//  }
//
//  void my_JobQueue::enqueueJob(const Job& job)
//  {
//      Job *jobPtr = new (d_pool) Job(job, d_allocator_p);
//      d_lock.lock();
//      d_queue.push_back(jobPtr);
//      d_lock.unlock();
//  }
//
//  int my_JobQueue::tryExecuteJob()
//  {
//      d_lock.lock();
//      if (d_queue.empty()) {
//          d_lock.unlock();
//          return -1;
//      }
//      Job *jobPtr = d_queue.front();
//      d_queue.pop_front();
//      d_lock.unlock();
//      (*jobPtr)();
//      d_pool.deleteObject(jobPtr);
//      return 0;
//  }
//..
// Note that in the destructor, there is no need to deallocate the individual
// job objects - the destructor of 'bdlma::ConcurrentFixedPool' will release
// any remaining allocated memory.  However, it *is* necessary to invoke the
// destructors of all these objects, as the destructor of
// 'bdlma::ConcurrentFixedPool' will not do so.

#ifndef INCLUDED_BDLSCM_VERSION
#include <bdlscm_version.h>
#endif

#ifndef INCLUDED_BDLQQ_XXXTHREAD
#include <bdlqq_xxxthread.h>
#endif

#ifndef INCLUDED_BSLS_ATOMIC
#include <bsls_atomic.h>
#endif

#ifndef INCLUDED_BDLMA_POOL
#include <bdlma_pool.h>
#endif

#ifndef INCLUDED_BSLMA_ALLOCATOR
#include <bslma_allocator.h>
#endif

#ifndef INCLUDED_BSLMA_DELETERHELPER
#include <bslma_deleterhelper.h>
#endif

#ifndef INCLUDED_BSLS_ALIGNMENTUTIL
#include <bsls_alignmentutil.h>
#endif

#ifndef INCLUDED_BSLS_ASSERT
#include <bsls_assert.h>
#endif

#ifndef INCLUDED_BSL_VECTOR
#include <bsl_vector.h>
#endif

#ifndef INCLUDED_BSL_CSTDLIB
#include <bsl_cstdlib.h>            // 'bsl::size_t'
#endif

namespace BloombergLP {
namespace bdlma {

                     // ===============================
                     // struct ConcurrentFixedPool_Node
                     // ===============================

struct ConcurrentFixedPool_Node {
    // The component-private 'struct' provides a header for blocks that are
    // allocated from 'ConcurrentFixedPool' objects.

    // DATA
    unsigned d_next;  // index of next free node when on free list; otherwise,
                      // index of this node itself adjusted with a generation
                      // count
};

                        // =========================
                        // class ConcurrentFixedPool
                        // =========================

class ConcurrentFixedPool {
    // This class implements a memory pool that allocates and manages up to a
    // fixed number of memory blocks of some uniform size, with both the limit
    // on the number of blocks and the block size specified at construction.
    //
    // This class guarantees thread safety when allocating or releasing memory
    // (but see the documentation for the 'release' method).

    // PRIVATE TYPES
    typedef ConcurrentFixedPool_Node Node;     // type of memory block "header"

    // DATA
    bsls::AtomicInt       d_freeList;       // head of free list

    const unsigned       d_sizeMask;       // mask corresponding to max size of
                                           // pool; rounded up to power of 2

    bsl::vector<Node *>  d_nodes;          // holds nodes currently being
                                           // pooled; enables index <-> address
                                           // mapping

    const int            d_dataOffset;     // offset (in bytes) to memory block
                                           // within a 'Node'

    const int            d_nodeSize;       // size of blocks pooled by
                                           // 'd_nodePool'

<<<<<<< HEAD
    bdlmtt::Mutex          d_nodePoolMutex;  // mutex for access to
                                             // 'd_nodePool'
=======
    bdlqq::Mutex          d_nodePoolMutex;  // mutex for access to 'd_nodePool'
>>>>>>> 203f658f

    bdlma::Pool           d_nodePool;       // underlying memory pool

    int                  d_numNodes;       // number of nodes in 'd_nodes' that
                                           // are currently being pooled

    const int            d_objectSize;     // size of pooled objects as
                                           // specified at construction

    int                  d_backoffLevel;   // determines amount of spinning
                                           // when under contention

    bslma::Allocator    *d_allocator_p;    // memory allocator (held, not
                                           // owned)

    // NOT IMPLEMENTED
    ConcurrentFixedPool(const ConcurrentFixedPool&);
    ConcurrentFixedPool& operator=(const ConcurrentFixedPool&);

  private:
    // PRIVATE MANIPULATORS
    void *allocateNew();
        // Allocate a memory block of the 'objectSize' specified at
        // construction from the underlying pool from which this fixed pool
        // obtains memory.  Return the address of that block or 0 if this pool
        // is exhausted (i.e., 'poolSize()' memory blocks have already been
        // allocated from this pool).

  public:
    // CREATORS
    ConcurrentFixedPool(int               objectSize,
                    int               poolSize,
                    bslma::Allocator *basicAllocator = 0);
        // Create a memory pool that returns memory of the specified
        // 'objectSize' for each invocation of the 'allocate' method.
        // Configure this pool to support allocation of up to the specified
        // 'poolSize' number of memory blocks.  The largest supported
        // 'poolSize' is 33554431.  Optionally specify a 'basicAllocator' used
        // to supply memory.  If 'basicAllocator' is 0, the currently installed
        // default allocator is used.  The behavior is undefined unless
        // '0 < objectSize', '0 < poolSize', and '0x1FFFFFF >= poolSize'.

    ~ConcurrentFixedPool();
        // Destroy this object and release all associated memory.

    // MANIPULATORS
    void *allocate();
        // Allocate a memory block of the 'objectSize' specified at
        // construction.  Return the address of that block or 0 if the pool is
        // exhausted (i.e., 'poolSize()' memory blocks have already been
        // allocated from this pool).

    void deallocate(void *address);
        // Deallocate the memory block at the specified 'address' back to this
        // pool for reuse.

    template<class TYPE>
    void deleteObject(const TYPE *object);
        // Destroy the specified 'object' based on its dynamic type and then
        // use this allocator to deallocate its memory footprint.  Do nothing
        // if 'object' is 0.  The behavior is undefined unless 'object', when
        // cast appropriately to 'void *', was allocated using this allocator
        // and has not already been deallocated.  Note that
        // 'dynamic_cast<void *>(object)' is applied if 'TYPE' is polymorphic,
        // and 'static_cast<void *>(object)' is applied otherwise.

    template <class TYPE>
    void deleteObjectRaw(const TYPE *object);
        // Destroy the specified 'object' based on its static type and then use
        // this allocator to deallocate its memory footprint.  Do nothing if
        // 'object' is 0.  The behavior is undefined if 'object' is a
        // base-class pointer to a derived type, was not allocated using this
        // allocator, or has already been deallocated.

    void release();
        // Release all memory currently allocated through this object.  Note
        // that this method should only be invoked when it is known that no
        // blocks currently allocated through this pool will be used;
        // therefore, it is not safe to use this method if any other thread may
        // be concurrently allocating memory from this pool.  Also note that
        // 'release()' is intended to free all memory without regard to the
        // contents of that memory.  Specifically, 'release()' can *not* call
        // object destructors for any allocated objects, since it has no
        // knowledge of their type.  If object destruction is required, use
        // 'ConcurrentFixedPool::deleteObject()'.

    int reserveCapacity(int numObjects);
        // Reserve memory from this pool to satisfy memory requests for at
        // least the specified 'numObjects' before the pool replenishes.  The
        // behavior is undefined unless '0 <= numObjects'.  Return 0 on success
        // and the number of objects that could not be reserved otherwise.
        // Note that this method fails if the number of memory blocks already
        // allocated plus 'numObjects' exceeds 'poolSize()'.

    void setBackoffLevel(int backoffLevel);
        // Configure this pool with the specified non-negative 'backoffLevel'
        // that controls the amount of spinning that occurs when calls to this
        // pool encounter contention.  Setting 'backoffLevel' to 0 disables
        // spinning.  Greater values of 'backoffLevel' correspond to greater
        // amounts of spinning.  The behavior is undefined unless
        // '0 <= backoffLevel'.  Note that both contention detection and
        // spinning strategy are implementation defined.

    // ACCESSORS
    int backoffLevel() const;
        // Return the non-negative 'backoffLevel' that controls the amount of
        // spinning that occurs when calls to this pool encounter contention.

    int indexFromAddress(void *address) const;
        // Return an index in the range from 0 to the maximum size of this pool
        // that uniquely identifies the memory block at the specified
        // 'address'.  The behavior is undefined unless 'address' corresponds
        // to a memory block allocated from this pool.

    int objectSize() const;
        // Return the size of the memory blocks allocated from this object.
        // Note that all blocks have the same size.

    void *addressFromIndex(int index) const;
        // Return the address of the memory block identified by the specified
        // 'index'.  The behavior is undefined unless the index has been
        // obtained through 'indexFromAddress'.

    int poolSize() const;
        // Return the maximum size of this pool.
};

}  // close package namespace
}  // close enterprise namespace

// FREE OPERATORS
inline
void *operator new(bsl::size_t                              size,
                   BloombergLP::bdlma::ConcurrentFixedPool& pool);
    // Allocate memory of 'size' bytes from the specified 'pool', and return
    // the address of the allocated memory.  The behavior is undefined unless
    // 'size' is the same as the 'objectSize' with which 'pool' was
    // constructed.  Note that an object may allocate additional memory
    // internally within its constructor, requiring the allocator to be passed
    // in as a constructor argument:
    //..
    //  my_Type *newMyType(bdlma::ConcurrentFixedPool  *pool,
    //                     bslma::Allocator *basicAllocator) {
    //      return new (*pool) my_Type(..., basicAllocator);
    //  }
    //..
    // Note also that the analogous version of operator 'delete' should not be
    // called directly.  Instead, this component provides a template member
    // function 'bdlma::ConcurrentFixedPool::deleteObject' parameterized by
    // 'TYPE' that performs the equivalent of the following:
    //..
    //  void deleteMyType(bdlma::ConcurrentFixedPool *pool, my_Type *t) {
    //      t->~my_Type();
    //      pool->deallocate(t);
    //  }
    //..

inline
void operator delete(void                                     *address,
                     BloombergLP::bdlma::ConcurrentFixedPool&  pool);
    // Use the specified 'pool' to deallocate the memory at the specified
    // 'address'.  The behavior is undefined unless 'address' was allocated
    // using 'pool' and has not already been deallocated.  This operator is
    // supplied solely to allow the compiler to arrange for it to be called in
    // case of an exception.  Client code should not call it; use
    // 'bdlma::ConcurrentFixedPool::deleteObject()' instead.

namespace BloombergLP {
namespace bdlma {

// ============================================================================
//                             INLINE DEFINITIONS
// ============================================================================

                        // -------------------------
                        // class ConcurrentFixedPool
                        // -------------------------

// MANIPULATORS
template<class TYPE>
inline
void ConcurrentFixedPool::deleteObject(const TYPE *object)
{
    bslma::DeleterHelper::deleteObject(object, this);
}

template<class TYPE>
inline
void ConcurrentFixedPool::deleteObjectRaw(const TYPE *object)
{
    bslma::DeleterHelper::deleteObjectRaw(object, this);
}

inline
void ConcurrentFixedPool::setBackoffLevel(int backoffLevel)
{
    d_backoffLevel = backoffLevel;
}

// ACCESSORS
inline
void *ConcurrentFixedPool::addressFromIndex(int index) const
{
    Node * node = const_cast<Node *>(d_nodes[index]);

    BSLS_ASSERT(node);
    return (char *)node + d_dataOffset;
}

inline
int ConcurrentFixedPool::backoffLevel() const
{
    return d_backoffLevel;
}

inline
int ConcurrentFixedPool::indexFromAddress(void *address) const
{
    const Node * const node = (const Node *)(void *)
                                              ((char *)address - d_dataOffset);
    return (node->d_next & d_sizeMask) - 1;
}

inline
int ConcurrentFixedPool::objectSize() const
{
    return d_objectSize;
}

inline
int ConcurrentFixedPool::poolSize() const
{
    return static_cast<int>(d_nodes.size());
}

}  // close package namespace
}  // close enterprise namespace

inline
void *operator new(bsl::size_t                              size,
                   BloombergLP::bdlma::ConcurrentFixedPool& pool)
{
    using namespace BloombergLP;
    BSLS_ASSERT((int) size <= pool.objectSize()
        && bsls::AlignmentUtil::calculateAlignmentFromSize((int)size)
        <= bsls::AlignmentUtil::calculateAlignmentFromSize(pool.objectSize()));

    (void)size;  // suppress "unused parameter" warnings
    return pool.allocate();
}

inline
void operator delete(void                                     *address,
                     BloombergLP::bdlma::ConcurrentFixedPool&  pool)
{
    pool.deallocate(address);
}

#endif

// ----------------------------------------------------------------------------
// Copyright 2015 Bloomberg Finance L.P.
//
// Licensed under the Apache License, Version 2.0 (the "License");
// you may not use this file except in compliance with the License.
// You may obtain a copy of the License at
//
//     http://www.apache.org/licenses/LICENSE-2.0
//
// Unless required by applicable law or agreed to in writing, software
// distributed under the License is distributed on an "AS IS" BASIS,
// WITHOUT WARRANTIES OR CONDITIONS OF ANY KIND, either express or implied.
// See the License for the specific language governing permissions and
// limitations under the License.
// ----------------------------- END-OF-FILE ----------------------------------<|MERGE_RESOLUTION|>--- conflicted
+++ resolved
@@ -185,44 +185,40 @@
     // (but see the documentation for the 'release' method).
 
     // PRIVATE TYPES
-    typedef ConcurrentFixedPool_Node Node;     // type of memory block "header"
+    typedef ConcurrentFixedPool_Node Node;  // type of memory block "header"
 
     // DATA
-    bsls::AtomicInt       d_freeList;       // head of free list
-
-    const unsigned       d_sizeMask;       // mask corresponding to max size of
-                                           // pool; rounded up to power of 2
-
-    bsl::vector<Node *>  d_nodes;          // holds nodes currently being
-                                           // pooled; enables index <-> address
-                                           // mapping
-
-    const int            d_dataOffset;     // offset (in bytes) to memory block
-                                           // within a 'Node'
-
-    const int            d_nodeSize;       // size of blocks pooled by
-                                           // 'd_nodePool'
-
-<<<<<<< HEAD
-    bdlmtt::Mutex          d_nodePoolMutex;  // mutex for access to
-                                             // 'd_nodePool'
-=======
-    bdlqq::Mutex          d_nodePoolMutex;  // mutex for access to 'd_nodePool'
->>>>>>> 203f658f
-
-    bdlma::Pool           d_nodePool;       // underlying memory pool
-
-    int                  d_numNodes;       // number of nodes in 'd_nodes' that
-                                           // are currently being pooled
-
-    const int            d_objectSize;     // size of pooled objects as
-                                           // specified at construction
-
-    int                  d_backoffLevel;   // determines amount of spinning
-                                           // when under contention
-
-    bslma::Allocator    *d_allocator_p;    // memory allocator (held, not
-                                           // owned)
+    bsls::AtomicInt      d_freeList;        // head of free list
+
+    const unsigned       d_sizeMask;        // mask corresponding to max size of
+                                            // pool; rounded up to power of 2
+
+    bsl::vector<Node *>  d_nodes;           // holds nodes currently being
+                                            // pooled; enables index <-> address
+                                            // mapping
+
+    const int            d_dataOffset;      // offset (in bytes) to memory block
+                                            // within a 'Node'
+
+    const int            d_nodeSize;        // size of blocks pooled by
+                                            // 'd_nodePool'
+
+    bdlqq::Mutex         d_nodePoolMutex;   // mutex for access to
+                                            // 'd_nodePool'
+
+    bdlma::Pool          d_nodePool;        // underlying memory pool
+
+    int                  d_numNodes;        // number of nodes in 'd_nodes' that
+                                            // are currently being pooled
+
+    const int            d_objectSize;      // size of pooled objects as
+                                            // specified at construction
+
+    int                  d_backoffLevel;    // determines amount of spinning
+                                            // when under contention
+
+    bslma::Allocator    *d_allocator_p;     // memory allocator (held, not
+                                            // owned)
 
     // NOT IMPLEMENTED
     ConcurrentFixedPool(const ConcurrentFixedPool&);
