// bdlmt_threadmultiplexor.t.cpp   -*-C++-*-

#include <bdlmt_threadmultiplexor.h>

#include <bdlf_bind.h>
#include <bslmf_if.h>
<<<<<<< HEAD
#include <bdlmtt_semaphore.h>
#include <bdlmtt_threadutil.h>
#include <bdlmtt_threadgroup.h>
=======
#include <bdlqq_semaphore.h>
#include <bdlqq_xxxthread.h>
#include <bdlqq_threadgroup.h>
>>>>>>> b924f313
#include <bdlmt_fixedthreadpool.h>
#include <bsls_atomic.h>

#include <bslma_managedptr.h>
#include <bslma_testallocator.h>
#include <bsl_iostream.h>
#include <bsl_streambuf.h>

#include <bsl_c_math.h>

using namespace BloombergLP;

using bsl::cout;
using bsl::cerr;
using bsl::endl;
using bsl::flush;

//=============================================================================
//                                   TEST PLAN
//-----------------------------------------------------------------------------
//                                   Overview
//                                   --------
// TBD: Overview
//-----------------------------------------------------------------------------
// CREATORS
// [ 1] bdlmt::ThreadMultiplexor(int, int, bslma::Allocator *);
// [ 1] ~bdlmt::ThreadMultiplexor();
//
// MANIPULATORS
// [ 2] int processJob(const JOBTYPE&);
//
// ACCESSORS
// [ 1] int maxProcessors();
// [ 1] int numProcessors();

//-----------------------------------------------------------------------------
// [ 1] BREATHING TEST
// [ 2] USAGE EXAMPLE
// [ 3] MORE PARTITIONS
// [ 4] SMALL QUEUE
// [ 5] STRESS TEST
// [ 6] CONCERN: Single-processor multiplexor
//-----------------------------------------------------------------------------

//=============================================================================
//                        STANDARD BDE ASSERT TEST MACROS
//-----------------------------------------------------------------------------
static int testStatus = 0;

static void aSsErT(int c, const char *s, int i)
{
    if (c) {
        cout << "Error " << __FILE__ << "(" << i << "): " << s
             << "    (failed)" << endl;
        if (0 <= testStatus && testStatus <= 100)  ++testStatus;
    }
}

#define ASSERT(X) { aSsErT(!(X), #X, __LINE__); }
//-----------------------------------------------------------------------------
#define LOOP_ASSERT(I,X) { \
   if (!(X)) { cout << #I << ": " << I << "\n"; aSsErT(1, #X, __LINE__); }}

#define LOOP2_ASSERT(I,J,X) { \
   if (!(X)) { cout << #I << ": " << I << "\t" << #J << ": " << J << "\n";\
               aSsErT(1, #X, __LINE__); }}

#define LOOP3_ASSERT(I,J,K,X) { \
   if (!(X)) { cout << #I << ": " << I << "\t" << #J << ": " << J << "\t" \
                    << #K << ": " << K << "\n";                           \
               aSsErT(1, #X, __LINE__); }}

#define LOOP4_ASSERT(I,J,K,L,X) { \
   if (!(X)) { cout << #I << ": " << I << "\t" << #J << ": " << J << "\t" \
                    << #K << ": " << K << "\t" << #L << ": " << L << "\n";\
               aSsErT(1, #X, __LINE__); }}

#define LOOP5_ASSERT(I,J,K,L,M,X) { \
   if (!(X)) { cout << #I << ": " << I << "\t" << #J << ": " << J << "\t" \
                    << #K << ": " << K << "\t" << #L << ": " << L << "\t" \
                    << #M << ": " << M << "\n";                           \
               aSsErT(1, #X, __LINE__); }}

//=============================================================================
//                       SEMI-STANDARD TEST OUTPUT MACROS
//-----------------------------------------------------------------------------
#define P(X) cout << #X " = " << (X) << endl; // Print identifier and value.
#define Q(X) cout << "<| " #X " |>" << endl;  // Quote identifier literally.
#define P_(X) cout << #X " = " << (X) << ", " << flush; // P(X) without '\n'
#define L_ __LINE__                           // current Line number.
#define T_()  cout << '\t' << flush;          // Print tab w/o newline.

//=============================================================================
//              GLOBAL TYPES, CONSTANTS, AND VARIABLES FOR TESTING
//-----------------------------------------------------------------------------
static int verbose = 0;
static int veryVerbose = 0;
static int veryVeryVerbose = 0;
static int veryVeryVeryVerbose = 0;

//=============================================================================
//                GLOBAL SUPPORT FUNCTIONS AND CLASSES FOR TESTING
//-----------------------------------------------------------------------------

                              // ===============
                              // class TestQueue
                              // ===============

class TestQueue {
    // This class appears in the usage example for the ThreadMultiplexor
    // component.  It associates a multiplexor with a thread pool, so that
    // threads in the thread pool execute all their jobs through the
    // multiplexor.

    // DATA
    bdlmt::FixedThreadPool   *d_threadPool_p;    // (held, not owned)
    bdlmt::ThreadMultiplexor  d_multiplexor;     // used to partition threads

    // NOT IMPLEMENTED
    TestQueue(const TestQueue&);
    TestQueue& operator=(const TestQueue&);

  public:
    // TYPES
    typedef bdlmt::ThreadMultiplexor::Job Job;

    // CREATORS
    TestQueue(int                   maxProcessors,
              int                   queueCapacity,
              bdlmt::FixedThreadPool *threadPool,
              bslma::Allocator     *basicAllocator = 0);

    ~TestQueue();

    // MANIPULATORS
    int processJob(const Job& job);
      // Submit a job to the thread pool.  If there are processors available
      // according to the multiplexor, the job will be executed immediately;
      // otherwise it will be enqueued.

    bdlmt::ThreadMultiplexor *multiplexor();
      // Return a pointer to the modifiable "multiplexor" attribute.
};

// CREATORS
TestQueue::TestQueue(int                   maxProcessors,
                     int                   queueCapacity,
                     bdlmt::FixedThreadPool *threadPool,
                     bslma::Allocator     *basicAllocator)
: d_threadPool_p(threadPool)
, d_multiplexor(maxProcessors,
                queueCapacity,
                basicAllocator)
{
}

TestQueue::~TestQueue()
{
}

// MANIPULATORS
int TestQueue::processJob(const TestQueue::Job& job)
{
    return d_threadPool_p->tryEnqueueJob(
            bdlf::BindUtil::bind(&bdlmt::ThreadMultiplexor::processJob<Job>,
                                &d_multiplexor,
                                job));
}

bdlmt::ThreadMultiplexor *TestQueue::multiplexor() {
   return &d_multiplexor;
}

                           // ======================
                           // class UsageTestChecker
                           // ======================

class UsageTestChecker {
    // This class provides a functor to be passed to the ThreadMultiplexor
    // for testing.  The job the functor does is to increment a counter
    // controlled by a mutex.  The start of the job can be coordinated
    // with a semaphore, allowing for forced contention.
    //

    // DATA
    int                     d_timesCalled;
    int                     d_maxProcessors;
    bdlqq::Mutex             d_mutex;
    bdlqq::Semaphore        *d_semaphore;      // (held, not owned)
    bdlmt::ThreadMultiplexor *d_multiplexor;    // (held, not owned)

public:
    // CREATORS
   UsageTestChecker(bdlmt::ThreadMultiplexor *multiplexor);

   ~UsageTestChecker();

   // MANIPULATORS
   operator TestQueue::Job ();
     // Return an invokable functor which calls the 'eval' method of this
     // object.

   void eval();
     // Perform the function of this object.

   void reset();
     // Reset the counter variables of this object to 0.

   void setSemaphore(bdlqq::Semaphore* semaphore);
     // Specify the semaphore which will control the start of the job.

   // ACCESSORS
   int timesCalled() const;
     // Return the number of times the functor was invoked.

   int maxProcessors() const;
     // Return the maximal value of the "processors" attribute of the
     // multiplexor when executing this functor.
};

// CREATORS
UsageTestChecker::UsageTestChecker(bdlmt::ThreadMultiplexor *multiplexor)
: d_timesCalled(0)
, d_maxProcessors(0)
, d_semaphore(0)
, d_multiplexor(multiplexor)
{}

UsageTestChecker::~UsageTestChecker()
{
}

// MANIPULATORS
UsageTestChecker::operator TestQueue::Job()
{
    return bdlf::BindUtil::bind(&UsageTestChecker::eval, this);
}

void UsageTestChecker::eval() {
    if (d_semaphore) {
        d_semaphore->wait();
    }

    d_mutex.lock();
    ++d_timesCalled;
    d_maxProcessors = bsl::max(d_maxProcessors,
            d_multiplexor->numProcessors());
    d_mutex.unlock();
}

void UsageTestChecker::reset() {
    d_timesCalled = d_maxProcessors = 0;
}

void UsageTestChecker::setSemaphore(bdlqq::Semaphore* semaphore) {
    d_semaphore = semaphore;
}

// ACCESSORS
int UsageTestChecker::timesCalled() const {
    return d_timesCalled;
}

int UsageTestChecker::maxProcessors() const {
    return d_maxProcessors;
}

//=============================================================================
//                     TEST CASE 6: SUPPORT FUNCTIONS
//-----------------------------------------------------------------------------
namespace TEST_CASE_6 {

void testCase6(bdlqq::Semaphore                 *startSemaphore,
               bdlmt::ThreadMultiplexor          *mX,
               int                              numJobs,
               const bdlf::Function<void(*)()>&  job)
{
   startSemaphore->wait();
   for (; 0 < numJobs; --numJobs) {
      mX->processJob(job);
   }
}

}  //close namespace TEST_CASE_6
//=============================================================================
//                           COMPONENT USAGE EXAMPLE
//-----------------------------------------------------------------------------
namespace TEST_CASE_USAGE_EXAMPLE {

class JobQueue {
   // This class defines a generic processor for user-defined functions
   // ("jobs").  Jobs specified to the 'processJob' method are executed
   // in the thread pool specified at construction.

public:
   // PUBLIC TYPES
   typedef bdlmt::ThreadMultiplexor::Job Job;
     // A callback of this type my be specified to the 'processJob'
     // method.

private:
   // DATA
   bdlmt::FixedThreadPool   *d_threadPool_p;    // (held, not owned)
   bdlmt::ThreadMultiplexor  d_multiplexor;     // used to partition threads

private:
   // NOT IMPLEMENTED
   JobQueue(const JobQueue&);
   JobQueue& operator=(const JobQueue&);

public:
   // CREATORS
   JobQueue(int                   maxProcessors,
            bdlmt::FixedThreadPool *threadPool,
            bslma::Allocator     *basicAllocator = 0);
     // Create a job queue that executes jobs in the specified
     // 'threadPool' using no more than the specified 'maxProcessors'.
     // Optionally specify a 'basicAllocator' used to supply memory.  If
     // 'basicAllocator is 0, the currently installed default allocator
     // is used.

   ~JobQueue();
     // Destroy this object.

   // MANIPULATORS
   int processJob(const Job& job);
     // Process the specified 'job' in the thread pool specified at
     // construction.  Return 0 on success, and a non-zero value
     // otherwise.

};

// CREATORS
JobQueue::JobQueue(int                   maxProcessors,
                   bdlmt::FixedThreadPool *threadPool,
                   bslma::Allocator     *basicAllocator)
: d_threadPool_p(threadPool)
, d_multiplexor (maxProcessors,
                 threadPool->queueCapacity(),
                 basicAllocator)
{
}

JobQueue::~JobQueue()
{
}

// MANIPULATORS
int JobQueue::processJob(const JobQueue::Job& job)
{
    return d_threadPool_p->tryEnqueueJob(
            bdlf::BindUtil::bind(&bdlmt::ThreadMultiplexor::processJob<Job>,
                                &d_multiplexor,
                                job));
}

int usageExample(bslma::Allocator *allocator)
{
    enum {
        NUM_THREADS   = 5,   // total number of threads
        NUM_QUEUES    = 3,   // total number of JobQueue objects
        MAX_QUEUESIZE = 20  // total number of pending jobs
    };

    int maxProc = bsl::max(1.0,
            ceil(double(NUM_THREADS)/(NUM_QUEUES-1))-1);

    bdlmt::FixedThreadPool tp(NUM_THREADS, MAX_QUEUESIZE, allocator);
    JobQueue             importantQueue(maxProc, &tp);
    JobQueue             urgentQueue(maxProc, &tp);
    JobQueue             criticalQueue(maxProc, &tp);

    if (0 != tp.start()) {
       ASSERT(!"Could not start thread pool! Threads cannot be created!");
       return -1;
    }

<<<<<<< HEAD
    bsls::AtomicInt iCheck, uCheck, cCheck;
=======
bsls::AtomicInt iCheck(0);
bsls::AtomicInt uCheck(0);
bsls::AtomicInt cCheck(0);
>>>>>>> b924f313

    JobQueue::Job ijob =
        bdlf::BindUtil::bind(&bsls::AtomicInt::add, &iCheck, 1);

    JobQueue::Job ujob =
        bdlf::BindUtil::bind(&bsls::AtomicInt::add, &uCheck, 1);

    JobQueue::Job cjob =
        bdlf::BindUtil::bind(&bsls::AtomicInt::add, &cCheck, 1);

    importantQueue.processJob(ijob);
    importantQueue.processJob(ijob);
    importantQueue.processJob(ijob);
    importantQueue.processJob(ijob);
    importantQueue.processJob(ijob);
    importantQueue.processJob(ijob);

    urgentQueue.processJob(ujob);
    urgentQueue.processJob(ujob);
    urgentQueue.processJob(ujob);
    urgentQueue.processJob(ujob);

    criticalQueue.processJob(cjob);
    criticalQueue.processJob(cjob);

    tp.stop();

    ASSERT(6 == iCheck);
    ASSERT(4 == uCheck);
    ASSERT(2 == cCheck);
    return 0;
}

}  // close namespace TEST_CASE_USAGE_EXAMPLE
//=============================================================================
//                                 MAIN PROGRAM
//-----------------------------------------------------------------------------

int main(int argc, char *argv[])
{
    int test = (argc > 1) ? bsl::atoi(argv[1]) : 1;

    verbose = (argc > 2);
    veryVerbose = (argc > 3);
    veryVeryVerbose = (argc > 4);
    veryVeryVeryVerbose = (argc > 5);

    cout << "TEST " << __FILE__ << " CASE " << test << endl;

    switch (test) { case 0:
      case 6: {
        // --------------------------------------------------------------------
        // CONCERN: Single-processor multiplexor
        //
        // Concern:
        //  That a multiplexor shared between several threads and having
        //  a processor limit of 1 will process jobs correctly.
        //
        // Plan:
        //  Set up multiple threads sharing a single multiplexor.  Set up the
        //  multiplexor with a limit of 1 processor.  Ensure that a counter
        //  variable is hit the proper number of times.
        //
        // Testing:
        //   processJob();
        // --------------------------------------------------------------------

        if (verbose) cout << "Single-Processor Test" << endl
                          << "=====================" << endl;

        bslma::TestAllocator ta(veryVeryVeryVerbose);
        {
            using namespace TEST_CASE_6;
            enum {
                NUM_THREADS   = 7,
                MAX_QUEUESIZE = 1000,
                NUM_JOBS      = 100
            };

<<<<<<< HEAD
            bsls::AtomicInt timesCalled;
            bdlmtt::Semaphore startSemaphore;
=======
            bsls::AtomicInt timesCalled(0);
            bdlqq::Semaphore startSemaphore;
>>>>>>> b924f313
            bdlmt::ThreadMultiplexor mX(1, MAX_QUEUESIZE, &ta);
            bdlqq::ThreadGroup threads;

            bdlf::Function<void(*)()> addFunc = bdlf::BindUtil::bind(
                                                          &bsls::AtomicInt::add,
                                                          &timesCalled,
                                                          1);

            for (int i = 0; i < NUM_THREADS; ++i) {
               LOOP_ASSERT(i, 0 == threads.addThread(
                                            bdlf::BindUtil::bind(&testCase6,
                                                               &startSemaphore,
                                                               &mX,
                                                               (int)NUM_JOBS,
                                                               addFunc)));
            }

            startSemaphore.post(NUM_THREADS);
            threads.joinAll();
            ASSERT(NUM_THREADS * NUM_JOBS == timesCalled);
        }
        ASSERT(0 <  ta.numAllocations());
        ASSERT(0 == ta.numBytesInUse());

      } break;
      case 5: {
        // --------------------------------------------------------------------
        // STRESS TEST
        //
        // Concerns:
        //  Test that the system can handle a large number of submitted
        //  jobs.  Also test that in such a situation, the multiplexor will
        //  at some point use the maximum number of "processors" and no more.
        //
        // Plan:
        //  Create multiplexors with large queues and then submit jobs until
        //  the queues are full.  Verify that all the jobs eventually execute,
        //  and verify that the maximum number of processors used is exactly
        //  what's specified to the multiplexor.
        //
        // Testing:
        //   processJob();
        // --------------------------------------------------------------------

        if (verbose) cout << "Large Queue Test" << endl
                          << "================" << endl;

        bslma::TestAllocator ta(veryVeryVeryVerbose);
        {
            enum {
                NUM_THREADS   = 7,       // total number of threads
                MAX_QUEUESIZE = 0x20000,
                NUM_QUEUES = 3,
                IQUEUE_MAX_PROC=2,
                UQUEUE_MAX_PROC=4,
                OQUEUE_MAX_PROC=1
            };

            bdlmt::FixedThreadPool tp(NUM_THREADS, MAX_QUEUESIZE, &ta);
            TestQueue             importantQueue
               (IQUEUE_MAX_PROC, MAX_QUEUESIZE, &tp, &ta);
            TestQueue             urgentQueue
               (UQUEUE_MAX_PROC, MAX_QUEUESIZE, &tp, &ta);
            TestQueue             otherQueue
               (OQUEUE_MAX_PROC, MAX_QUEUESIZE, &tp, &ta);

            if (0 != tp.start()) {
               ASSERT(!"Could not start thread pool!  "
                       "Threads cannot be created!");
               break;
            }
            if (veryVerbose) cout << "Thread-pool Started" << endl;

            UsageTestChecker iChecker(importantQueue.multiplexor());
            UsageTestChecker uChecker(urgentQueue.multiplexor());
            UsageTestChecker oChecker(otherQueue.multiplexor());
            int iJobs = 0, uJobs = 0, oJobs = 0;

            bdlqq::Semaphore startSemaphore;
            iChecker.setSemaphore(&startSemaphore);
            uChecker.setSemaphore(&startSemaphore);
            oChecker.setSemaphore(&startSemaphore);

            if (veryVerbose) cout << " Adding jobs..." << endl;

            for (int rc = 0; 0 == rc; ) {
               rc = urgentQueue.processJob(uChecker);
               if (0 == rc) {
                  ++uJobs;
                  rc = importantQueue.processJob(iChecker);
                  if (0 == rc) {
                     ++iJobs;

                     rc = otherQueue.processJob(oChecker);
                     if (0 == rc) {
                        ++oJobs;
                     }
                  }
               }
            }

            if (veryVerbose) cout << " ...Done adding" << endl;

            startSemaphore.post(iJobs+uJobs+oJobs);

            tp.stop();
            if (veryVerbose) cout << "Thread-pool Stopped" << endl;

            ASSERT(iJobs == iChecker.timesCalled());
            ASSERT(uJobs == uChecker.timesCalled());
            ASSERT(oJobs == oChecker.timesCalled());
            if (verbose) {
                P_(iJobs); P(iChecker.timesCalled());
                P_(uJobs); P(uChecker.timesCalled());
                P_(oJobs); P(oChecker.timesCalled());
            }

            LOOP_ASSERT(iChecker.maxProcessors(),
                        IQUEUE_MAX_PROC == iChecker.maxProcessors());
            // With very low system resources it may be impossible to run
            // the dispatching thread frequently enough to get all 4 threads
            // in the UNIQUE group executing simultaneously.  This check
            // usually works but tends to fail during important release
            // builds.  Much more trouble than it's worth.
            //
            //LOOP_ASSERT(uChecker.maxProcessors(),
            //            UQUEUE_MAX_PROC == uChecker.maxProcessors());
            if (verbose && UQUEUE_MAX_PROC != uChecker.maxProcessors()) {
               cout << "MILD WARNING: uChecker.maxProcessors() == "
                    << uChecker.maxProcessors() << ", expected "
                    << UQUEUE_MAX_PROC << endl;
            }

            LOOP_ASSERT(oChecker.maxProcessors(),
                        OQUEUE_MAX_PROC == oChecker.maxProcessors());
        }
        ASSERT(0 <  ta.numAllocations());
        ASSERT(0 == ta.numBytesInUse());

      } break;
      case 4: {
        // --------------------------------------------------------------------
        // CONCERN: Small number of threads test
        //
        // Concerns:
        //  Test the behavior of the component when the number of threads is
        //  smaller than the number of processors.
        //
        // Plan:
        //  Create a thread pool with 3 threads and a large queue.  Using
        //  a multiplexor configured for 10 processors, submit many jobs
        //  and confirm they all run.
        //
        // Testing:
        //   processJob();
        // --------------------------------------------------------------------

        if (verbose) cout << "FEW THREADS TEST" << endl
                          << "================" << endl;

        bslma::TestAllocator ta(veryVeryVeryVerbose);
        {
            enum {
                NUM_THREADS   = 3,   // total number of threads
                MAX_QUEUESIZE = 6000,// total number of pending jobs
                NUM_JOBS      = 2000,// number of jobs to submit
                MAX_PROC      = 10    // test condition
            };

            bdlmt::FixedThreadPool tp(NUM_THREADS, MAX_QUEUESIZE, &ta);

            if (0 != tp.start()) {
               ASSERT(!"Could not start thread pool!  "
                       "Threads cannot be created!");
               break;
            }
            if (veryVerbose) cout << "Thread-pool Started" << endl;

            TestQueue theQueue(10, MAX_QUEUESIZE, &tp, &ta);

            UsageTestChecker checker(theQueue.multiplexor());
            bdlqq::Semaphore startSemaphore;
            checker.setSemaphore(&startSemaphore);

            for (int i = 0; i < NUM_JOBS; ++i) {
               LOOP_ASSERT(i, 0 == theQueue.processJob(checker));
            }

            startSemaphore.post(NUM_JOBS);
            tp.stop();
            if (veryVerbose) cout << "Thread-pool Stopped" << endl;

            ASSERT(NUM_JOBS == checker.timesCalled());
            ASSERT(MAX_PROC >= checker.maxProcessors());
            if (verbose) {
                P(checker.timesCalled());
                P(checker.maxProcessors());
            }
        }
        ASSERT(0 <  ta.numAllocations());
        ASSERT(0 == ta.numBytesInUse());

      }  break;
      case 3: {
        // --------------------------------------------------------------------
        // 1-length Queue Test
        //
        // Concerns:
        //  Test the behavior of the component when the queue has a capacity
        //  of only 1.
        //
        // Plan:
        //  Test the component with 7 threads and a queue of 1.
        //
        // Testing:
        //   processJob();
        // --------------------------------------------------------------------

        if (verbose) cout << "SMALL QUEUE TEST" << endl
                          << "================" << endl;

        bslma::TestAllocator ta(veryVeryVeryVerbose);
        {
            enum {
                NUM_THREADS    = 7, // total number of threads
                MAX_QUEUESIZE  = 1,
                NUM_QUEUES     = 3,
                IMPORTANT_JOBS = 6,
                URGENT_JOBS    = 4,
                OTHER_JOBS     = 2
            };

            int maxProc = bsl::max
               (1.0, ceil(double(NUM_THREADS) / (NUM_QUEUES-1))-1);

            bdlmt::FixedThreadPool tp(NUM_THREADS, MAX_QUEUESIZE, &ta);
            TestQueue importantQueue(maxProc, MAX_QUEUESIZE, &tp, &ta);
            TestQueue urgentQueue(maxProc, MAX_QUEUESIZE, &tp, &ta);
            TestQueue otherQueue(maxProc, MAX_QUEUESIZE, &tp, &ta);

            if (0 != tp.start()) {
               ASSERT(!"Could not start thread pool!  "
                       "Threads cannot be created!");
               break;
            }
            if (veryVerbose) cout << "Thread-pool Started" << endl;

            UsageTestChecker iChecker(importantQueue.multiplexor());
            UsageTestChecker uChecker(urgentQueue.multiplexor());
            UsageTestChecker oChecker(otherQueue.multiplexor());

            for (int i = 0; i < IMPORTANT_JOBS; ++i) {
               while(0 != importantQueue.processJob(iChecker));
            }

            for (int i = 0; i < URGENT_JOBS; ++i) {
               while(0 != urgentQueue.processJob(uChecker));
            }

            for (int i = 0; i < OTHER_JOBS; ++i) {
               while(0 != otherQueue.processJob(oChecker));
            }

            tp.stop();
            if (veryVerbose) cout << "Thread-pool Stopped" << endl;

            ASSERT(IMPORTANT_JOBS == iChecker.timesCalled());
            ASSERT(URGENT_JOBS == uChecker.timesCalled());
            ASSERT(OTHER_JOBS == oChecker.timesCalled());
            if (veryVerbose) {
               P_(IMPORTANT_JOBS); P(iChecker.timesCalled());
               P_(URGENT_JOBS); P(uChecker.timesCalled());
               P_(OTHER_JOBS); P(oChecker.timesCalled());
            }
        }
        ASSERT(0 <  ta.numAllocations());
        ASSERT(0 == ta.numBytesInUse());

      }  break;
      case 2: {
        // --------------------------------------------------------------------
        // USAGE EXAMPLE TEST
        //
        // Concerns:
        //  The usage example provided in the component documentation compiles,
        //  runs, and behaves as advertised.
        //
        // Plan:
        //  Use the 'JobQueue' usage example as the basis for the test.
        //
        // Testing:
        //  USAGE EXAMPLE
        // --------------------------------------------------------------------

        if (verbose) cout << "Usage Example Test" << endl
                          << "==================" << endl;

        bslma::TestAllocator ta(veryVeryVeryVerbose);

        using namespace TEST_CASE_USAGE_EXAMPLE;
        usageExample(&ta);

        ASSERT(0 <  ta.numAllocations());
        ASSERT(0 == ta.numBytesInUse());

      }  break;
      case 1: {
        // --------------------------------------------------------------------
        // BREATHING TEST
        //
        // Concerns:
        //  A bdlmt::ThreadMultiplexor object can be constructed and destroyed.
        //
        // Plan:
        //  Construct a bdlmt::ThreadMultiplexor object using a test allocator
        //  and verify that memory is reserved and then returned after
        //  destruction.
        //
        // Testing:
        //   CREATORS
        // --------------------------------------------------------------------

        if (verbose) cout << "Breathing Test" << endl
                          << "==============" << endl;

        bslma::TestAllocator ta(veryVeryVeryVerbose);
        {
            bdlmt::ThreadMultiplexor mX(2, 3, &ta);

            const bdlmt::ThreadMultiplexor& mX_ref = mX;

            ASSERT(2 == mX_ref.maxProcessors());
            ASSERT(0 == mX_ref.numProcessors());
        }
        ASSERT(0 <  ta.numAllocations());
        ASSERT(0 == ta.numBytesInUse());

      } break;
      default: {
        cerr << "WARNING: CASE `" << test << "' NOT FOUND." << endl;
        testStatus = -1;
      }
    }

    if (testStatus > 0) {
        cerr << "Error, non-zero test status = " << testStatus << "."
             << endl;
    }
    return testStatus;
}

// ----------------------------------------------------------------------------
// NOTICE:
//      Copyright (C) Bloomberg L.P., 2005
//      All Rights Reserved.
//      Property of Bloomberg L.P. (BLP)
//      This software is made available solely pursuant to the
//      terms of a BLP license agreement which governs its use.
// ------------------------------- END-OF-FILE --------------------------------<|MERGE_RESOLUTION|>--- conflicted
+++ resolved
@@ -4,15 +4,9 @@
 
 #include <bdlf_bind.h>
 #include <bslmf_if.h>
-<<<<<<< HEAD
-#include <bdlmtt_semaphore.h>
-#include <bdlmtt_threadutil.h>
-#include <bdlmtt_threadgroup.h>
-=======
 #include <bdlqq_semaphore.h>
-#include <bdlqq_xxxthread.h>
+#include <bdlqq_threadutil.h>
 #include <bdlqq_threadgroup.h>
->>>>>>> b924f313
 #include <bdlmt_fixedthreadpool.h>
 #include <bsls_atomic.h>
 
@@ -390,13 +384,7 @@
        return -1;
     }
 
-<<<<<<< HEAD
     bsls::AtomicInt iCheck, uCheck, cCheck;
-=======
-bsls::AtomicInt iCheck(0);
-bsls::AtomicInt uCheck(0);
-bsls::AtomicInt cCheck(0);
->>>>>>> b924f313
 
     JobQueue::Job ijob =
         bdlf::BindUtil::bind(&bsls::AtomicInt::add, &iCheck, 1);
@@ -476,13 +464,8 @@
                 NUM_JOBS      = 100
             };
 
-<<<<<<< HEAD
             bsls::AtomicInt timesCalled;
-            bdlmtt::Semaphore startSemaphore;
-=======
-            bsls::AtomicInt timesCalled(0);
             bdlqq::Semaphore startSemaphore;
->>>>>>> b924f313
             bdlmt::ThreadMultiplexor mX(1, MAX_QUEUESIZE, &ta);
             bdlqq::ThreadGroup threads;
 
