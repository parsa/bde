// bdlmt_fixedthreadpool.cpp            -*-C++-*-
#include <bdlmt_fixedthreadpool.h>

#include <bsls_ident.h>
BSLS_IDENT_RCSID(bdlmt_fixedthreadpool_cpp,"$Id$ $CSID$")

<<<<<<< HEAD
#include <bdlmtt_lockguard.h>
#include <bdlmtt_threadutil.h>
=======
#include <bdlqq_lockguard.h>
#include <bdlqq_xxxthread.h>
>>>>>>> b924f313

#include <bdlf_function.h>
#include <bdlf_memfn.h>
#include <bdlt_currenttime.h>

#include <bsls_assert.h>
#include <bsls_performancehint.h>
#include <bsls_platform.h>
#include <bsls_timeutil.h>

#if defined(BSLS_PLATFORM_OS_UNIX)
#include <bsl_c_signal.h>              // sigfillset
#endif

namespace {

#if defined(BSLS_PLATFORM_OS_UNIX)
void initBlockSet(sigset_t *blockSet)
{
    sigfillset(blockSet);

    const int synchronousSignals[] = {
      SIGBUS,
      SIGFPE,
      SIGILL,
      SIGSEGV,
      SIGSYS,
      SIGABRT,
      SIGTRAP,
     #if !defined(BSLS_PLATFORM_OS_CYGWIN) || defined(SIGIOT)
      SIGIOT
     #endif
    };

    const int SIZE = sizeof synchronousSignals / sizeof *synchronousSignals;

    for (int i=0; i < SIZE; ++i) {
        sigdelset(blockSet, synchronousSignals[i]);
    }
}
#endif
}

namespace BloombergLP {

namespace bdlmt {
                         // --------------------------
                         // class FixedThreadPool
                         // --------------------------

// PRIVATE MANIPULATORS
void FixedThreadPool::processJobs()
{
    while (BSLS_PERFORMANCEHINT_PREDICT_LIKELY(
                                        BCEP_RUN == d_control.loadRelaxed())) {
        Job functor;

        if (BSLS_PERFORMANCEHINT_PREDICT_UNLIKELY(
                                              d_queue.tryPopFront(&functor))) {
            BSLS_PERFORMANCEHINT_UNLIKELY_HINT;

            ++d_numThreadsWaiting;

            if (BCEP_RUN == d_control && d_queue.isEmpty()) {
                d_queueSemaphore.wait();
            }

            d_numThreadsWaiting.addRelaxed(-1);
        }
        else {
            functor();
        }
    }
}

void FixedThreadPool::drainQueue()
{
    while (BCEP_DRAIN == d_control.loadRelaxed()) {
        Job functor;

        const int ret = d_queue.tryPopFront(&functor);
        if (ret) {
            return;
        }

        functor();
    }
}

void FixedThreadPool::waitWorkerThreads()
{
    bdlqq::LockGuard<bdlqq::Mutex> lock(&d_gateMutex);

    while (d_numThreadsReady != d_numThreads) {
        d_threadsReadyCond.wait(&d_gateMutex);
    }
}

void FixedThreadPool::releaseWorkerThreads()
{
    bdlqq::LockGuard<bdlqq::Mutex> lock(&d_gateMutex);
    d_numThreadsReady = 0;
    ++d_gateCount;
    d_gateCond.broadcast();

    // d_gateMutex.unlock() emits a release barrier.
}

void FixedThreadPool::interruptWorkerThreads()
{
    bdlqq::LockGuard<bdlqq::Mutex> lock(&d_gateMutex); // acquire barrier

    int numThreadsWaiting = d_numThreadsWaiting;

    for (int i = 0; i < numThreadsWaiting; ++i) {
        // Wake up waiting threads.

        d_queueSemaphore.post();
    }
}

void FixedThreadPool::workerThread()
{
    int gateCount = d_gateCount;

    while (1) {
        {
            bdlqq::LockGuard<bdlqq::Mutex> lock(&d_gateMutex);

            ++d_numThreadsReady;
            d_threadsReadyCond.signal();

            while (gateCount == d_gateCount) {
                d_gateCond.wait(&d_gateMutex);
            }

            gateCount = d_gateCount;
        }

        int control = d_control.loadRelaxed();

        if (BCEP_RUN == control) {
            processJobs();
            control = d_control;
        }

        if (BCEP_DRAIN == control) {
            drainQueue();
        }
        else if (BCEP_SUSPEND == control) {
            continue;
        }
        else {
            BSLS_ASSERT(BCEP_STOP == control);
            return;
        }
    }
}

int FixedThreadPool::startNewThread()
{
#if defined(BSLS_PLATFORM_OS_UNIX)
    // Block all asynchronous signals.

    sigset_t oldset;
    pthread_sigmask(SIG_BLOCK, &d_blockSet, &oldset);
#endif

    bdlf::Function<void(*)()> workerThreadFunc = bdlf::MemFnUtil::memFn(
            &FixedThreadPool::workerThread, this);

    int rc = d_threadGroup.addThread(workerThreadFunc, d_threadAttributes);

#if defined(BSLS_PLATFORM_OS_UNIX)
    // Restore the mask.

    pthread_sigmask(SIG_SETMASK, &oldset, &d_blockSet);
#endif

    return rc;
}

// CREATORS

FixedThreadPool::FixedThreadPool(
        const bdlmtt::ThreadAttributes&  threadAttributes,
        int                     numThreads,
        int                     maxQueueSize,
        bslma::Allocator       *basicAllocator)
: d_queue(maxQueueSize, basicAllocator)
, d_control(BCEP_STOP)
, d_gateCount(0)
, d_numThreadsReady(0)
, d_threadGroup(basicAllocator)
, d_threadAttributes(threadAttributes)
, d_numThreads(numThreads)
{
    BSLS_ASSERT_OPT(0 != d_numThreads);

    disable();

#if defined(BSLS_PLATFORM_OS_UNIX)
    initBlockSet(&d_blockSet);
#endif
}

FixedThreadPool::FixedThreadPool(int               numThreads,
                                           int               maxQueueSize,
                                           bslma::Allocator *basicAllocator)
: d_queue(maxQueueSize, basicAllocator)
, d_control(BCEP_STOP)
, d_gateCount(0)
, d_numThreadsReady(0)
, d_threadGroup(basicAllocator)
, d_numThreads(numThreads)
{
    BSLS_ASSERT_OPT(0 != d_numThreads);

    disable();

#if defined(BSLS_PLATFORM_OS_UNIX)
    initBlockSet(&d_blockSet);
#endif
}

FixedThreadPool::~FixedThreadPool()
{
    shutdown();
}

// MANIPULATORS

int FixedThreadPool::enqueueJob(const Job& functor)
{
    BSLS_ASSERT(functor);

    const int ret = d_queue.pushBack(functor);

    if (0 == ret && d_numThreadsWaiting) {
        // Wake up waiting threads.

        d_queueSemaphore.post();
    }

    return ret;
}

int FixedThreadPool::tryEnqueueJob(const Job& functor)
{
    BSLS_ASSERT(functor);

    const int ret = d_queue.tryPushBack(functor);

    if (0 == ret && d_numThreadsWaiting) {
        // Wake up waiting threads.

        d_queueSemaphore.post();
    }
    return ret;
}

void FixedThreadPool::drain()
{
    bdlqq::LockGuard<bdlqq::Mutex> lock(&d_metaMutex);

    if (BCEP_RUN == d_control.loadRelaxed()) {
        d_control = BCEP_DRAIN;

        // 'interruptWorkerThreads' emits an initial acquire barrier (mutex
        // lock).  Guaranteeing that no instructions in
        // 'interruptWorkerThreads' will be executed before the previous store.

        interruptWorkerThreads();
        waitWorkerThreads();

        d_control = BCEP_RUN;

        // 'releaseWorkerThreads' emits a release barrier so that the worker
        // threads can't return from wait without observing the previous store.

        releaseWorkerThreads();
    }
}

void FixedThreadPool::shutdown()
{
    bdlqq::LockGuard<bdlqq::Mutex> lock(&d_metaMutex);

    if (BCEP_RUN == d_control.loadRelaxed()) {
        d_queue.disable();
        d_control = BCEP_STOP;

        // 'interruptWorkerThreads' emits an initial acquire barrier (mutex
        // lock).  Guaranteeing that no instructions in
        // 'interruptWorkerThreads' will be executed before the previous store.

        interruptWorkerThreads();

        d_queue.removeAll();
        d_threadGroup.joinAll();
    }
}

int FixedThreadPool::start()
{
    bdlqq::LockGuard<bdlqq::Mutex> lock(&d_metaMutex);

    if (BCEP_STOP != d_control.loadRelaxed()) {
        return 0;
    }

    for (int i = d_threadGroup.numThreads(); i < d_numThreads; ++i)  {
        if (0 != startNewThread()) {

            releaseWorkerThreads();
            d_threadGroup.joinAll();
            return -1;
        }
    }

    waitWorkerThreads();

    d_queue.enable();
    d_control = BCEP_RUN;

    // 'releaseWorkerThreads' emits a release barrier so that the worker
    // threads can't return from wait without observing the previous store.

    releaseWorkerThreads();

    return 0;
}

void FixedThreadPool::stop()
{
    bdlqq::LockGuard<bdlqq::Mutex> lock(&d_metaMutex);

    if (BCEP_RUN == d_control.loadRelaxed()) {
        d_queue.disable();
        d_control = BCEP_DRAIN;

        // 'interruptWorkerThreads' has an initial acquire barrier (mutex
        // lock).  Guaranteeing that no instructions in
        // 'interruptWorkerThreads' will be executed before the previous store.

        interruptWorkerThreads();

        waitWorkerThreads();

        d_control = BCEP_STOP;

        // 'releaseWorkerThreads' emits a release barrier so that the worker
        // threads can't return from wait without observing the previous store.

        releaseWorkerThreads();
        d_threadGroup.joinAll();
    }
}
}  // close package namespace

}  // close namespace BloombergLP

// ---------------------------------------------------------------------------
// NOTICE:
//      Copyright (C) Bloomberg L.P., 2009
//      All Rights Reserved.
//      Property of Bloomberg L.P. (BLP)
//      This software is made available solely pursuant to the
//      terms of a BLP license agreement which governs its use.
// ----------------------------- END-OF-FILE ---------------------------------<|MERGE_RESOLUTION|>--- conflicted
+++ resolved
@@ -4,13 +4,8 @@
 #include <bsls_ident.h>
 BSLS_IDENT_RCSID(bdlmt_fixedthreadpool_cpp,"$Id$ $CSID$")
 
-<<<<<<< HEAD
-#include <bdlmtt_lockguard.h>
-#include <bdlmtt_threadutil.h>
-=======
 #include <bdlqq_lockguard.h>
 #include <bdlqq_xxxthread.h>
->>>>>>> b924f313
 
 #include <bdlf_function.h>
 #include <bdlf_memfn.h>
@@ -196,7 +191,7 @@
 // CREATORS
 
 FixedThreadPool::FixedThreadPool(
-        const bdlmtt::ThreadAttributes&  threadAttributes,
+        const bdlqq::ThreadAttributes&  threadAttributes,
         int                     numThreads,
         int                     maxQueueSize,
         bslma::Allocator       *basicAllocator)
