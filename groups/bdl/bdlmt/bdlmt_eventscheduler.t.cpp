--- conflicted
+++ resolved
@@ -3,15 +3,9 @@
 
 #include <bslma_testallocator.h>
 #include <bsls_atomic.h>
-<<<<<<< HEAD
-#include <bdlmtt_barrier.h>
-#include <bdlmtt_threadutil.h>
-#include <bdlmtt_threadgroup.h>
-=======
 #include <bdlqq_barrier.h>
 #include <bdlqq_xxxthread.h>
 #include <bdlqq_threadgroup.h>
->>>>>>> b924f313
 
 #include <bdlf_bind.h>
 #include <bdlf_placeholder.h>
@@ -110,11 +104,7 @@
 //=============================================================================
 //                        STANDARD BDE ASSERT TEST MACROS
 //-----------------------------------------------------------------------------
-<<<<<<< HEAD
 static bsls::AtomicInt testStatus;
-=======
-static bsls::AtomicInt testStatus(0);
->>>>>>> b924f313
 
 static void aSsErT(int c, const char *s, int i)
 {
@@ -2739,11 +2729,7 @@
 
 #if 0
         // We're commenting this out.  Testing the 'microSleep' method should
-<<<<<<< HEAD
-        // really be done in 'bdlmtt_threadutil.t.cpp'.  Also, we have been having
-=======
-        // really be done in bdlqq_xxxthread.t.cpp.  Also, we have been having
->>>>>>> b924f313
+        // really be done in 'bdlqq_threadutil.t.cpp'.  Also, we have been having
         // really annoying problems with this part of the test failing in the
         // nightly build but not reproducibly failing on test machines during
         // the day.  Perhaps testing the 'microSleep' method in bcemt rather
