// bdlmt_fixedthreadpool.t.cpp          -*-C++-*-
#include <bdlmt_fixedthreadpool.h>
#include <bslma_testallocator.h>

#include <bdlt_currenttime.h>
<<<<<<< HEAD
#include <bdlmtt_barrier.h>
#include <bdlmtt_lockguard.h>
#include <bdlmtt_threadutil.h>
#include <bdlmtt_threadattributes.h>
=======
#include <bdlqq_barrier.h>
#include <bdlqq_lockguard.h>
#include <bdlqq_xxxthread.h>
>>>>>>> b924f313

#include <bslma_defaultallocatorguard.h>

#include <bsls_platform.h>
#include <bsls_stopwatch.h>
#include <bsls_types.h>

#include <bsl_cstdio.h>             // For FILE in usage example
#include <bsl_cstdlib.h>            // for atoi

#include <bsl_iostream.h>
#include <bsl_string.h>
#include <bsl_vector.h>

#include <bsl_c_signal.h>

// for collecting CPU time
#ifdef BSLS_PLATFORM_OS_WINDOWS
#        include <windows.h>
#else
#        include <sys/resource.h>
#endif

using namespace BloombergLP;
using namespace bsl;  // automatically added by script

//=============================================================================
//                             TEST PLAN
//-----------------------------------------------------------------------------
//                              OVERVIEW
// A fixed thread pool maintains a fixed-capacity queue of jobs and dispatches
// them onto a fixed number of threads.  We need to test that the pool can be
// started, stopped, and drained properly, that jobs are enqueued properly,
// blocking when the queue reaches full capacity or returning if only trying to
// enqueue, and that the pool is appropriately busy or idle if no jobs are
// enqueued.  Our testing apparatus consist mostly of jobs whose behavior can
// be controlled from the calling thread via an argument class shared by all
// the threads; for instance, a certain job can be enqueued and waits for a
// condition variable to be signaled, another one waits for a barrier, all of
// which are controlled by the test case.
//
// In addition to positive test cases (run in the nightly builds), a negative
// test case -1 can be run manually to measure performance of enqueuing jobs.
//
// [ 3] bdlmt::FixedThreadPool(const bcemt::Attributes&, int, int, int);
// [ 3] ~bdlmt::FixedThreadPool();
// [ 3] int enqueueJob(const bdlf::Function<void (*)()>& );
// [ 3] int numThreads() const;
// [ 4] int enqueueJob(bcep_FixedThreadPoolJobFunc, void *);
// [ 4] void start();
// [ 4] void stop();
// [ 4] void drain();
// [ 4] void shutdown();
// [ 4] int queueCapacity() const;
// [ 4] int numThreadsStarted() const;
// [ 5] int tryenqueueJob(bcep_FixedThreadPoolJobFunc, void *);
//-----------------------------------------------------------------------------
// [ 2] TESTING HELPER FUNCTIONS
// [ 2] Breathing test
// [ 6] TESTING a job enqueuing other jobs
// [ 8] TESTING SYNCHRONOUS SIGNALS
// [ 9] TESTING CPU consumption of an idle pool.
// [11] Usage examples
// [12] Usage examples
//=============================================================================
//                    STANDARD BDE ASSERT TEST MACRO
//-----------------------------------------------------------------------------

static int testStatus = 0;

static void aSsErT(int c, const char *s, int i) {
    if (c) {
        cout << "Error " << __FILE__ << "(" << i << "): " << s
             << "    (failed)" << endl;
        if (testStatus >= 0 && testStatus <= 100) ++testStatus;
    }
}
# define ASSERT(X) { aSsErT(!(X), #X, __LINE__); }

//=============================================================================
//                  STANDARD BDE LOOP-ASSERT TEST MACROS
//-----------------------------------------------------------------------------

#define LOOP_ASSERT(I,X) { \
    if (!(X)) { cout << #I << ": " << I << "\n"; aSsErT(1, #X, __LINE__);}}

#define LOOP2_ASSERT(I,J,X) { \
    if (!(X)) { cout << #I << ": " << I << "\t" << #J << ": " \
              << J << "\n"; aSsErT(1, #X, __LINE__); } }

#define LOOP3_ASSERT(I,J,K,X) { \
   if (!(X)) { cout << #I << ": " << I << "\t" << #J << ": " << J << "\t" \
              << #K << ": " << K << "\n"; aSsErT(1, #X, __LINE__); } }

//=============================================================================
//                  SEMI-STANDARD TEST OUTPUT MACROS
//-----------------------------------------------------------------------------
#define P(X) cout << #X " = " << (X) << endl; // Print identifier and value.
#define Q(X) cout << "<| " #X " |>" << endl;  // Quote identifier literally.
#define P_(X) cout << #X " = " << (X) << ", "<< flush; // P(X) without '\n'
#define L_ __LINE__                           // current Line number
#define T_()  cout << '\t' << flush;          // Print tab w/o newline
#define NL()  cout << endl;                   // Print newline
#define P64(X) printf(#X " = %lld\n", (X));   // Print 64-bit integer id & val
#define P64_(X) printf(#X " = %lld,  ", (X)); // Print 64-bit integer w/o '\n'

//=============================================================================
//                  GLOBAL TYPEDEFS/CONSTANTS FOR TESTING
//-----------------------------------------------------------------------------

typedef bdlmt::FixedThreadPool Obj;

//=============================================================================
//                              DEFAULT ALLOCATOR
//-----------------------------------------------------------------------------

bslma::TestAllocator taDefault;

//=============================================================================
//                         HELPER CLASSES AND FUNCTIONS  FOR TESTING
//-----------------------------------------------------------------------------

#define STARTPOOL(x) \
    if (0 != x.start()) { \
        cout << "Thread start() failed.  Thread quota exceeded?" \
             << bsl::endl; \
        ASSERT(false); \
        break; } // things are SNAFU

struct TestJobFunctionArgs {
    bdlqq::Condition *d_startCond;
    bdlqq::Condition *d_stopCond;
    bdlqq::Mutex     *d_mutex;
    volatile int     d_count;
    volatile int     d_startSig;
    volatile int     d_stopSig;
};

struct TestJobFunctionArgs1 {
    bdlqq::Barrier   *d_startBarrier_p;
    bdlqq::Barrier   *d_stopBarrier_p;
    bsls::AtomicInt   d_count;
};

extern "C" {

#if defined(BSLS_PLATFORM_OS_UNIX)
void TestSynchronousSignals(void *ptr)
{
    sigset_t blockedSet;
    sigemptyset(&blockedSet);
    pthread_sigmask(SIG_BLOCK, NULL, &blockedSet);

    // copy this array from .cpp file
    static const int synchronousSignals[] = {
      SIGBUS,
      SIGFPE,
      SIGILL,
      SIGSEGV,
      SIGSYS,
      SIGABRT,
      SIGTRAP,
#ifdef SIGIOT
      SIGIOT
#endif
    };

    int SIZE = sizeof synchronousSignals / sizeof *synchronousSignals;

    for (int i=0; i < SIZE; ++i) {
        ASSERT(sigismember(&blockedSet, synchronousSignals[i]) == 0);
    }

    // verify that thread pool does not, by mistake, leave ALL the signals
    // unblocked.  Testing for 1 signal should be enough.
#ifndef BSLS_PLATFORM_OS_CYGWIN
    ASSERT(sigismember(&blockedSet, SIGINT) == 1);
#endif

}
#endif

void testJobFunction1(void *ptr)
    // This function is used to simulate a thread pool job.  It
    // accepts a pointer to a pointer to a structure containing
    // a mutex and a conditional variable.  The function simply
    // blocks until the conditional variable is signaled.
{
    TestJobFunctionArgs *args = (TestJobFunctionArgs*)ptr;
    bdlqq::LockGuard<bdlqq::Mutex> lock(args->d_mutex);
    ++args->d_count;
    ++args->d_startSig;
    args->d_startCond->signal();
    while( !args->d_stopSig ) {
        args->d_stopCond->wait(args->d_mutex);
    }
}

static void testJobFunction2( void *ptr )
    // This function is used to simulate a thread pool job.  It
    // accepts a pointer to a pointer to a structure containing
    // a mutex and a conditional variable.  The function simply
    // signals that it has started, increments the supplied counter
    // and returns.
{
    TestJobFunctionArgs *args = (TestJobFunctionArgs*)ptr;
    bdlqq::LockGuard<bdlqq::Mutex> lock(args->d_mutex);
    ++args->d_count;
    ++args->d_startSig;
    args->d_startCond->signal();
}

void testJobFunction3(void *ptr)
    // This function is used to simulate a thread pool job.  It
    // accepts a pointer to a pointer to a structure containing
    // a mutex and a conditional variable.  All the threads calling
    // this function will wait until the main thread invokes the 'wait' on
    // a barrier signifying the start of the function.  After that all the
    // threads calling this function will wait until the main thread invokes
    // the 'wait' on a barrier signifying the end of the function, if such a
    // barrier is specified.
{
    TestJobFunctionArgs1 *args = (TestJobFunctionArgs1*)ptr;

    if (args->d_startBarrier_p) {
        args->d_startBarrier_p->wait();
    }
    ++args->d_count;
    if (args->d_stopBarrier_p) {
        args->d_stopBarrier_p->wait();
    }
}

}

int testJobFunction4(const int N)
    // This function is used to simulate a thread pool job.  It
    // accepts an int which controls the time taken by that job.
    // We let the job compute some quantity (the actually job does not matter,
    // only the time it takes).  Here we compute the golden ratio.
{
    double result = 1.0;
    for (int i = 0; i < N; ++i) {
        result = 1 / (1 + result);
    }
    return result;
}

static double getCurrentCpuTime()
    // Return the total CPU time (user and system) consumed
    // by the current process since creation; the CPU time unit is seconds.
{
#ifdef BSLS_PLATFORM_OS_WINDOWS
    HANDLE me = GetCurrentProcess();
    FILETIME ct, et, kt, ut; // ct & et are unused.
    ULARGE_INTEGER stime, utime;
    ASSERT(GetProcessTimes(me, &ct, &et, &kt, &ut));
    memcpy(&stime, &kt, sizeof(stime)); // avoids memory alignment issues.
    memcpy(&utime, &ut, sizeof(utime));
    return (double)((long double)((__int64)utime.QuadPart +
                                  (__int64)stime.QuadPart)
                                 /1000000000.0L);
#else
    struct rusage ru;

    ASSERT(getrusage(RUSAGE_SELF, &ru) >= 0);
    return (double)ru.ru_utime.tv_sec +
               (double)ru.ru_utime.tv_usec/1000000.0 +
           (double)ru.ru_stime.tv_sec +
           (double)ru.ru_stime.tv_usec/1000000.0;
#endif
}

//=============================================================================
//                         USAGE EXAMPLE
//-----------------------------------------------------------------------------
#define SEARCH_THREADS     10
#define SEARCH_QUEUE_CAPACITY  50

struct myFastSearchJobInfo {
    const string        *d_word;    // word to search for
    const string        *d_path;    // path of the file to search
    bdlqq::Mutex         *d_mutex;   // mutex to control access the result
                                    // file list.
    bsl::vector<string> *d_outList; // list of matching files
};

extern "C" {

static void myFastSearchJob(void *arg)
{
    FILE *file;
    myFastSearchJobInfo *job =  (myFastSearchJobInfo*)arg;

    file = fopen(job->d_path->c_str(), "r");

    if (file) {
     char  buffer[1024];
     size_t nread;
     int   wordLen = job->d_word->length();
     const char *word = job->d_word->c_str();

     nread = fread( buffer, 1, sizeof(buffer)-1, file );
     while( nread >= (size_t)wordLen ) {
         buffer[nread] = 0;
         if (strstr(buffer, word)) {
             bdlqq::LockGuard<bdlqq::Mutex> lock(job->d_mutex);
             job->d_outList->push_back(*job->d_path);
             break;

         }
         memcpy( buffer, &buffer[nread-wordLen-1], wordLen-1 );
         nread = fread(buffer+wordLen-1, 1, sizeof(buffer)-wordLen, file);
     }
     fclose(file);
    }
}

}

static void  myFastSearch( const string&         word,
                           const vector<string>& fileList,
                           vector<string>&       outFileList
                         )
{
<<<<<<< HEAD
    bdlmtt::Mutex     mutex;
    bdlmtt::ThreadAttributes defaultAttributes;
=======
    bdlqq::Mutex     mutex;
    bcemt_Attribute defaultAttributes;
>>>>>>> b924f313
    bdlmt::FixedThreadPool pool(defaultAttributes,
                              SEARCH_THREADS,
                              SEARCH_QUEUE_CAPACITY);

    if (0 != pool.start()) {
        cout << "Thread start() failed.  Thread quota exceeded?" << endl;
        ASSERT(false);
        return; // things are SNAFU
    }

    int count = fileList.size();
    myFastSearchJobInfo  *jobInfoArray = new myFastSearchJobInfo[count];

    for (int i=0; i<count; ++i) {
        myFastSearchJobInfo &job = jobInfoArray[i];
        job.d_word    = &word;
        job.d_path    = &fileList[i];
        job.d_mutex   = &mutex;
        job.d_outList = &outFileList;
        pool.enqueueJob(myFastSearchJob, &job);
    }
    pool.drain();
    delete[] jobInfoArray;
}
//
// Usage Example 2
//
static void myFastFunctorSearchJob(myFastSearchJobInfo *job)
{
    FILE *file;

    file = fopen(job->d_path->c_str(), "r");

    if (file) {
        char  buffer[1024];
        size_t nread;
        int   wordLen = job->d_word->length();
        const char *word = job->d_word->c_str();

        nread = fread( buffer, 1, sizeof(buffer)-1, file );
        while( nread >= (size_t)wordLen ) {
            buffer[nread] = 0;
            if (strstr(buffer, word)) {
                bdlqq::LockGuard<bdlqq::Mutex> lock(job->d_mutex);
                job->d_outList->push_back(*job->d_path);
                break;

            }
            memcpy( buffer, &buffer[nread-wordLen-1], wordLen-1 );
            nread = fread(buffer+wordLen-1, 1, sizeof(buffer)-wordLen, file);
        }
        fclose(file);
    }
}

static void  myFastFunctorSearch( const string& word,
                                  const vector<string>& fileList,
                                  vector<string>& outFileList
                                )
{
<<<<<<< HEAD
    bdlmtt::Mutex     mutex;
    bdlmtt::ThreadAttributes defaultAttributes;
=======
    bdlqq::Mutex     mutex;
    bcemt_Attribute defaultAttributes;
>>>>>>> b924f313
    bdlmt::FixedThreadPool pool(defaultAttributes,
                              SEARCH_THREADS,
                              SEARCH_QUEUE_CAPACITY);

    if (0 != pool.start()) {
        cout << "Thread start() failed.  Thread quota exceeded?"
             << bsl::endl;
        ASSERT(false);
        return; // things are SNAFU
    }

    int count = fileList.size();
    myFastSearchJobInfo  *jobInfoArray = new myFastSearchJobInfo[count];

    for (int i=0; i<count; ++i) {
        myFastSearchJobInfo &job = jobInfoArray[i];
        job.d_word    = &word;
        job.d_path    = &fileList[i];
        job.d_mutex   = &mutex;
        job.d_outList = &outFileList;

        bdlf::Function<void (*)()> jobHandle =
            bdlf::BindUtil::bind(&myFastFunctorSearchJob, &job);
        pool.enqueueJob(jobHandle);
    }
    pool.drain();
    delete[] jobInfoArray;
}

//=============================================================================
//                         CASE 14 RELATED ENTITIES
//-----------------------------------------------------------------------------

namespace BCEP_FIXEDTHREADPOOL_CASE_14 {

class ConcurrencyTest {
    // Invoke a set of operations operations synchronously.

    // DATA
    bdlmt::FixedThreadPool   d_pool;
    bdlqq::Barrier          d_barrier;
    bslma::Allocator      *d_allocator_p;

    // PRIVATE MANIPULATORS
    void execute();
        // Execute a single test.

  public:

    // CREATORS
    ConcurrencyTest(int               numThreads,
                    bslma::Allocator *basicAllocator)
    : d_pool(numThreads, 1000, basicAllocator)
    , d_barrier(numThreads)
    , d_allocator_p(basicAllocator)
    {
        d_pool.start();
    }

    ~ConcurrencyTest() {}

    //  MANIPULATORS
    void runTest();
        // Run the test.
};

void ConcurrencyTest::execute()
{
    d_barrier.wait();
}

void ConcurrencyTest::runTest()
{
    bdlf::Function<void(*)()> job = bdlf::BindUtil::bindA(
                                                     d_allocator_p,
                                                     &ConcurrencyTest::execute,
                                                     this);
    for (int i = 0; i < d_pool.numThreads(); ++i) {
        d_pool.enqueueJob(job);
    }
    d_pool.drain();
}

} // close namespace BCEP_FIXEDTHREADPOOL_CASE_14

//=============================================================================
//                         CASE 11 RELATED ENTITIES
//-----------------------------------------------------------------------------

namespace BCEP_FIXEDTHREADPOOL_CASE_11 {

enum {
    NUM_THREADPOOLS = 8,
    THREADPOOL_QUEUE_SIZE = 20
};

bdlmt::FixedThreadPool *threadPools[NUM_THREADPOOLS];
bsls::AtomicInt64 numFertileRabbits(0);

struct EnqueueRabbit {
    bool d_fertile;
    int d_poolIdx;

    EnqueueRabbit(bool fertile, int poolIdx) {
        d_fertile = fertile;
        d_poolIdx = poolIdx;
    }

    void operator()() {
        if (d_fertile) {
            int poolIdx = d_poolIdx ^ 1;
            EnqueueRabbit inFertile(0, poolIdx);

            ++numFertileRabbits;

            for (int i = 4; i > 0; --i) {
                threadPools[poolIdx]->enqueueJob(inFertile);
            }
            threadPools[poolIdx]->enqueueJob(EnqueueRabbit(1, poolIdx));
        }
    }
};

struct TryEnqueueRabbit {
    bool d_fertile;
    int d_poolIdx;

    TryEnqueueRabbit(bool fertile, int poolIdx) {
        d_fertile = fertile;
        d_poolIdx = poolIdx;
    }

    void operator()() {
        if (d_fertile) {
            int poolIdx = d_poolIdx ^ 1;
            TryEnqueueRabbit inFertile(0, poolIdx);

            ++numFertileRabbits;

            for (int i = 4; i > 0; --i) {
                threadPools[poolIdx]->tryEnqueueJob(inFertile);
            }
            threadPools[poolIdx]->tryEnqueueJob(TryEnqueueRabbit(1, poolIdx));
        }
    }
};

}  // close namespace BCEP_FIXEDTHREADPOOL_CASE_11

//=============================================================================
//                         CASE 10 RELATED ENTITIES
//-----------------------------------------------------------------------------

void testJobFunction9_2(bdlqq::Barrier *barrier)
{
    barrier->wait();
}

class Test9Object {
    Obj *d_threadPool_p;
    bdlqq::Barrier *d_barrier_p;

  private:
    Test9Object(const Test9Object&);
    Test9Object& operator=(const Test9Object&);

  public:
    Test9Object(bdlqq::Barrier *barrier_p, Obj *threadPool_p);
    ~Test9Object();
};

Test9Object::Test9Object(bdlqq::Barrier *barrier_p, Obj *threadPool_p)
: d_threadPool_p(threadPool_p)
, d_barrier_p(barrier_p)
{
}

Test9Object::~Test9Object()
{
    bdlf::Function<void(*)(void)> job = bdlf::BindUtil::bind(
                                                          &testJobFunction9_2,
                                                          d_barrier_p);
    ASSERT(0 == d_threadPool_p->enqueueJob(job));
}

extern "C" {
    void testJobFunction9(void *ptr)
    {
        Test9Object *p = (Test9Object*)ptr;
        delete p;
    }
}

//=============================================================================
//                         CASE 9 RELATED ENTITIES
//-----------------------------------------------------------------------------

static void counter(int *result, int num) {
    while(num > 0) {
        *result += 1;
        --num;
    }
}

//=============================================================================
//                         CASE 6 RELATED ENTITIES
//-----------------------------------------------------------------------------
enum {
    DEPTH_LIMIT = 10,
    THREADS     = 10,
    QUEUE_CAPACITY  = 100 // must be greater than or equal to DEPTH_LIMIT
};

Obj *xP;
bdlqq::Barrier barrier(DEPTH_LIMIT + 1); // to ensure that all the threads
                                        // have started

bsls::AtomicInt depthCounter;

extern "C" {

void testJobFunction5(void *ptr)
    // This function is used to simulate a thread pool job.
    // It enqueues itself in the pool if the depth limit is not reached.
{
    ASSERT(depthCounter >= 0);
    ASSERT(depthCounter <= DEPTH_LIMIT);
    if (++depthCounter != DEPTH_LIMIT)
        xP->enqueueJob(&testJobFunction5, NULL);

    barrier.wait();
}

}

//=============================================================================
//                              MAIN PROGRAM
//-----------------------------------------------------------------------------

int main(int argc, char *argv[])
{
    // TBD: create additional tests as follows
    /*
       -------------------------
       The original implementation of 'shutdown' and 'stop' had a race
       condition where an inconsistent set of items is removed/processed.
       Reporduce this race condition in the old implementations and demostrate
       that it has been fix by the new implementation.
       Test plan:
       Create a large enough set of functors that must be executed in
       in a contiguous block without skipping any.  Start pushing these
       functors into the thread pool.  At the same time 'shutdown'/'stop' the
       pool.  Verify that no functors have been skipped.
       -------------------------
    */
    int test = argc > 1 ? atoi(argv[1]) : 0;
    int verbose = argc > 2 ? (atoi(argv[2]) ? atoi(argv[2]) : 1) : 0;
    int veryVerbose = argc > 3;
    int veryVeryVerbose = argc > 4;

    bslma::DefaultAllocatorGuard guard(&taDefault);
    bslma::TestAllocator  testAllocator(veryVeryVerbose);

    cout << "TEST " << __FILE__ << " CASE " << test << endl;

    switch (test) { case 0:  // case 0 is always the first case
      case 14: {
        // --------------------------------------------------------------------
        // TEST CASE FOR WINDOWS TEST FAILURE
        //   This test case was created for a windows failure that occurred on
        //   8/17.  This essentially recreates the use of
        //   'bdlmt_fixedthreadpool' in the 'baem' test drivers.
        //
        // Plan:
        if (verbose) cout << "Check windows test failure\n"
                          << "==========================" << endl;

        using namespace BCEP_FIXEDTHREADPOOL_CASE_14;

        bslma::TestAllocator defaultAllocator;
        bslma::DefaultAllocatorGuard guard(&defaultAllocator);

        bslma::TestAllocator testAllocator;
        for (int numThreads = 1; numThreads < 12; ++numThreads) {
            ConcurrencyTest tester(numThreads, &defaultAllocator);
            tester.runTest();
        }
      } break;
      case 13: {
        // --------------------------------------------------------------------
        // TESTING RACE CONDITION BETWEEN SHUTDOWN AND ENQUEUE
        //   There was a race condition between shutdown and enqueue that
        //   resulted in a residue of jobs being left in the queue after
        //   shutdown.
        //
        // Plan:
        //   If the race condition exists, reproduce it.  Otherwise, verify
        //   that it has been eliminated.
        //
        //   Start a bunch of single-threaded thread pools, several pairs of
        //   them, actually.  Submit 'rabbit' jobs, that submit jobs like
        //   themselves to the adjacent thread pools.  Once the rabbits are
        //   reproducing amongst the thread pools, shut them all down, then
        //   test the thread pools to see if any residual jobs were left in
        //   any of the thread pools.  Repeat the process.

        if (verbose) cout << "Check for race condition in shutdown().\n"
                          << "=======================================" << endl;

        using namespace BCEP_FIXEDTHREADPOOL_CASE_11;

        memset(threadPools, 0, sizeof(threadPools));

        for (int i = 0; i < NUM_THREADPOOLS; ++i) {
            threadPools[i] = new bdlmt::FixedThreadPool(1,
                                                   THREADPOOL_QUEUE_SIZE);
        }

#       ifdef BSLS_PLATFORM_OS_LINUX
            enum {
                NUM_ITERATIONS = 10,
                NUM_ITERATIONS_PER_LINE = 10,
                NUM_ITERATIONS_PER_DOT = 1
            };
#       else
#           ifdef BSLS_PLATFORM_OS_AIX
                enum {
                    NUM_ITERATIONS = 800,
                    NUM_ITERATIONS_PER_LINE = 200,
                    NUM_ITERATIONS_PER_DOT = 4
                };
#           else
                enum {
                    NUM_ITERATIONS = 400,
                    NUM_ITERATIONS_PER_LINE = 100,
                    NUM_ITERATIONS_PER_DOT = 2
                };
#           endif
#       endif

        if (verbose) cout << "Enqueue: " << NUM_ITERATIONS <<
                                                    " iterations." << flush;
        for (int jj = 0; jj < NUM_ITERATIONS; ++jj) {
            if (verbose && 0 == jj % NUM_ITERATIONS_PER_LINE)
                                             cout << "\n  " << flush;

            for (int i = 0; i < NUM_THREADPOOLS; ++i) {
                threadPools[i]->start();
            }

            bsls::Types::Int64 pauseUntil =
                                           numFertileRabbits + NUM_THREADPOOLS;

            for (int i = 0; i < NUM_THREADPOOLS; i += 2) {
                int sts = threadPools[i]->enqueueJob(EnqueueRabbit(true, i));
                ASSERT(0 == sts);
            }

            do {
                bdlqq::ThreadUtil::yield();
            } while (numFertileRabbits < pauseUntil);

            for (int i = 0; i < NUM_THREADPOOLS; ++i) {
                threadPools[i]->shutdown();
                ASSERT(0 == threadPools[i]->numPendingJobs());
            }
            for (int i = 0; i < NUM_THREADPOOLS; ++i) {
                if (0 != threadPools[i]->numPendingJobs()) {
                    delete threadPools[i];
                    threadPools[i] = new bdlmt::FixedThreadPool(1,
                                                   THREADPOOL_QUEUE_SIZE);
                }
            }

            if (verbose && 0 == (jj + 1) % NUM_ITERATIONS_PER_DOT)
                                                          cout << "." << flush;
        }

        if (verbose) cout << "\nTryEnqueue: " << NUM_ITERATIONS <<
                                                    " iterations." << flush;
        for (int jj = 0; jj < NUM_ITERATIONS; ++jj) {
            if (verbose && 0 == jj % NUM_ITERATIONS_PER_LINE)
                                             cout << "\n  " << flush;

            for (int i = 0; i < NUM_THREADPOOLS; ++i) {
                threadPools[i]->start();
            }

            bsls::Types::Int64 pauseUntil =
                                           numFertileRabbits + NUM_THREADPOOLS;

            for (int i = 0; i < NUM_THREADPOOLS; i += 2) {
                int sts = threadPools[i]->tryEnqueueJob(TryEnqueueRabbit(true,
                                                                           i));
                ASSERT(0 == sts);
            }

            do {
                bdlqq::ThreadUtil::yield();
            } while (numFertileRabbits < pauseUntil);

            for (int i = 0; i < NUM_THREADPOOLS; ++i) {
                threadPools[i]->shutdown();
                ASSERT(0 == threadPools[i]->numPendingJobs());
            }
            for (int i = 0; i < NUM_THREADPOOLS; ++i) {
                if (0 != threadPools[i]->numPendingJobs()) {
                    delete threadPools[i];
                    threadPools[i] = new bdlmt::FixedThreadPool(1,
                                                   THREADPOOL_QUEUE_SIZE);
                }
            }

            if (verbose && 0 == (jj + 1) % NUM_ITERATIONS_PER_DOT)
                                                          cout << "." << flush;
        }
        if (verbose) {
            cout << "\nFertile Rabbits: " << numFertileRabbits << endl;
        }

        for (int i = 0; i < NUM_THREADPOOLS; ++i) {
            delete threadPools[i];
            threadPools[i] = 0;
        }
      } break;
      case 12: {
        // --------------------------------------------------------------------
        // TESTING USAGE EXAMPLE with Functor Interface
        //   This is a duplicate of test case 11, except that we use the
        //   functor version of enqueueJob() directly.  This is discussed
        //   in the Usage documentation.
        // Plan:
        //   Call the main routine with an empty list of files to process.
        //   Assert that the call succeeds and that the resulting file list
        //   is empty.
        //
        // Testing:
        //   USAGE EXAMPLE (Functor Interface)
        // --------------------------------------------------------------------

        if (verbose) cout << "Testing: Usage Example" << endl
                          << "======================" << endl ;
        {
            vector<string> fileList;
            vector<string> outFileList;

            myFastFunctorSearch("bcep", fileList, outFileList);

            ASSERT(0 == outFileList.size());
        }
      } break;
      case 11: {
        // --------------------------------------------------------------------
        // TESTING USAGE EXAMPLE
        //   Because of the nature of the example in the header file, we cannot
        //   verify the output, so we simply very that it compiles and that the
        //   main routine can be called.
        // Plan:
        //   Call the main routine with an empty list of files to process.
        //   Assert that the call succeeds and that the resulting file list
        //   is empty.
        //
        // Testing:
        //   USAGE EXAMPLE
        // --------------------------------------------------------------------

        if (verbose) cout << "Testing: Usage Example\n"
                          << "====================================" << endl ;
        {
            vector<string> fileList;
            vector<string> outFileList;

            myFastSearch("hello", fileList, outFileList);
            ASSERT(0 == outFileList.size());
        }

      } break;
      case 10: {
        // --------------------------------------------------------------------
        // VERIFY that functors are destroyed when the thread pool is not
        // holding the lock.
        //
        // Concerns:
        //  That a functor can have bound state which might call back the
        //          the threadpool or acquire other locks.
        //
        // Plan:
        //   Create a functor which has an object bound which calls back
        //   the threadpool in its destructor.
        // --------------------------------------------------------------------

        if (verbose) cout << "Verifying that functors are destroyed.\n"
                          << "======================================" << endl ;

        enum { NTHREADS = 1,
               NQUEUE_CAPACITY = 100 };

        bdlmtt::ThreadAttributes attr;
        Obj mX(attr, NTHREADS, NQUEUE_CAPACITY, &testAllocator);

        STARTPOOL(mX);

        bdlqq::Barrier barrier(2);
        {
            Test9Object* p = new Test9Object(&barrier, &mX);
            mX.enqueueJob(testJobFunction9, p);
        }

        barrier.wait();

      } break;
      case 9: {
        // --------------------------------------------------------------------
        // TESTING CPU time consumption of an idle pool.
        //   Verify that a threadpool consumes negligible CPU time when
        //   not being used.
        //
        // Concerns: that an idle thread pool spins the CPU.
        //
        // Plan:
        //   First measure CPU usage for 10 seconds, doing nothing.
        //   Instantiate a threadpool with a given number of threads.
        //   Capture the current cumulative CPU time consumed.
        //   Wait 10 seconds.
        //   Capture the new cumulative CPU time consumed.
        //   Require the difference between the two CPU times to be negligible.
        //
        // Testing:
        // --------------------------------------------------------------------

        if (verbose) cout << "Testing: cpu time not consumed when idle \n"
                          << "====================================" << endl ;
        {
            bdlmtt::ThreadAttributes attr;

            enum {
                THREADS_THREADS = 25,
                QUEUE_CAPACITY_THREADS = THREADS_THREADS,
                SLEEP_TIME  = 10            // in seconds
            };

            double startIdleCpuTime = getCurrentCpuTime();
            if (veryVerbose) {
                T_(); P(startIdleCpuTime);
            }
            bdlqq::ThreadUtil::microSleep(0, SLEEP_TIME);
            double consumedIdleCpuTime = getCurrentCpuTime()
                                       - startIdleCpuTime;

            startIdleCpuTime = getCurrentCpuTime();
            if (veryVerbose) {
                T_(); P_(consumedIdleCpuTime);
            }
            double additiveFudge = 0.01 // to allow for imprecisions in timing
                                 + getCurrentCpuTime() - startIdleCpuTime;
                                        // to allow for I/O operations!!!
            double fudgeFactor   = 10;  // to allow for imprecisions in timing
            double maxConsumedCpuTime = fudgeFactor *
                                (additiveFudge +
                                 consumedIdleCpuTime * QUEUE_CAPACITY_THREADS);
            if (veryVerbose) {
                P(maxConsumedCpuTime);
            }

            Obj x(attr, THREADS_THREADS, QUEUE_CAPACITY_THREADS,
                                                               &testAllocator);

            STARTPOOL(x);

            if (veryVerbose) {
                T_();
                P_(THREADS_THREADS);
                P_(QUEUE_CAPACITY_THREADS);
                P(SLEEP_TIME);
            }

            double startCpuTime = getCurrentCpuTime();
            if (veryVerbose) {
                 T_(); P(startCpuTime);
            }
            bdlqq::ThreadUtil::microSleep(0, SLEEP_TIME);
            double consumedCpuTime = getCurrentCpuTime() - startCpuTime;

            if (veryVerbose) {
                T_(); P(consumedCpuTime);
            }
            x.stop();

            // Failure if more than 10 times idle CPU time consumed per thread
            // plus 50ms (to allow for imprecisions in timing)
            if (verbose && !(consumedCpuTime < maxConsumedCpuTime)) {
                T_(); P(maxConsumedCpuTime);
            }
            LOOP2_ASSERT(consumedCpuTime, maxConsumedCpuTime,
                         consumedCpuTime < maxConsumedCpuTime);
        }
      } break;
      case 8: {
        // --------------------------------------------------------------------
        // TESTING SYNCHRONOUS SIGNALS
        //   Verify that threads managed by the thread pool block all but the
        //   synchronous signals.
        //
        // Plan:
        //   Enqueue a function, that, when executed, verifies that all but
        //   the synchronous signals are blocked.
        //
        // Testing:
        // --------------------------------------------------------------------

#if defined(BSLS_PLATFORM_OS_UNIX)
        if (verbose) cout << "TESTING SYNCHRONOUS SIGNALS" << endl
                          << "===========================" << endl ;
        {
            bdlmtt::ThreadAttributes attr;
            enum {
                THREADS = 5,
                QUEUE_CAPACITY = 10
            };
            Obj x(attr, THREADS, QUEUE_CAPACITY, &testAllocator);
            STARTPOOL(x);
            x.enqueueJob(TestSynchronousSignals, NULL);
            x.stop();
        }
#endif
      } break;
      case 7: {
        // --------------------------------------------------------------------
        // TESTING 'numActiveThreads'
        //
        // Concerns:
        //   (1) 'numActiveThreads' of a stopped threadPool is 0.
        //   (2) 'numActiveThreads' of a heavily loaded threadPool is
        //       numThreads.
        //   (3) 'numActiveThreads' of an idle threadPool 0.
        // --------------------------------------------------------------------
          if (verbose) cout << "TESTING numActiveThreads\n"
                            << "==========================" << endl ;

          enum {
              NUM_THREADS = 5
          };

          bdlmt::FixedThreadPool tp(NUM_THREADS, NUM_THREADS);

          ASSERT(0 == tp.numActiveThreads());

          tp.start();
          bdlqq::Barrier barrier(NUM_THREADS+1);
          for (int i = 0; i < NUM_THREADS; ++i) {
              tp.enqueueJob(bdlf::BindUtil::bind(&bdlqq::Barrier::wait,
                                                &barrier));
          }

          for (int i = 0; i < 100; ++i) {
            if (NUM_THREADS == tp.numActiveThreads()) {
                break;
            }
              bdlqq::ThreadUtil::microSleep(10000); // 10 ms
          }
          ASSERT(NUM_THREADS == tp.numActiveThreads());

          barrier.wait();

          for (int i = 0; i < 100; ++i) {
            if (0 == tp.numActiveThreads()) {
                break;
            }
              bdlqq::ThreadUtil::microSleep(10000); // 10 ms
          }
          ASSERT(0 == tp.numActiveThreads());

          tp.shutdown();

          ASSERT(0 == tp.numActiveThreads());

      } break;
      case 6: {
        // --------------------------------------------------------------------
        // TESTING a job enqueuing other jobs
        //   Verify that an enqueued job, when executed, can enqueue jobs.
        //
        // Plan:
        //   Enqueue a function, that, when executed, increments a global
        //   counter (initialized to zero) and enqueues itself if the
        //   counter has reached a limit.
        //
        // Testing:
        //   int enqueueJob(bcep_FixedThreadPoolJobFunc , void *);
        // --------------------------------------------------------------------

        if (verbose) cout << "TESTING a job enqueuing other jobs\n"
                          << "====================================" << endl ;
        {
            bdlmtt::ThreadAttributes attr;
            Obj localX(attr, THREADS, QUEUE_CAPACITY, &testAllocator);
            xP = &localX;
            STARTPOOL(localX);
            localX.enqueueJob(&testJobFunction5, NULL);
            barrier.wait();
            ASSERT(DEPTH_LIMIT == depthCounter);
            if (veryVerbose) { T_(); P(depthCounter); }
        }

      } break;
      case 5: {
        // --------------------------------------------------------------------
        // TESTING 'tryEnqueueJob'
        //   Verify that tryEnqueueJob does not block,
        //
        // Plan:
        //   First, for a sequence of independent numbers N of threads and
        //   queue capacities, create a thread pool with N threads and capacity
        //   M, but before starting it try to enqueue a job and verify that it
        //   returns a negative value.  Then start the pool, and try enqueuing
        //   N jobs that block on a barrier.  Verify that the next M jobs are
        //   enqueued successfully, but that the next job fails to enqueue,
        //   returning a positive value.  Then free all the jobs to avoid a
        //   timeout.
        //
        // Testing:
        //   int tryEnqueueJob(bcep_FixedThreadPoolJobFunc , void *);
        // --------------------------------------------------------------------

        static const struct {
            int d_lineNum;
            int d_numThreads;
            int d_maxNumJobs;
        } VALUES[] = {
            //line min threads max threads
            //---- ----------- -----------
            { L_ ,         1 ,        1  },
            { L_ ,         2 ,        2 },
            { L_ ,         10,        10 },
            { L_ ,         10,        50 },
            { L_ ,         50,        75},
            { L_ ,         25,        80}
        };
        const int NUM_VALUES = sizeof VALUES / sizeof *VALUES;

        if (verbose) cout << "TESTING 'tryEnqueueJob'\n"
                          << "=======================" << endl ;

        for (int i = 0; i < NUM_VALUES; ++i) {
            const int THREADS  = VALUES[i].d_numThreads;
            const int QUEUE_CAPACITY  = VALUES[i].d_maxNumJobs;

            bdlmtt::ThreadAttributes attr;
            Obj x(attr, THREADS, QUEUE_CAPACITY, &testAllocator);
            const Obj& X = x;

            bdlqq::Barrier startBarrier(THREADS + 1);
            bdlqq::Barrier stopBarrier(THREADS + 1);

            TestJobFunctionArgs1 args;
            args.d_startBarrier_p = &startBarrier;
            args.d_stopBarrier_p  = &stopBarrier;

            ASSERT(0 != x.tryEnqueueJob(testJobFunction3, &args));

            STARTPOOL(x);

            for (int j = 0; j < THREADS; ++j) {
                LOOP_ASSERT(i, 0 == x.tryEnqueueJob(testJobFunction3, &args));
            }
            startBarrier.wait(); // make sure that threads have indeed started
            LOOP_ASSERT(i, 0 == X.numPendingJobs()); // and that queue is empty

            TestJobFunctionArgs1 emptyArgs;
            emptyArgs.d_startBarrier_p = 0;
            emptyArgs.d_stopBarrier_p  = 0;

            for (int j = 0; j < QUEUE_CAPACITY; ++j) {
                LOOP_ASSERT(i, 0 == x.tryEnqueueJob(testJobFunction3,
                                                    &emptyArgs));
            }
            // queue must now be full
            LOOP_ASSERT(i, 0 != x.tryEnqueueJob(testJobFunction3, &emptyArgs));

            stopBarrier.wait(); // unblock threads
        }

      } break;
      case 4: {
        // --------------------------------------------------------------------
        // TESTING 'drain' and 'stop' and 'shutdown'
        //   Verify that the 'drain', 'stop' and 'shutdown' behave as expected.
        //
        // Plan:
        //   First, for a sequence of independent number of threads, create a
        //   thread pool and verify that those threads are started.  Then spool
        //   the same number of jobs and assert they all the jobs are actively
        //   being processed without any of them blocking the others.  Finally
        //   let them complete and verify that after all the jobs have
        //   completed, those threads are again waiting.
        //
        //   Next, for a sequence of independent number N of threads and queue
        //   capacity, create a thread pool and verify that N threads are
        //   started.  Then spool more jobs to fill the queue to capacity and
        //   assert that N of them are being processed while the others are
        //   enqueued.  Next let the jobs complete and assert that after
        //   shutting down the pool, all the threads are stopped.
        //
        // Testing:
        //   int enqueueJob(bcep_FixedThreadPoolJobFunc , void *);
        //   void stop();
        //   void drain();
        //   void shutdown();
        // --------------------------------------------------------------------

        static const struct {
            int d_lineNum;
            int d_numThreads;
            int d_maxNumJobs;
        } VALUES[] = {
            //line min threads max threads
            //---- ----------- -----------
            { L_ ,         1 ,        1  },
            { L_ ,         2 ,        2 },
            { L_ ,         10,        10 },
            { L_ ,         10,        50 },
            { L_ ,         50,        75},
            { L_ ,         25,        80}
        };
        const int NUM_VALUES = sizeof VALUES / sizeof *VALUES;

        if (verbose) cout << "Testing: 'drain', 'stop', and 'shutdown'\n"
                          << "=======================================" << endl;

        if (veryVerbose) cout << "\tTesting: 'drain'\n"
                              << "\t----------------" << endl;

        for (int i = 0; i < NUM_VALUES; ++i) {
            const int THREADS  = VALUES[i].d_numThreads;
            const int QUEUE_CAPACITY  = VALUES[i].d_maxNumJobs;

            bdlqq::Mutex mutex;
            bdlqq::Condition startCond;
            bdlqq::Condition stopCond;
            TestJobFunctionArgs args;

            args.d_mutex = &mutex;
            args.d_startCond = &startCond;
            args.d_stopCond = &stopCond;
            args.d_count = 0;

            bdlmtt::ThreadAttributes attr;
            Obj x(attr, THREADS, QUEUE_CAPACITY, &testAllocator);
            const Obj& X = x;

            LOOP_ASSERT(i, THREADS        == X.numThreads());
            LOOP_ASSERT(i, QUEUE_CAPACITY == X.queueCapacity());
            LOOP_ASSERT(i, 0              == X.numThreadsStarted());
            if (veryVerbose) {
                T_(); P_(i);
                T_(); P_(THREADS); P(QUEUE_CAPACITY);
            }

            ASSERT(0 != x.enqueueJob(testJobFunction1, &args));

            STARTPOOL(x);
            LOOP_ASSERT(i, 0 == x.numPendingJobs());

            mutex.lock();
            for (int j = 0; j < THREADS; j++) {
                args.d_startSig = 0;
                args.d_stopSig = 0;
                x.enqueueJob(testJobFunction1, &args);
                while( !args.d_startSig ) {
                    startCond.wait(&mutex);
                }
            }
            if (veryVeryVerbose) {
                T_(); P_(X.numActiveThreads()); P(X.numPendingJobs());
            }
            args.d_stopSig++;
            mutex.unlock();
            stopCond.broadcast();
            x.drain();
            if (veryVeryVerbose) {
                T_(); P_(X.numThreadsStarted()); P(X.queueCapacity());
            }
            LOOP_ASSERT(i, THREADS == X.numThreadsStarted());
            LOOP_ASSERT(i, 0       == X.numPendingJobs());

            // We can't assert necessarily that the number of active threads is
            // 0, since the threads that are running the barrier in drain() may
            // still be running, although none of our functors should be
            // running.
        }

        if (veryVerbose) cout << "\n\tTesting: 'stop'"
                              << "\n\t--------------" << endl;

        for (int i = 0; i < NUM_VALUES; ++i) {
            const int THREADS  = VALUES[i].d_numThreads;
            const int QUEUE_CAPACITY  = VALUES[i].d_maxNumJobs;

            bdlqq::Mutex mutex;
            bdlqq::Condition startCond;
            bdlqq::Condition stopCond;
            TestJobFunctionArgs args;

            args.d_mutex = &mutex;
            args.d_startCond = &startCond;
            args.d_stopCond = &stopCond;
            args.d_count = 0;

            bdlmtt::ThreadAttributes attr;
            Obj x(attr, THREADS, QUEUE_CAPACITY, &testAllocator);

            const Obj& X = x;

            if (veryVerbose) {
                T_(); P_(i);
                T_(); P_(THREADS); P(QUEUE_CAPACITY);
            }

            LOOP_ASSERT(i, 0              == X.numThreadsStarted());
            LOOP_ASSERT(i, QUEUE_CAPACITY == X.queueCapacity());

            STARTPOOL(x);
            LOOP_ASSERT(i, THREADS        == X.numThreadsStarted());

            mutex.lock();
            for (int j = 0; j < QUEUE_CAPACITY; j++) {
                args.d_startSig = 0;
                args.d_stopSig = 0;
                x.enqueueJob(testJobFunction1, &args);
                while(j < THREADS && !args.d_startSig ) {
                    startCond.wait(&mutex);
                }
            }
            args.d_stopSig++;
            mutex.unlock();
            stopCond.broadcast();
            x.stop();
            ASSERT(QUEUE_CAPACITY == args.d_count);
            ASSERT(0 == X.numThreadsStarted());
            ASSERT(0 == X.numActiveThreads());
            ASSERT(0 == X.numPendingJobs());
            if (veryVeryVerbose) {
                T_(); P_(X.numActiveThreads()); P(X.numPendingJobs());
            }
        }

        if (veryVerbose) cout << "\n\tTesting: 'shutdown'"
                              << "\n\t------------------"
                              << endl;

        for (int i = 0; i < NUM_VALUES; ++i) {
            const int THREADS  = VALUES[i].d_numThreads;
            const int QUEUE_CAPACITY  = VALUES[i].d_maxNumJobs;

            if (veryVerbose) {
                T_(); P_(i);
                T_(); P_(THREADS); P(QUEUE_CAPACITY);
            }

            bdlqq::Mutex mutex;
            bdlqq::Condition startCond;
            bdlqq::Condition stopCond;
            TestJobFunctionArgs args;

            args.d_mutex = &mutex;
            args.d_startCond = &startCond;
            args.d_stopCond = &stopCond;
            args.d_count = 0;

            bdlmtt::ThreadAttributes attr;
            Obj x(attr, THREADS, QUEUE_CAPACITY, &testAllocator);

            const Obj& X = x;

            LOOP_ASSERT(i, THREADS        == X.numThreads());
            LOOP_ASSERT(i, 0              == X.numThreadsStarted());
            LOOP_ASSERT(i, QUEUE_CAPACITY == X.queueCapacity());

            if (veryVerbose) cout << "\tStarting pool.\n";
            STARTPOOL(x);
            mutex.lock();
            for (int j=0; j < QUEUE_CAPACITY; ++j) {
                args.d_startSig = 0;
                args.d_stopSig = 0;
                x.enqueueJob(testJobFunction1,&args);
                while(j < THREADS && !args.d_startSig ) {
                    startCond.wait(&mutex);
                }
            }
            ASSERT(THREADS                  == X.numThreadsStarted());
            ASSERT(QUEUE_CAPACITY - THREADS == X.numPendingJobs());
            if (veryVeryVerbose) {
                T_(); P(X.queueCapacity());
                T_(); P_(X.numActiveThreads()); P(x.numPendingJobs());
            }
            for(int j = 0; j < THREADS; ++j ) {
                x.enqueueJob(&testJobFunction2, &args);
                if (veryVerbose) cout << "\tEnqueuing job2.\n";
            }
            ASSERT(THREADS        == X.numThreadsStarted());
            ASSERT(QUEUE_CAPACITY == X.numPendingJobs());
            if (veryVeryVerbose) {
                T_(); P(X.queueCapacity());
                T_(); P_(X.numActiveThreads()); P(X.numPendingJobs());
            }
            args.d_stopSig++;
            stopCond.broadcast();
            mutex.unlock();
            x.shutdown();

            ASSERT(0 == X.numThreadsStarted());
            ASSERT(0 == X.numActiveThreads());
            ASSERT(0 == X.numPendingJobs());
            if (veryVeryVerbose) {
                T_(); P_(X.numThreadsStarted()); P(X.queueCapacity());
                T_(); P_(X.numActiveThreads()); P(X.numPendingJobs());
            }
        }

      } break;
      case 3: {
        // --------------------------------------------------------------------
        // TESTING DIRECT ACCESSORS:
        //   Verify that the the threadpool correctly initializes with the
        //   specified max/min threads and idle time values.
        //
        // Plan:
        //   For each of a sequence of independent number of threads and queue
        //   capacities, construct a threadpool object and verify that the
        //   values are as expected.
        //
        // Testing:
        //   int numThreads() const;
        //   int queueCapacity() const;
        //   bdlmt::FixedThreadPool(const bcemt::Attributes&,int , int);
        //   ~bdlmt::FixedThreadPool();
        // --------------------------------------------------------------------

        if (verbose) cout << "Testing: direct accessors\n"
                          << "=========================" << endl;
        {
            static const struct {
                int d_lineNum;
                int d_numThreads;
                int d_maxNumJobs;
            } VALUES[] = {
                //line num threads queue capacity
                //---- ----------- --------------
                { L_ ,         10,        50 },
                { L_ ,         1 ,        1  },
                { L_ ,         50,        100},
                { L_ ,         2 ,        22 },
                { L_ ,        100,        200}
            };

            const int NUM_VALUES = sizeof VALUES / sizeof *VALUES;

            for (int i = 0; i < NUM_VALUES; ++i) {
                const int THREADS  = VALUES[i].d_numThreads;
                const int QUEUE_CAPACITY  = VALUES[i].d_maxNumJobs;

                bdlmtt::ThreadAttributes attr;
                Obj x(attr, THREADS, QUEUE_CAPACITY, &testAllocator);

                const Obj& X = x;

                if (veryVerbose) {
                    T_(); P_(i);
                    T_(); P_(THREADS); P(QUEUE_CAPACITY);
                }

                LOOP_ASSERT(i, THREADS        == X.numThreads());
                LOOP_ASSERT(i, 0              == X.numThreadsStarted());
                LOOP_ASSERT(i, QUEUE_CAPACITY == X.queueCapacity());
            }
        }
      } break;
      case 2: {
        // --------------------------------------------------------------------
        // BREATHING TEST:
        //   Make sure standard usage works as expected.
        //
        // Plan:
        //   Create a thread pool, assert that the accessors have the expected
        //   value, start the pool, enqueue an empty job, drain the pool, and
        //   declare victory.
        //
        // TESTING:
        //   This test case exercises basic functionality but tests *nothing*.
        // --------------------------------------------------------------------

        bdlmtt::ThreadAttributes attr;
        const int THREADS  = 10;
        const int QUEUE_CAPACITY  = 50;
        Obj x(attr, THREADS, QUEUE_CAPACITY, &testAllocator);

        ASSERT(0              == x.numThreadsStarted());
        ASSERT(QUEUE_CAPACITY == x.queueCapacity());
        ASSERT(0              == x.numPendingJobs());

        STARTPOOL(x);
        ASSERT(THREADS        == x.numThreadsStarted());
        ASSERT(QUEUE_CAPACITY == x.queueCapacity());
        ASSERT(0              == x.numPendingJobs());

        x.drain();

      } break;
      case 1: {
        // --------------------------------------------------------------------
        // TESTING HELPER FUNCTIONS
        //   Verify that the support functions used to test
        //   'bdlmt::FixedThreadPool' behave as expected.  The 'testJobFunction1'
        //   function is expected to increment the supplied counter, signal a
        //   condition variable indicating that it has started, and wait for a
        //   stop condition to be signaled before exiting.  'testJobFunction2'
        //   is expected to simply increment the supplied counter, signal a
        //   condition variable, indicating that it has started, and exit.
        //
        // Plan:
        //   First create NITERATIONS threads that call 'testJobFunction1'.
        //   After each thread is started, verify that it increments the
        //   counter properly and that it waits for the stop condition before
        //   returning.  Then signal the stop the and verify that all the
        //   threads exit.
        //
        //   Next create NITERATIONS threads that call 'testJobFunction2'.
        //   After each thread is started, verify that it increments the
        //   counter properly.  Finally verify that each thread exits properly.
        //
        // Testing:
        //   testJobFunction1(TestJobFunctionArgs *d_args);
        //   testJobFunction2(TestJobFunctionArgs *d_args);
        //   testJobFunction3(TestJobFunctionArgs1 *d_args);
        // --------------------------------------------------------------------

        if (verbose) cout << "HELPER FUNCTION TEST" << endl
                          << "====================" << endl;

        {
            const int NITERATIONS=50;

            if (veryVerbose) cout << "\tTesting: 'testJobFunction1'" << endl
                                  << "\t===========================" << endl;

            bdlqq::Mutex mutex;
            bdlqq::Condition startCond;
            bdlqq::Condition stopCond;
            TestJobFunctionArgs args;

            args.d_mutex = &mutex;
            args.d_startCond = &startCond;
            args.d_stopCond = &stopCond;
            args.d_count = 0;

<<<<<<< HEAD
            bdlmtt::ThreadUtil::Handle threadHandles[NITERATIONS];
            bdlmtt::ThreadAttributes attributes;
=======
            bdlqq::ThreadUtil::Handle threadHandles[NITERATIONS];
            bcemt_Attribute attributes;
>>>>>>> b924f313

            mutex.lock();
            for (int i=0; i<NITERATIONS; ++i) {
                args.d_startSig = 0;
                args.d_stopSig = 0;
                bdlqq::ThreadUtil::create(&threadHandles[i], attributes,
                                         (bdlqq::ThreadUtil::ThreadFunction)
                                         &testJobFunction1,
                                         &args );
                while( !args.d_startSig ) {
                    startCond.wait(&mutex);
                }
                LOOP_ASSERT(i, (i+1) == args.d_count);
            }
            args.d_stopSig++;
            stopCond.broadcast();
            mutex.unlock();
            ASSERT(NITERATIONS == args.d_count);

            for (int i=0; i<NITERATIONS; ++i) {
                bdlqq::ThreadUtil::join(threadHandles[i]);
            }
        }

        if (veryVerbose) cout << "\tTesting: 'testJobFunction2'\n"
                              << "\t===========================" << endl;
        {
            const int NITERATIONS=50;

            bdlqq::Mutex mutex;
            bdlqq::Condition startCond;
            bdlqq::Condition stopCond;
            TestJobFunctionArgs args;

            args.d_mutex = &mutex;
            args.d_startCond = &startCond;
            args.d_stopCond = &stopCond;
            args.d_count = 0;

<<<<<<< HEAD
            bdlmtt::ThreadUtil::Handle threadHandles[NITERATIONS];
            bdlmtt::ThreadAttributes attributes;
=======
            bdlqq::ThreadUtil::Handle threadHandles[NITERATIONS];
            bcemt_Attribute attributes;
>>>>>>> b924f313

            for (int i=0; i<NITERATIONS; ++i) {
                mutex.lock();
                args.d_startSig=0;
                args.d_stopSig=0;
                bdlqq::ThreadUtil::create(&threadHandles[i], attributes,
                                         (bdlqq::ThreadUtil::ThreadFunction)
                                         &testJobFunction2,
                                         &args );
                while( !args.d_startSig ) {
                    startCond.wait(&mutex);
                }
                LOOP_ASSERT(i, (i+1) == args.d_count);
                mutex.unlock();
            }
            ASSERT(NITERATIONS == args.d_count);

            for (int i=0; i<NITERATIONS; ++i) {
                bdlqq::ThreadUtil::join(threadHandles[i]);
            }
        }

        if (veryVerbose) cout << "\tTesting: 'testJobFunction3'\n"
                              << "\t===========================" << endl;
        {
            const int NITERATIONS=50;

            bdlqq::Barrier startBarrier(NITERATIONS + 1);
            bdlqq::Barrier stopBarrier(NITERATIONS + 1);
            TestJobFunctionArgs1 args;

            args.d_startBarrier_p = &startBarrier;
            args.d_stopBarrier_p  = &stopBarrier;
            args.d_count = 0;

<<<<<<< HEAD
            bdlmtt::ThreadUtil::Handle threadHandles[NITERATIONS];
            bdlmtt::ThreadAttributes attributes;
=======
            bdlqq::ThreadUtil::Handle threadHandles[NITERATIONS];
            bcemt_Attribute attributes;
>>>>>>> b924f313

            for (int i=0; i<NITERATIONS; ++i) {
                bdlqq::ThreadUtil::create(&threadHandles[i], attributes,
                                         (bdlqq::ThreadUtil::ThreadFunction)
                                         &testJobFunction3,
                                         &args );
            }
            ASSERT(0 == args.d_count);
            startBarrier.wait();
            // All threads increment args.d_count
            stopBarrier.wait();
            ASSERT(NITERATIONS == args.d_count);

            for (int i=0; i<NITERATIONS; ++i) {
                bdlqq::ThreadUtil::join(threadHandles[i]);
            }
        }

      } break;
      case -1: {
        // --------------------------------------------------------------------
        // TESTING PERFORMANCE SCALABILITY
        //   Verify that enqueuing on multiple threads scales linearly with the
        //   number of threads.
        //
        // Plan:
        //   Enqueue a large number of jobs that perform an loop long enough to
        //   ensure that the jobs don't get dequeued faster than they are
        //   enqueued.  This is necessary because as we add more threads, with
        //   only one thread enqueuing the jobs, the queue is going to get
        //   depleted at a faster rate, but we want to measure the effect of
        //   contention on the job queue and not the contention on the jobs
        //   (which would happen if the jobs were accessing some common
        //   resource).  We also want to see the plateau which is the number of
        //   threads needed to keep the queue small (i.e., to deplete as fast
        //   as it is enqueued), and that number will depend on how long the
        //   jobs take.  However, for that number to be meaningful, the jobs
        //   must all take the same amount of time, regardless of how many
        //   threads.  Display the elapsed time as a function of the number of
        //   threads.
        //
        // Testing:
        //   TESTING PERFORMANCE SCALABILITY
        // --------------------------------------------------------------------

        if (verbose)
            cout << "TESTING Scalability with several threads\n"
                 << "========================================" << endl ;

        if (verbose)
            cout << "\tUse the verbose parameter to control how long\n"
               << "\t  the jobs should take (10=fast, 100=medium, 500=slow)\n"
               << "\tUsing value " << verbose << "\n";

        const int MAX_NTHREADS = 10;
        for (int i = 1; i < MAX_NTHREADS; ++i)
        {
            cout << "\tUsing " << i << " threads.\n";
            bdlmtt::ThreadAttributes attr;
            const int NTHREADS = i;
            const int NQUEUE_CAPACITY = 10000;

            Obj localX(attr, NTHREADS, NQUEUE_CAPACITY, &testAllocator);
            const int ITERATIONS = 1000 * 1000;
            double queueSize(0); // to avoid overflows and casts

            bsls::Stopwatch timer;  timer.start();
            xP = &localX;
            STARTPOOL(localX);
            const Obj::Job job(bdlf::BindUtil::bind(&testJobFunction4,
                                                   verbose ? verbose : 100));
            for (int i = 0; i < ITERATIONS; ++i) {
                localX.enqueueJob(job);
                queueSize += localX.numPendingJobs();
            }
            localX.drain();
            double averageQueueSize = queueSize / ITERATIONS;
            P(averageQueueSize);
            P(timer.elapsedTime());
            localX.shutdown();
        }
      } break;
      default: {
        cerr << "WARNING: CASE `" << test << "' NOT FOUND." << endl;
        testStatus = -1;
      }
    }

    if (testStatus > 0) {
        cerr << "Error, non-zero test status = " << testStatus << "." << endl;
    }

    return testStatus;
}

// ---------------------------------------------------------------------------
// NOTICE:
//      Copyright (C) Bloomberg L.P., 2004
//      All Rights Reserved.
//      Property of Bloomberg L.P. (BLP)
//      This software is made available solely pursuant to the
//      terms of a BLP license agreement which governs its use.
// ----------------------------- END-OF-FILE ---------------------------------<|MERGE_RESOLUTION|>--- conflicted
+++ resolved
@@ -3,16 +3,9 @@
 #include <bslma_testallocator.h>
 
 #include <bdlt_currenttime.h>
-<<<<<<< HEAD
-#include <bdlmtt_barrier.h>
-#include <bdlmtt_lockguard.h>
-#include <bdlmtt_threadutil.h>
-#include <bdlmtt_threadattributes.h>
-=======
 #include <bdlqq_barrier.h>
 #include <bdlqq_lockguard.h>
 #include <bdlqq_xxxthread.h>
->>>>>>> b924f313
 
 #include <bslma_defaultallocatorguard.h>
 
@@ -338,13 +331,8 @@
                            vector<string>&       outFileList
                          )
 {
-<<<<<<< HEAD
-    bdlmtt::Mutex     mutex;
-    bdlmtt::ThreadAttributes defaultAttributes;
-=======
     bdlqq::Mutex     mutex;
-    bcemt_Attribute defaultAttributes;
->>>>>>> b924f313
+    bdlqq::ThreadAttributes defaultAttributes;
     bdlmt::FixedThreadPool pool(defaultAttributes,
                               SEARCH_THREADS,
                               SEARCH_QUEUE_CAPACITY);
@@ -405,13 +393,8 @@
                                   vector<string>& outFileList
                                 )
 {
-<<<<<<< HEAD
-    bdlmtt::Mutex     mutex;
-    bdlmtt::ThreadAttributes defaultAttributes;
-=======
     bdlqq::Mutex     mutex;
-    bcemt_Attribute defaultAttributes;
->>>>>>> b924f313
+    bdlqq::ThreadAttributes defaultAttributes;
     bdlmt::FixedThreadPool pool(defaultAttributes,
                               SEARCH_THREADS,
                               SEARCH_QUEUE_CAPACITY);
@@ -909,7 +892,7 @@
         enum { NTHREADS = 1,
                NQUEUE_CAPACITY = 100 };
 
-        bdlmtt::ThreadAttributes attr;
+        bdlqq::ThreadAttributes attr;
         Obj mX(attr, NTHREADS, NQUEUE_CAPACITY, &testAllocator);
 
         STARTPOOL(mX);
@@ -945,7 +928,7 @@
         if (verbose) cout << "Testing: cpu time not consumed when idle \n"
                           << "====================================" << endl ;
         {
-            bdlmtt::ThreadAttributes attr;
+            bdlqq::ThreadAttributes attr;
 
             enum {
                 THREADS_THREADS = 25,
@@ -1026,7 +1009,7 @@
         if (verbose) cout << "TESTING SYNCHRONOUS SIGNALS" << endl
                           << "===========================" << endl ;
         {
-            bdlmtt::ThreadAttributes attr;
+            bdlqq::ThreadAttributes attr;
             enum {
                 THREADS = 5,
                 QUEUE_CAPACITY = 10
@@ -1106,7 +1089,7 @@
         if (verbose) cout << "TESTING a job enqueuing other jobs\n"
                           << "====================================" << endl ;
         {
-            bdlmtt::ThreadAttributes attr;
+            bdlqq::ThreadAttributes attr;
             Obj localX(attr, THREADS, QUEUE_CAPACITY, &testAllocator);
             xP = &localX;
             STARTPOOL(localX);
@@ -1159,7 +1142,7 @@
             const int THREADS  = VALUES[i].d_numThreads;
             const int QUEUE_CAPACITY  = VALUES[i].d_maxNumJobs;
 
-            bdlmtt::ThreadAttributes attr;
+            bdlqq::ThreadAttributes attr;
             Obj x(attr, THREADS, QUEUE_CAPACITY, &testAllocator);
             const Obj& X = x;
 
@@ -1258,7 +1241,7 @@
             args.d_stopCond = &stopCond;
             args.d_count = 0;
 
-            bdlmtt::ThreadAttributes attr;
+            bdlqq::ThreadAttributes attr;
             Obj x(attr, THREADS, QUEUE_CAPACITY, &testAllocator);
             const Obj& X = x;
 
@@ -1320,7 +1303,7 @@
             args.d_stopCond = &stopCond;
             args.d_count = 0;
 
-            bdlmtt::ThreadAttributes attr;
+            bdlqq::ThreadAttributes attr;
             Obj x(attr, THREADS, QUEUE_CAPACITY, &testAllocator);
 
             const Obj& X = x;
@@ -1381,7 +1364,7 @@
             args.d_stopCond = &stopCond;
             args.d_count = 0;
 
-            bdlmtt::ThreadAttributes attr;
+            bdlqq::ThreadAttributes attr;
             Obj x(attr, THREADS, QUEUE_CAPACITY, &testAllocator);
 
             const Obj& X = x;
@@ -1473,7 +1456,7 @@
                 const int THREADS  = VALUES[i].d_numThreads;
                 const int QUEUE_CAPACITY  = VALUES[i].d_maxNumJobs;
 
-                bdlmtt::ThreadAttributes attr;
+                bdlqq::ThreadAttributes attr;
                 Obj x(attr, THREADS, QUEUE_CAPACITY, &testAllocator);
 
                 const Obj& X = x;
@@ -1503,7 +1486,7 @@
         //   This test case exercises basic functionality but tests *nothing*.
         // --------------------------------------------------------------------
 
-        bdlmtt::ThreadAttributes attr;
+        bdlqq::ThreadAttributes attr;
         const int THREADS  = 10;
         const int QUEUE_CAPACITY  = 50;
         Obj x(attr, THREADS, QUEUE_CAPACITY, &testAllocator);
@@ -1567,13 +1550,8 @@
             args.d_stopCond = &stopCond;
             args.d_count = 0;
 
-<<<<<<< HEAD
-            bdlmtt::ThreadUtil::Handle threadHandles[NITERATIONS];
-            bdlmtt::ThreadAttributes attributes;
-=======
             bdlqq::ThreadUtil::Handle threadHandles[NITERATIONS];
-            bcemt_Attribute attributes;
->>>>>>> b924f313
+            bdlqq::ThreadAttributes attributes;
 
             mutex.lock();
             for (int i=0; i<NITERATIONS; ++i) {
@@ -1613,13 +1591,8 @@
             args.d_stopCond = &stopCond;
             args.d_count = 0;
 
-<<<<<<< HEAD
-            bdlmtt::ThreadUtil::Handle threadHandles[NITERATIONS];
-            bdlmtt::ThreadAttributes attributes;
-=======
             bdlqq::ThreadUtil::Handle threadHandles[NITERATIONS];
-            bcemt_Attribute attributes;
->>>>>>> b924f313
+            bdlqq::ThreadAttributes attributes;
 
             for (int i=0; i<NITERATIONS; ++i) {
                 mutex.lock();
@@ -1655,13 +1628,8 @@
             args.d_stopBarrier_p  = &stopBarrier;
             args.d_count = 0;
 
-<<<<<<< HEAD
-            bdlmtt::ThreadUtil::Handle threadHandles[NITERATIONS];
-            bdlmtt::ThreadAttributes attributes;
-=======
             bdlqq::ThreadUtil::Handle threadHandles[NITERATIONS];
-            bcemt_Attribute attributes;
->>>>>>> b924f313
+            bdlqq::ThreadAttributes attributes;
 
             for (int i=0; i<NITERATIONS; ++i) {
                 bdlqq::ThreadUtil::create(&threadHandles[i], attributes,
@@ -1720,7 +1688,7 @@
         for (int i = 1; i < MAX_NTHREADS; ++i)
         {
             cout << "\tUsing " << i << " threads.\n";
-            bdlmtt::ThreadAttributes attr;
+            bdlqq::ThreadAttributes attr;
             const int NTHREADS = i;
             const int NQUEUE_CAPACITY = 10000;
 
