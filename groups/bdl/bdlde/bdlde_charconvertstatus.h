--- conflicted
+++ resolved
@@ -96,29 +96,17 @@
   public:
     // TYPES
     enum Enum {
-<<<<<<< HEAD
         k_INVALID_CHARS_BIT = 0x1,      // Invalid characters or sequences of
                                         // characters were encountered in the
                                         // input.
-        k_OUT_OF_SPACE_BIT  = 0x2,      // The space provided for the output
+        k_OUT_OF_SPACE_BIT  = 0x2       // The space provided for the output
                                         // was insufficient for the
                                         // translation.
-#ifndef BDE_OMIT_DEPRECATED
-        BDEDE_INVALID_CHARS_BIT = k_INVALID_CHARS_BIT,
-        BDEDE_OUT_OF_SPACE_BIT  = k_OUT_OF_SPACE_BIT
-#endif
-=======
-        k_INVALID_CHARS_BIT = 0x1,      // Invalid characters or sequences
-                                            // of characters were encountered
-                                            // in the input.
-        k_OUT_OF_SPACE_BIT  = 0x2       // The space provided for the
-                                            // output was insufficient for the
-                                            // translation.
+
 #ifndef BDE_OMIT_INTERNAL_DEPRECATED
       , BDEDE_INVALID_CHARS_BIT = k_INVALID_CHARS_BIT
-      , BDEDE_OUT_OF_SPACE_BIT = k_OUT_OF_SPACE_BIT
+      , BDEDE_OUT_OF_SPACE_BIT  = k_OUT_OF_SPACE_BIT
 #endif  // BDE_OMIT_INTERNAL_DEPRECATED
->>>>>>> 6ecadc6d
     };
 
   public:
