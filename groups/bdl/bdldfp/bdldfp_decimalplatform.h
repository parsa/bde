// bdldfp_decimalplatform.h                                           -*-C++-*-
#ifndef INCLUDED_BDLDFP_DECIMALPLATFORM
#define INCLUDED_BDLDFP_DECIMALPLATFORM

#ifndef INCLUDED_BSLS_IDENT
#include <bsls_ident.h>
#endif
BSLS_IDENT("$Id$")

//@PURPOSE: Provide decimal floating-point platform information macros.
//
//@MACROS:
//  BDLDFP_DECIMALPLATFORM_C99_TR: We have an use C99 decimal fp support
//  BDLDFP_DECIMALPLATFORM_DECNUMBER: using the 'decNumber' library
//  BDLDFP_DECIMALPLATFORM_INTELDFP: using the 'IntelDFP' library
//  BDLDFP_DECIMALPLATFORM_HARDWARE: hardware support for decimals
//  BDLDFP_DECIMALPLATFORM_SOFTWARE: no hardware support for decimals is used
//  BDLDFP_DECIMALPLATFORM_BIG_ENDIAN: decimals are big endian
//  BDLDFP_DECIMALPLATFORM_LITTLE_ENDIAN: decimals are little endian
//  BDLDFP_DECIMALPLATFORM_DPD: densely packed decimal significand
//  BDLDFP_DECIMALPLATFORM_BININT: binary integer significand
//  BDLDFP_DECIMALPLATFORM_SNPRINTF_BUFFER_SIZE: internal use only (remove)
//  BDLDFP_DECIMALPLATFORM_C99_QNAN*: internal use only, will be removed
//  BDLDFP_DECIMALPLATFORM_C99_SNAN*: internal use only, will be removed
//
//@SEE ALSO: bdldfp_decimal, bdldfp_decimalutil, bdldfp_decimalconvertutil
//
//@DESCRIPTION: This component provides a suite of preprocessor macros that
// identify and define platform-specific compile-time attributes that are
// related to decimal floating-point support.  Most of these attributes are
// represented by preprocessor macros that are always defined by this component
// (header) and their replacement value (0 or 1) determines the attribute.
// Some macros are implentation details, providing platform-specific
// information that is not useful outside of the BDE implementation.
//
///Macros Defining the Underlying Implementation
///---------------------------------------------
// Only one of these macros will be defined any supported platform:
//
// 'BDLDFP_DECIMALPLATFORM_C99_TR' - Full ISO/IEC TR 24732 support with
//                                   library.
//
// 'BDLDFP_DECIMALPLATFORM_DECNUMBER' - Using bdl+decnumber as emulation
//
// 'BDLDFP_DECIMALPLATFORM_INTELDFP' - Using bdl+inteldfp as emulation
//
///Macros Defining Hardware Support vs. Software Emulation
///-------------------------------------------------------
// Only one of these macros will be defined on any supported platform:
//
// 'BDLDFP_DECIMALPLATFORM_HARDWARE' - Hardware support for at least one type.
//
// 'BDLDFP_DECIMALPLATFORM_SOFTWARE' - Software emulation for all types
//
///Endianness
///----------
// There is a chance that the endianness of integers and decimal floating
// point are not the same as those of integers; therefore we provide two
// macros here to support implementation of endianness conversions.
//
// 'BDLDFP_DECIMALPLATFORM_BIG_ENDIAN' - big endian storage
//
// 'BDLDFP_DECIMALPLATFORM_LITTLE_ENDIAN' - little endian storage
//
///Encoding
///--------
// There are two IEEE-754 sanctioned encodings for the significand: densely
// packed decimal and binary integer significand.  We provide two macros here
// to support implementation of encoding conversions.
//
// 'BDLDFP_DECIMALPLATFORM_DPD' - Densely Packed Decimal significand
//
// 'BDLDFP_DECIMALPLATFORM_BININT' - Binary Integer significand
//
///Implementation Detail Macros
///----------------------------
// These macros may or may not be present, depending on the platform.  They are
// not meant for use outside of the Decimal Floating Point implementation;
// Therefore using them in your code will result in undefined behavior.
//
// 'BDLDFP_DECIMALPLATFORM_SNPRINTF_BUFFER_SIZE' - max chars to print Dec128
//
// 'BDLDFP_DECIMALPLATFORM_C99_QNAN32' - The expression to get a quiet NaN of
// 'BDLDFP_DECIMALPLATFORM_C99_QNAN64'   the type the number postfix refers to.
// 'BDLDFP_DECIMALPLATFORM_C99_QNAN128'
//
// 'BDLDFP_DECIMALPLATFORM_C99_SNAN32' - The expression to get a signaling NaN
// 'BDLDFP_DECIMALPLATFORM_C99_SNAN64'   of the type the number postfix refers
// 'BDLDFP_DECIMALPLATFORM_C99_SNAN128'  to.
//
///Usage
///-----
// In this section, we show the intended usage of this component.
//..
//..

#ifndef INCLUDED_BDLSCM_VERSION
#include <bdlscm_version.h>
#endif

#ifndef INCLUDED_BSLS_PLATFORM
#include <bsls_platform.h>
#endif

#ifndef INCLUDED_BSLMF_ASSERT
#include <bslmf_assert.h>
#endif

// C99 decimal support on xlC/Aix issues should be resolved (see 
// DRQS 39471014).


<<<<<<< HEAD
#if defined(BSLS_PLATFORM_CMP_IBM) && defined(__IBM_DFP__) && __IBM_DFP__
=======
// We have decided to disable IBM hardware floating point, at this time.

#if 0 && defined(BSLS_PLATFORM_CMP_IBM) && defined(__IBM_DFP__) && __IBM_DFP__
>>>>>>> a1fbcb87


#  define BDLDFP_DECIMALPLATFORM_C99_QNAN32  __d32_qNaN()
#  define BDLDFP_DECIMALPLATFORM_C99_QNAN64  __d64_qNaN()
#  define BDLDFP_DECIMALPLATFORM_C99_QNAN128 __d128_qNaN()
#  define BDLDFP_DECIMALPLATFORM_C99_SNAN32  __d32_sNaN()
#  define BDLDFP_DECIMALPLATFORM_C99_SNAN64  __d64_sNaN()
#  define BDLDFP_DECIMALPLATFORM_C99_SNAN128 __d128_sNaN()

#  define BDLDFP_DECIMALPLATFORM_C99_NO_FMAD64 1

#  if defined(__IBM_DFP_SW_EMULATION__) && __IBM_DFP_SW_EMULATION__
#    define BDLDFP_DECIMALPLATFORM_SOFTWARE 1
#  else
#    define BDLDFP_DECIMALPLATFORM_HARDWARE 1
#  endif
#  define BDLDFP_DECIMALPLATFORM_C99_TR   1
#else
#  define BDLDFP_DECIMALPLATFORM_SOFTWARE 1
#endif

// TODO: a rough hack -- fix this.

#  define BDLDFP_DECIMALPLATFORM_SNPRINTF_BUFFER_SIZE 256

#ifndef BDLDFP_DECIMALPLATFORM_C99_TR
<<<<<<< HEAD
#  if defined(BSLS_PLATFORM_CMP_GNU) && (defined(BSLS_PLATFORM_CPU_X86) || defined(BSLS_PLATFORM_CPU_X86_64))
=======
#  ifndef BSLS_PLATFORM_OS_WINDOWS
>>>>>>> a1fbcb87
#    define BDLDFP_DECIMALPLATFORM_INTELDFP  1
#  else
#    define BDLDFP_DECIMALPLATFORM_DECNUMBER 1
#  endif
#endif

#ifdef BDLDFP_DECIMALPLATFORM_C99_TR
#  define BDLDFP_DECIMALPLATFORM_DPD    1
#elif defined(BDLDFP_DECIMALPLATFORM_DECNUMBER)
#  define BDLDFP_DECIMALPLATFORM_DPD    1
#elif defined(BDLDFP_DECIMALPLATFORM_INTELDFP)
#  define BDLDFP_DECIMALPLATFORM_BININT 1
#else
#  error Unsupported decimal floating point platform.
BSLMF_ASSERT(false);
#endif

// The Decimal Platform macros for endian settings allow for the possibility of
// future implementations which have divergent integer and decimal floating
// point byte orders.

#ifdef BSLS_PLATFORM_IS_BIG_ENDIAN
#  define BDLDFP_DECIMALPLATFORM_BIG_ENDIAN    1
#elif defined(BSLS_PLATFORM_IS_LITTLE_ENDIAN)
#  define BDLDFP_DECIMALPLATFORM_LITTLE_ENDIAN 1
#else
#  error "Unsupported endianness"
BSLMF_ASSERT(false);
#endif

#define BDLDFP_DECIMALPLATFORM_COMPILER_ERROR BSLMF_ASSERT(false)

                        // Validation

// The following checks are performed to guarantee the reasonable
// initialization of the compile time features defined in this component.


// Verify exactly one Implementation class (Hardware or software)

#if BDLDFP_DECIMALPLATFORM_HARDWARE                                           \
  + BDLDFP_DECIMALPLATFORM_SOFTWARE != 1
    #error "Exactly one decimal platform implementation class must be set."
    BDLDFP_DECIMALPLATFORM_COMPILER_ERROR;
#endif

// Verify exactly one endian selection must be made

#if BDLDFP_DECIMALPLATFORM_BIG_ENDIAN                                         \
  + BDLDFP_DECIMALPLATFORM_LITTLE_ENDIAN != 1
    #error "Exactly one decimal platform endian selection must be set."
    BDLDFP_DECIMALPLATFORM_COMPILER_ERROR;
#endif

// Verify exactly one format selection must be made

#if BDLDFP_DECIMALPLATFORM_DPD                                                \
  + BDLDFP_DECIMALPLATFORM_BININT != 1
    #error "Exactly one decimal platform format selection must be set."
    BDLDFP_DECIMALPLATFORM_COMPILER_ERROR;
#endif

// Verify exactly one implementation library must be selected

#if BDLDFP_DECIMALPLATFORM_INTELDFP                                           \
  + BDLDFP_DECIMALPLATFORM_C99_TR                                             \
  + BDLDFP_DECIMALPLATFORM_DECNUMBER != 1
    #error "Exactly one decimal implementation library must be selected."
    BDLDFP_DECIMALPLATFORM_COMPILER_ERROR;
#endif

// Under Intel implementation, SOFTWARE and BININT must be set
#if defined(BDLDFP_DECIMALPLATFORM_INTELDFP) && \
   !defined(BDLDFP_DECIMALPLATFORM_SOFTWARE) && \
   !defined(BDLDFP_DECIMALPLATFORM_BININT)
    #error "INTELDFP mode requires SOFTWARE and BININT modes to be set."
    BDLDFP_DECIMALPLATFORM_COMPILER_ERROR;
#elif defined(BDLDFP_DECIMALPLATFORM_DECNUMBER) && \
     !defined(BDLDFP_DECIMALPLATFORM_SOFTWARE) &&\
     !defined(BDLDFP_DECIMALPLATFORM_DPD)
    #error "DECNUMBER mode requires SOFTWARE and DPD modes to be set."
    BDLDFP_DECIMALPLATFORM_COMPILER_ERROR;
#endif

#endif

// ----------------------------------------------------------------------------
// Copyright (C) 2014 Bloomberg L.P.
//
// Permission is hereby granted, free of charge, to any person obtaining a copy
// of this software and associated documentation files (the "Software"), to
// deal in the Software without restriction, including without limitation the
// rights to use, copy, modify, merge, publish, distribute, sublicense, and/or
// sell copies of the Software, and to permit persons to whom the Software is
// furnished to do so, subject to the following conditions:
//
// The above copyright notice and this permission notice shall be included in
// all copies or substantial portions of the Software.
//
// THE SOFTWARE IS PROVIDED "AS IS", WITHOUT WARRANTY OF ANY KIND, EXPRESS OR
// IMPLIED, INCLUDING BUT NOT LIMITED TO THE WARRANTIES OF MERCHANTABILITY,
// FITNESS FOR A PARTICULAR PURPOSE AND NONINFRINGEMENT.  IN NO EVENT SHALL THE
// AUTHORS OR COPYRIGHT HOLDERS BE LIABLE FOR ANY CLAIM, DAMAGES OR OTHER
// LIABILITY, WHETHER IN AN ACTION OF CONTRACT, TORT OR OTHERWISE, ARISING
// FROM, OUT OF OR IN CONNECTION WITH THE SOFTWARE OR THE USE OR OTHER DEALINGS
// IN THE SOFTWARE.
// ----------------------------- END-OF-FILE ----------------------------------<|MERGE_RESOLUTION|>--- conflicted
+++ resolved
@@ -110,13 +110,9 @@
 // DRQS 39471014).
 
 
-<<<<<<< HEAD
-#if defined(BSLS_PLATFORM_CMP_IBM) && defined(__IBM_DFP__) && __IBM_DFP__
-=======
 // We have decided to disable IBM hardware floating point, at this time.
 
 #if 0 && defined(BSLS_PLATFORM_CMP_IBM) && defined(__IBM_DFP__) && __IBM_DFP__
->>>>>>> a1fbcb87
 
 
 #  define BDLDFP_DECIMALPLATFORM_C99_QNAN32  __d32_qNaN()
@@ -143,11 +139,7 @@
 #  define BDLDFP_DECIMALPLATFORM_SNPRINTF_BUFFER_SIZE 256
 
 #ifndef BDLDFP_DECIMALPLATFORM_C99_TR
-<<<<<<< HEAD
-#  if defined(BSLS_PLATFORM_CMP_GNU) && (defined(BSLS_PLATFORM_CPU_X86) || defined(BSLS_PLATFORM_CPU_X86_64))
-=======
 #  ifndef BSLS_PLATFORM_OS_WINDOWS
->>>>>>> a1fbcb87
 #    define BDLDFP_DECIMALPLATFORM_INTELDFP  1
 #  else
 #    define BDLDFP_DECIMALPLATFORM_DECNUMBER 1
