// bdldfp_decimalplatform.h                                           -*-C++-*-
#ifndef INCLUDED_BDLDFP_DECIMALPLATFORM
#define INCLUDED_BDLDFP_DECIMALPLATFORM

#ifndef INCLUDED_BSLS_IDENT
#include <bsls_ident.h>
#endif
BSLS_IDENT("$Id$")

//@PURPOSE: Provide decimal floating-point platform information macros.
//
//@MACROS:
//  BDLDFP_DECIMALPLATFORM_C99_TR: We have an use C99 decimal fp support
//  BDLDFP_DECIMALPLATFORM_DECNUMBER: using the 'decNumber' library
//  BDLDFP_DECIMALPLATFORM_INTELDFP: using the 'IntelDFP' library
//  BDLDFP_DECIMALPLATFORM_HARDWARE: hardware support for decimals
//  BDLDFP_DECIMALPLATFORM_SOFTWARE: no hardware support for decimals is used
//  BDLDFP_DECIMALPLATFORM_BIG_ENDIAN: decimals are big endian
//  BDLDFP_DECIMALPLATFORM_LITTLE_ENDIAN: decimals are little endian
//  BDLDFP_DECIMALPLATFORM_DPD: densely packed decimal significand
//  BDLDFP_DECIMALPLATFORM_BININT: binary integer significand
//  BDLDFP_DECIMALPLATFORM_SNPRINTF_BUFFER_SIZE: internal use only (remove)
//  BDLDFP_DECIMALPLATFORM_C99_QNAN*: internal use only, will be removed
//  BDLDFP_DECIMALPLATFORM_C99_SNAN*: internal use only, will be removed
//
//@SEE ALSO: bdldfp_decimal, bdldfp_decimalutil, bdldfp_decimalconvertutil
//
//@DESCRIPTION: This component provides a suite of preprocessor macros that
// identify and define platform-specific compile-time attributes that are
// related to decimal floating-point support.  Most of these attributes are
// represented by preprocessor macros that are always defined by this component
// (header) and their replacement value (0 or 1) determines the attribute.
// Some macros are implentation details, providing platform-specific
// information that is not useful outside of the BDE implementation.
//
///Macros Defining the Underlying Implementation
///---------------------------------------------
// Only one of these macros will be defined any supported platform:
//
// 'BDLDFP_DECIMALPLATFORM_C99_TR' - Full ISO/IEC TR 24732 support with
//                                   library.
//
// 'BDLDFP_DECIMALPLATFORM_DECNUMBER' - Using bdl+decnumber as emulation
//
// 'BDLDFP_DECIMALPLATFORM_INTELDFP' - Using bdl+inteldfp as emulation
//
///Macros Defining Hardware Support vs. Software Emulation
///-------------------------------------------------------
// Only one of these macros will be defined on any supported platform:
//
// 'BDLDFP_DECIMALPLATFORM_HARDWARE' - Hardware support for at least one type.
//
// 'BDLDFP_DECIMALPLATFORM_SOFTWARE' - Software emulation for all types
//
///Endianness
///----------
// There is a chance that the endianness of integers and decimal floating
// point are not the same as those of integers; therefore we provide two
// macros here to support implementation of endianness conversions.
//
// 'BDLDFP_DECIMALPLATFORM_BIG_ENDIAN' - big endian storage
//
// 'BDLDFP_DECIMALPLATFORM_LITTLE_ENDIAN' - little endian storage
//
///Encoding
///--------
// There are two IEEE-754 sanctioned encodings for the significand: densely
// packed decimal and binary integer significand.  We provide two macros here
// to support implementation of encoding conversions.
//
// 'BDLDFP_DECIMALPLATFORM_DPD' - Densely Packed Decimal significand
//
// 'BDLDFP_DECIMALPLATFORM_BININT' - Binary Integer significand
//
///Implementation Detail Macros
///----------------------------
// These macros may or may not be present, depending on the platform.  They are
// not meant for use outside of the Decimal Floating Point implementation;
// Therefore using them in your code will result in undefined behavior.
//
// 'BDLDFP_DECIMALPLATFORM_SNPRINTF_BUFFER_SIZE' - max chars to print Dec128
//
// 'BDLDFP_DECIMALPLATFORM_C99_QNAN32' - The expression to get a quiet NaN of
// 'BDLDFP_DECIMALPLATFORM_C99_QNAN64'   the type the number postfix refers to.
// 'BDLDFP_DECIMALPLATFORM_C99_QNAN128'
//
// 'BDLDFP_DECIMALPLATFORM_C99_SNAN32' - The expression to get a signaling NaN
// 'BDLDFP_DECIMALPLATFORM_C99_SNAN64'   of the type the number postfix refers
// 'BDLDFP_DECIMALPLATFORM_C99_SNAN128'  to.
//
///Usage
///-----
// In this section, we show the intended usage of this component.
//..
//..

#ifndef INCLUDED_BDLSCM_VERSION
#include <bdlscm_version.h>
#endif

#ifndef INCLUDED_BSLS_PLATFORM
#include <bsls_platform.h>
#endif

// C99 decimal support on xlC/Aix issues should be resolved (see 
// DRQS 39471014).


#if defined(BSLS_PLATFORM_CMP_IBM) && defined(__IBM_DFP__) && __IBM_DFP__


#  define BDLDFP_DECIMALPLATFORM_C99_QNAN32  __d32_qNaN()
#  define BDLDFP_DECIMALPLATFORM_C99_QNAN64  __d64_qNaN()
#  define BDLDFP_DECIMALPLATFORM_C99_QNAN128 __d128_qNaN()
#  define BDLDFP_DECIMALPLATFORM_C99_SNAN32  __d32_sNaN()
#  define BDLDFP_DECIMALPLATFORM_C99_SNAN64  __d64_sNaN()
#  define BDLDFP_DECIMALPLATFORM_C99_SNAN128 __d128_sNaN()

#  define BDLDFP_DECIMALPLATFORM_C99_NO_FMAD64 1

#  if defined(__IBM_DFP_SW_EMULATION__) && __IBM_DFP_SW_EMULATION__
#    define BDLDFP_DECIMALPLATFORM_SOFTWARE 1
#  else
#    define BDLDFP_DECIMALPLATFORM_C99_TR   1
#    define BDLDFP_DECIMALPLATFORM_HARDWARE 1
#  endif
#  define BDLDFP_DECIMALPLATFORM_SNPRINTF_BUFFER_SIZE 129
#else
#  define BDLDFP_DECIMALPLATFORM_SOFTWARE 1
#endif


<<<<<<< HEAD
#if BDLDFP_DECIMALPLATFORM_SOFTWARE
#  if 1 && defined(BSLS_PLATFORM_CMP_GNU) && (defined(BSLS_PLATFORM_CPU_X86) || defined(BSLS_PLATFORM_CPU_X86_64))
#    define BDLDFP_DECIMALPLATFORM_DECNUMBER 0
=======
#ifdef BDLDFP_DECIMALPLATFORM_SOFTWARE
#  if defined(BSLS_PLATFORM_CMP_GNU) && (defined(BSLS_PLATFORM_CPU_X86) || defined(BSLS_PLATFORM_CPU_X86_64))
>>>>>>> 7e77839c
#    define BDLDFP_DECIMALPLATFORM_INTELDFP  1
#  else
#    define BDLDFP_DECIMALPLATFORM_DECNUMBER 1
#  endif
#endif

#ifdef BDLDFP_DECIMALPLATFORM_C99_TR
#  define BDLDFP_DECIMALPLATFORM_DPD    1
#elif defined(BDLDFP_DECIMALPLATFORM_DECNUMBER)
#  define BDLDFP_DECIMALPLATFORM_DPD    1
#  define BDLDFP_DECIMALPLATFORM_SNPRINTF_BUFFER_SIZE DECQUAD_String
#elif defined(BDLDFP_DECIMALPLATFORM_INTELDFP)
#  define BDLDFP_DECIMALPLATFORM_BININT 1
// TODO: a rough hack -- fix this.
#  define BDLDFP_DECIMALPLATFORM_SNPRINTF_BUFFER_SIZE 256
#else
#  error Unsupported decimal floating point platform.
#endif

#ifdef BSLS_PLATFORM_IS_BIG_ENDIAN
#  define BDLDFP_DECIMALPLATFORM_BIG_ENDIAN    1
#elif defined(BSLS_PLATFORM_IS_LITTLE_ENDIAN)
#  define BDLDFP_DECIMALPLATFORM_LITTLE_ENDIAN 1
#else
#  error "Unsupported endianness"
class UnsupportedEndinanness;
UnsupportedEndinanness forceError[sizeof(UnsupportedEndinanness)];
#endif

<<<<<<< HEAD
=======
namespace BloombergLP {
namespace bdldfp {

struct Platform_Assert;
    // This 'struct' is declared but not defined.  It is used with the 'sizeof'
    // operator to force a compile-time error on platforms that do not support
    // '#error'.   For example:
    //..
    //  char die[sizeof(Platform_Assert)]; // if '#error' unsupported
    //..

}  // close package namespace
}  // close enterprise namespaace

#define BDLDFP_DECIMALPLATFORM_COMPILER_ERROR                                 \
    char die[sizeof(::BloombergLP::bdldfp::Platform_Assert)]


// Exactly one Implementation class (Hardware or software)

#if BDLDFP_DECIMALPLATFORM_HARDWARE                                           \
  + BDLDFP_DECIMALPLATFORM_SOFTWARE != 1
    #error "Exactly one decimal platform implementation class must be set."
    BDLDFP_DECIMALPLATFORM_COMPILER_ERROR;
#endif

// Exactly one endian selection must be made

#if BDLDFP_DECIMALPLATFORM_BIG_ENDIAN                                         \
  + BDLDFP_DECIMALPLATFORM_LITTLE_ENDIAN != 1
    #error "Exactly one decimal platform endian selection must be set."
    BDLDFP_DECIMALPLATFORM_COMPILER_ERROR;
#endif

// Exactly one format selection must be made

#if BDLDFP_DECIMALPLATFORM_DPD                                                \
  + BDLDFP_DECIMALPLATFORM_BININT != 1
    #error "Exactly one decimal platform format selection must be set."
    BDLDFP_DECIMALPLATFORM_COMPILER_ERROR;
#endif

// Exactly one implementation library must be selected

#if BDLDFP_DECIMALPLATFORM_INTELDFP                                           \
  + BDLDFP_DECIMALPLATFORM_C99_TR                                             \
  + BDLDFP_DECIMALPLATFORM_DECNUMBER != 1
    #error "Exactly one decimal implementation library must be selected."
    BDLDFP_DECIMALPLATFORM_COMPILER_ERROR;
#endif

// Under Intel implementation, SOFTWARE and BININT must be set
#if defined(BDLDFP_DECIMALPLATFORM_INTELDFP) && \
   !defined(BDLDFP_DECIMALPLATFORM_SOFTWARE) && \
   !defined(BDLDFP_DECIMALPLATFORM_BININT)
    #error "INTELDFP mode requires SOFTWARE and BININT modes to be set."
    BDLDFP_DECIMALPLATFORM_COMPILER_ERROR;
#elif defined(BDLDFP_DECIMALPLATFORM_DECNUMBER) && \
     !defined(BDLDFP_DECIMALPLATFORM_SOFTWARE) &&\
     !defined(BDLDFP_DECIMALPLATFORM_DPD)
    #error "DECNUMBER mode requires SOFTWARE and DPD modes to be set."
    BDLDFP_DECIMALPLATFORM_COMPILER_ERROR;
#endif

>>>>>>> 7e77839c
#endif

// ----------------------------------------------------------------------------
// Copyright (C) 2014 Bloomberg L.P.
//
// Permission is hereby granted, free of charge, to any person obtaining a copy
// of this software and associated documentation files (the "Software"), to
// deal in the Software without restriction, including without limitation the
// rights to use, copy, modify, merge, publish, distribute, sublicense, and/or
// sell copies of the Software, and to permit persons to whom the Software is
// furnished to do so, subject to the following conditions:
//
// The above copyright notice and this permission notice shall be included in
// all copies or substantial portions of the Software.
//
// THE SOFTWARE IS PROVIDED "AS IS", WITHOUT WARRANTY OF ANY KIND, EXPRESS OR
// IMPLIED, INCLUDING BUT NOT LIMITED TO THE WARRANTIES OF MERCHANTABILITY,
// FITNESS FOR A PARTICULAR PURPOSE AND NONINFRINGEMENT.  IN NO EVENT SHALL THE
// AUTHORS OR COPYRIGHT HOLDERS BE LIABLE FOR ANY CLAIM, DAMAGES OR OTHER
// LIABILITY, WHETHER IN AN ACTION OF CONTRACT, TORT OR OTHERWISE, ARISING
// FROM, OUT OF OR IN CONNECTION WITH THE SOFTWARE OR THE USE OR OTHER DEALINGS
// IN THE SOFTWARE.
// ----------------------------- END-OF-FILE ----------------------------------<|MERGE_RESOLUTION|>--- conflicted
+++ resolved
@@ -130,14 +130,8 @@
 #endif
 
 
-<<<<<<< HEAD
-#if BDLDFP_DECIMALPLATFORM_SOFTWARE
-#  if 1 && defined(BSLS_PLATFORM_CMP_GNU) && (defined(BSLS_PLATFORM_CPU_X86) || defined(BSLS_PLATFORM_CPU_X86_64))
-#    define BDLDFP_DECIMALPLATFORM_DECNUMBER 0
-=======
 #ifdef BDLDFP_DECIMALPLATFORM_SOFTWARE
 #  if defined(BSLS_PLATFORM_CMP_GNU) && (defined(BSLS_PLATFORM_CPU_X86) || defined(BSLS_PLATFORM_CPU_X86_64))
->>>>>>> 7e77839c
 #    define BDLDFP_DECIMALPLATFORM_INTELDFP  1
 #  else
 #    define BDLDFP_DECIMALPLATFORM_DECNUMBER 1
@@ -167,8 +161,6 @@
 UnsupportedEndinanness forceError[sizeof(UnsupportedEndinanness)];
 #endif
 
-<<<<<<< HEAD
-=======
 namespace BloombergLP {
 namespace bdldfp {
 
@@ -233,7 +225,6 @@
     BDLDFP_DECIMALPLATFORM_COMPILER_ERROR;
 #endif
 
->>>>>>> 7e77839c
 #endif
 
 // ----------------------------------------------------------------------------
