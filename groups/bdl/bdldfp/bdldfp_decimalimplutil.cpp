// bdldfp_decimalimplutil.cpp                                         -*-C++-*-

#include <bdldfp_decimalimplutil.h>

#ifndef INCLUDED_BSLS_IDENT
#include <bsls_ident.h>
#endif
BSLS_IDENT("$Id$")

///Implementation Notes
///--------------------
//
///The decNumber context/evironment is not thread-safe
///- - - - - - - - - - - - - - - - - - - - - - - - - -
// The 'getDecNumberContext()' function (according to C99) should be returning
// a thread-local context/environment that was initialized as a copy of the
// environment of the creator thread.  That is near impossible to properly
// implement without extensive rewrite of the decNumber library and forcing
// decimal users to use a propriatery thread start/stop mechanism.  Even if we
// ignore the initialization-from-the-creator-thread requirement, due to
// limitations of operating systems we need to support (pre-Vista Microsoft
// Windows) we cannot use a __thread/declspec(thread) variable and be done with
// it.  (Pre-Vista Windows does not support thread local variables in DLLs that
// are loaded using 'LoadLibrary' - and that is exactly the use-case we must
// support on Windows.)
//
// Why can we get away with this?  Because our 'decNumber' context is a POD and
// it is statically initialized; furthermore the parts of it are either used
// read-only or write-only (in our current setup) because we do not provide
// user access to the environment.  And we can get away with the latter (at
// least in this early version) because we do not see a use case in our code
// base (it already uses floating-point) and neither can we imagine one in the
// near and mid-term future:
//
//: o Rounding mode setting is usually used to "patch-up" binary floating-point
//:   numbers that are known to store a decimal; or in scientific calculations
//:   that are run twice, with different rounding modes, and the difference in
//:   the results is used to determine the accuracy of the calculation.
//:   Neither of those two is appicable to decimals: decimals are already
//:   decimal, there is no need to round them back to decimal; and scientific
//:   (or statistical) calculations should not be done using decimal floating-
//:   point, since it is less accurate than binary.
//:
//: o The traps are basically useless as defined by C99 - they are required to
//:   raise a SIGFPE signal, which then gets absolutely no information about
//:   what went wrong.  Even the design of the 'decNumber' library suggests
//:   that there should be a better way: it does not raise SIGFPE, not even
//:   when traps are requested, unless a special function is called after every
//:   operation - by hand.
//:
//: o The status flags are the closest thing to be useful, however most code
//:   that uses floating-point (and we have seen it) does not use them.  Out of
//:   the available flags the "inexact" flag is the one that may be of use to
//:   a pedantic application; and which is not easy to detect with other
//:   methods.  Overflow, in our cases, is easily detected because our inputs
//:   are never infinity, so if the result is, we had an overflow.  Invalid
//:   operations are even easier, since they produce a NaN and NaNs propagate.
//:   A bit harder to detect underflow, but still possible.  In either case,
//:   with typical financial calculations, and typical financial input
//:   (numbers), and the supported ranges and significant digits of the
//:   IEEE-754 decimal floating arithmetic types all those exceptions are
//:   highly unlikely (except perhaps the "inexact" exception when it comes to
//:   corner cases, such as trying to express the US national debt in Japanese
//:   Yen).  Note that even one trillion dollars needs 12 significant digits
//:   only and a 64 bit decimal floating-point type provides 16; so we are able
//:   to accurately represent up to 100 trillion dollars with cents up to two
//:   digits!  The current US national debt (at the time of writing) requires
//:   14 significant digits to represent (cents are not used), meaning that we
//:   would need to worry if it has got a 100 times larger - and then we could
//:   just start doing national debt related calculations using 128 bits.
//
// To conclude: changing the 'decNumber' context/environment to be thread-local
// is non-trivial work with very little benefit while it holds inherent risks
// due to the need of modifying the 'decNumber' library code - which has no
// tests.
//
///Portable decimal floating-point literals: why and how
///- - - - - - - - - - - - - - - - - - - - - - - - - - -
// Floating-point literals in C/C++ are binary.  (More precisely: they are the
// same radix as 'double', which is binary on all systems we use.  The C
// standardization committee plans to make it even more complicated by
// introducing a pragma that sets the radix of floating-point literals for each
// translation using seperately; let's hope they forget about it.)  So writing:
//..
//  Decimal32 x(0.3);
//..
// will *not* result in a decimal 'x' storing *exactly* 0.3, what we wanted,
// because it is actually identical (in essential behavior) to this:
//..
//  static const double unnamed_constant = 0.3;
//  Decimal32 x(unnamed_constant);
//..
// and a binary floating-point format is unable to represent 0.3 precisely.  So
// we need decimal floating-point literals, and the C99 Decimal TR does add
// them; they are floating-point literals followed by the df, dd or dl suffix
// for 32 bit, 64 bit and 128 bit decimal types respectively.  However, our
// library has to support systems that do not implement the C Decimal TR and so
// they do not have those literals.  Furthermore where they are available, we
// want to use the literals and not some slower mechanism.  That means,
// unfortunately, macros.  Marcos that translate into decimal literals on
// platforms that support them, and to runtime parsing for others.  See the
// macros 'BDLDFP_DECIMALIMPLUTIL_DF', 'BDLDFP_DECIMALIMPLUTIL_DD' and
// '..._DL'.
//
// This brings up another issue: most of our platforms do not support decimal
// literals, therefore (unless we do something to address this) most of our
// programmers will *not* benefit from compile-time checking of their decimal
// literals; because we macro-magic them into strings and parse them runtime.
// So unless they build on an IBM machine, or have perfect test coverage, it is
// very hard for them to find out if their literals are wrong.  Therefore, for
// those platforms (that do not support decimal literals) we use a trick to
// force runtime checks anyway; we use the fact that decimal literals, without
// the special suffices look like binary floating-point literals.  So we don't
// just turn them into strings and pass them into our 'parseN' functions, but
// we also try to use them as binary floating-point numbers, and make sure we
// get a compile-time error if we cannot.  See the 'checkLiteral' functions and
// their implementation (in the header).  This is not a foolproof method of
// detecting all errors at compile time: it is still possible to write the name
// of a variable (of type 'double', or something that converts to 'double') and
// the code will compile (on 'decNumber' platforms) but blow up runtime.
// However the method does protect against the usual mistakes, such as trying
// to use an 'int' literal:
//..
//  BDLDFP_DECIMALIMPLUTIL_DD(42);   // ===> error, should be:
//  BDLDFP_DECIMALIMPLUTIL_DD(42.);  // with a decimal point
//  BDLDFP_DECIMALIMPLUTIL_DD(42e0); // or in scientific format
//..

#include <bdldfp_decimalplatform.h>
#include <bdldfp_uint128.h>

#include <bsls_assert.h>
#include <bsl_algorithm.h>
#include <bsl_bitset.h>
#include <bsl_cstring.h>
#include <bsl_string.h>

extern "C" {
#include <decSingle.h>  // Even in hardware modes, we need decNumber functions.
}

#if BDLDFP_DECIMALPLATFORM_C99_TR
#  ifndef  __STDC_WANT_DEC_FP__
#    error __STDC_WANT_DEC_FP__ must be defined on the command line!
     char die[-42];     // if '#error' unsupported
#  endif
#endif


namespace BloombergLP {
namespace bdldfp {

namespace {

// Each of the 1000 combination of 3 digits, called declets, are mapped to a
// unique 10-bit field. Declets are used to represent the mantissa of a
// decimal floating  point number.
static unsigned short const declets[] = {
    00000, 0x001, 0x002, 0x003, 0x004, 0x005, 0x006, 0x007, 0x008, 0x009,
    0x010, 0x011, 0x012, 0x013, 0x014, 0x015, 0x016, 0x017, 0x018, 0x019,
    0x020, 0x021, 0x022, 0x023, 0x024, 0x025, 0x026, 0x027, 0x028, 0x029,
    0x030, 0x031, 0x032, 0x033, 0x034, 0x035, 0x036, 0x037, 0x038, 0x039,
    0x040, 0x041, 0x042, 0x043, 0x044, 0x045, 0x046, 0x047, 0x048, 0x049,
    0x050, 0x051, 0x052, 0x053, 0x054, 0x055, 0x056, 0x057, 0x058, 0x059,
    0x060, 0x061, 0x062, 0x063, 0x064, 0x065, 0x066, 0x067, 0x068, 0x069,
    0x070, 0x071, 0x072, 0x073, 0x074, 0x075, 0x076, 0x077, 0x078, 0x079,
    0x00a, 0x00b, 0x02a, 0x02b, 0x04a, 0x04b, 0x06a, 0x06b, 0x04e, 0x04f,
    0x01a, 0x01b, 0x03a, 0x03b, 0x05a, 0x05b, 0x07a, 0x07b, 0x05e, 0x05f,
    0x080, 0x081, 0x082, 0x083, 0x084, 0x085, 0x086, 0x087, 0x088, 0x089,
    0x090, 0x091, 0x092, 0x093, 0x094, 0x095, 0x096, 0x097, 0x098, 0x099,
    0x0a0, 0x0a1, 0x0a2, 0x0a3, 0x0a4, 0x0a5, 0x0a6, 0x0a7, 0x0a8, 0x0a9,
    0x0b0, 0x0b1, 0x0b2, 0x0b3, 0x0b4, 0x0b5, 0x0b6, 0x0b7, 0x0b8, 0x0b9,
    0x0c0, 0x0c1, 0x0c2, 0x0c3, 0x0c4, 0x0c5, 0x0c6, 0x0c7, 0x0c8, 0x0c9,
    0x0d0, 0x0d1, 0x0d2, 0x0d3, 0x0d4, 0x0d5, 0x0d6, 0x0d7, 0x0d8, 0x0d9,
    0x0e0, 0x0e1, 0x0e2, 0x0e3, 0x0e4, 0x0e5, 0x0e6, 0x0e7, 0x0e8, 0x0e9,
    0x0f0, 0x0f1, 0x0f2, 0x0f3, 0x0f4, 0x0f5, 0x0f6, 0x0f7, 0x0f8, 0x0f9,
    0x08a, 0x08b, 0x0aa, 0x0ab, 0x0ca, 0x0cb, 0x0ea, 0x0eb, 0x0ce, 0x0cf,
    0x09a, 0x09b, 0x0ba, 0x0bb, 0x0da, 0x0db, 0x0fa, 0x0fb, 0x0de, 0x0df,
    0x100, 0x101, 0x102, 0x103, 0x104, 0x105, 0x106, 0x107, 0x108, 0x109,
    0x110, 0x111, 0x112, 0x113, 0x114, 0x115, 0x116, 0x117, 0x118, 0x119,
    0x120, 0x121, 0x122, 0x123, 0x124, 0x125, 0x126, 0x127, 0x128, 0x129,
    0x130, 0x131, 0x132, 0x133, 0x134, 0x135, 0x136, 0x137, 0x138, 0x139,
    0x140, 0x141, 0x142, 0x143, 0x144, 0x145, 0x146, 0x147, 0x148, 0x149,
    0x150, 0x151, 0x152, 0x153, 0x154, 0x155, 0x156, 0x157, 0x158, 0x159,
    0x160, 0x161, 0x162, 0x163, 0x164, 0x165, 0x166, 0x167, 0x168, 0x169,
    0x170, 0x171, 0x172, 0x173, 0x174, 0x175, 0x176, 0x177, 0x178, 0x179,
    0x10a, 0x10b, 0x12a, 0x12b, 0x14a, 0x14b, 0x16a, 0x16b, 0x14e, 0x14f,
    0x11a, 0x11b, 0x13a, 0x13b, 0x15a, 0x15b, 0x17a, 0x17b, 0x15e, 0x15f,
    0x180, 0x181, 0x182, 0x183, 0x184, 0x185, 0x186, 0x187, 0x188, 0x189,
    0x190, 0x191, 0x192, 0x193, 0x194, 0x195, 0x196, 0x197, 0x198, 0x199,
    0x1a0, 0x1a1, 0x1a2, 0x1a3, 0x1a4, 0x1a5, 0x1a6, 0x1a7, 0x1a8, 0x1a9,
    0x1b0, 0x1b1, 0x1b2, 0x1b3, 0x1b4, 0x1b5, 0x1b6, 0x1b7, 0x1b8, 0x1b9,
    0x1c0, 0x1c1, 0x1c2, 0x1c3, 0x1c4, 0x1c5, 0x1c6, 0x1c7, 0x1c8, 0x1c9,
    0x1d0, 0x1d1, 0x1d2, 0x1d3, 0x1d4, 0x1d5, 0x1d6, 0x1d7, 0x1d8, 0x1d9,
    0x1e0, 0x1e1, 0x1e2, 0x1e3, 0x1e4, 0x1e5, 0x1e6, 0x1e7, 0x1e8, 0x1e9,
    0x1f0, 0x1f1, 0x1f2, 0x1f3, 0x1f4, 0x1f5, 0x1f6, 0x1f7, 0x1f8, 0x1f9,
    0x18a, 0x18b, 0x1aa, 0x1ab, 0x1ca, 0x1cb, 0x1ea, 0x1eb, 0x1ce, 0x1cf,
    0x19a, 0x19b, 0x1ba, 0x1bb, 0x1da, 0x1db, 0x1fa, 0x1fb, 0x1de, 0x1df,
    0x200, 0x201, 0x202, 0x203, 0x204, 0x205, 0x206, 0x207, 0x208, 0x209,
    0x210, 0x211, 0x212, 0x213, 0x214, 0x215, 0x216, 0x217, 0x218, 0x219,
    0x220, 0x221, 0x222, 0x223, 0x224, 0x225, 0x226, 0x227, 0x228, 0x229,
    0x230, 0x231, 0x232, 0x233, 0x234, 0x235, 0x236, 0x237, 0x238, 0x239,
    0x240, 0x241, 0x242, 0x243, 0x244, 0x245, 0x246, 0x247, 0x248, 0x249,
    0x250, 0x251, 0x252, 0x253, 0x254, 0x255, 0x256, 0x257, 0x258, 0x259,
    0x260, 0x261, 0x262, 0x263, 0x264, 0x265, 0x266, 0x267, 0x268, 0x269,
    0x270, 0x271, 0x272, 0x273, 0x274, 0x275, 0x276, 0x277, 0x278, 0x279,
    0x20a, 0x20b, 0x22a, 0x22b, 0x24a, 0x24b, 0x26a, 0x26b, 0x24e, 0x24f,
    0x21a, 0x21b, 0x23a, 0x23b, 0x25a, 0x25b, 0x27a, 0x27b, 0x25e, 0x25f,
    0x280, 0x281, 0x282, 0x283, 0x284, 0x285, 0x286, 0x287, 0x288, 0x289,
    0x290, 0x291, 0x292, 0x293, 0x294, 0x295, 0x296, 0x297, 0x298, 0x299,
    0x2a0, 0x2a1, 0x2a2, 0x2a3, 0x2a4, 0x2a5, 0x2a6, 0x2a7, 0x2a8, 0x2a9,
    0x2b0, 0x2b1, 0x2b2, 0x2b3, 0x2b4, 0x2b5, 0x2b6, 0x2b7, 0x2b8, 0x2b9,
    0x2c0, 0x2c1, 0x2c2, 0x2c3, 0x2c4, 0x2c5, 0x2c6, 0x2c7, 0x2c8, 0x2c9,
    0x2d0, 0x2d1, 0x2d2, 0x2d3, 0x2d4, 0x2d5, 0x2d6, 0x2d7, 0x2d8, 0x2d9,
    0x2e0, 0x2e1, 0x2e2, 0x2e3, 0x2e4, 0x2e5, 0x2e6, 0x2e7, 0x2e8, 0x2e9,
    0x2f0, 0x2f1, 0x2f2, 0x2f3, 0x2f4, 0x2f5, 0x2f6, 0x2f7, 0x2f8, 0x2f9,
    0x28a, 0x28b, 0x2aa, 0x2ab, 0x2ca, 0x2cb, 0x2ea, 0x2eb, 0x2ce, 0x2cf,
    0x29a, 0x29b, 0x2ba, 0x2bb, 0x2da, 0x2db, 0x2fa, 0x2fb, 0x2de, 0x2df,
    0x300, 0x301, 0x302, 0x303, 0x304, 0x305, 0x306, 0x307, 0x308, 0x309,
    0x310, 0x311, 0x312, 0x313, 0x314, 0x315, 0x316, 0x317, 0x318, 0x319,
    0x320, 0x321, 0x322, 0x323, 0x324, 0x325, 0x326, 0x327, 0x328, 0x329,
    0x330, 0x331, 0x332, 0x333, 0x334, 0x335, 0x336, 0x337, 0x338, 0x339,
    0x340, 0x341, 0x342, 0x343, 0x344, 0x345, 0x346, 0x347, 0x348, 0x349,
    0x350, 0x351, 0x352, 0x353, 0x354, 0x355, 0x356, 0x357, 0x358, 0x359,
    0x360, 0x361, 0x362, 0x363, 0x364, 0x365, 0x366, 0x367, 0x368, 0x369,
    0x370, 0x371, 0x372, 0x373, 0x374, 0x375, 0x376, 0x377, 0x378, 0x379,
    0x30a, 0x30b, 0x32a, 0x32b, 0x34a, 0x34b, 0x36a, 0x36b, 0x34e, 0x34f,
    0x31a, 0x31b, 0x33a, 0x33b, 0x35a, 0x35b, 0x37a, 0x37b, 0x35e, 0x35f,
    0x380, 0x381, 0x382, 0x383, 0x384, 0x385, 0x386, 0x387, 0x388, 0x389,
    0x390, 0x391, 0x392, 0x393, 0x394, 0x395, 0x396, 0x397, 0x398, 0x399,
    0x3a0, 0x3a1, 0x3a2, 0x3a3, 0x3a4, 0x3a5, 0x3a6, 0x3a7, 0x3a8, 0x3a9,
    0x3b0, 0x3b1, 0x3b2, 0x3b3, 0x3b4, 0x3b5, 0x3b6, 0x3b7, 0x3b8, 0x3b9,
    0x3c0, 0x3c1, 0x3c2, 0x3c3, 0x3c4, 0x3c5, 0x3c6, 0x3c7, 0x3c8, 0x3c9,
    0x3d0, 0x3d1, 0x3d2, 0x3d3, 0x3d4, 0x3d5, 0x3d6, 0x3d7, 0x3d8, 0x3d9,
    0x3e0, 0x3e1, 0x3e2, 0x3e3, 0x3e4, 0x3e5, 0x3e6, 0x3e7, 0x3e8, 0x3e9,
    0x3f0, 0x3f1, 0x3f2, 0x3f3, 0x3f4, 0x3f5, 0x3f6, 0x3f7, 0x3f8, 0x3f9,
    0x38a, 0x38b, 0x3aa, 0x3ab, 0x3ca, 0x3cb, 0x3ea, 0x3eb, 0x3ce, 0x3cf,
    0x39a, 0x39b, 0x3ba, 0x3bb, 0x3da, 0x3db, 0x3fa, 0x3fb, 0x3de, 0x3df,
    0x00c, 0x00d, 0x10c, 0x10d, 0x20c, 0x20d, 0x30c, 0x30d, 0x02e, 0x02f,
    0x01c, 0x01d, 0x11c, 0x11d, 0x21c, 0x21d, 0x31c, 0x31d, 0x03e, 0x03f,
    0x02c, 0x02d, 0x12c, 0x12d, 0x22c, 0x22d, 0x32c, 0x32d, 0x12e, 0x12f,
    0x03c, 0x03d, 0x13c, 0x13d, 0x23c, 0x23d, 0x33c, 0x33d, 0x13e, 0x13f,
    0x04c, 0x04d, 0x14c, 0x14d, 0x24c, 0x24d, 0x34c, 0x34d, 0x22e, 0x22f,
    0x05c, 0x05d, 0x15c, 0x15d, 0x25c, 0x25d, 0x35c, 0x35d, 0x23e, 0x23f,
    0x06c, 0x06d, 0x16c, 0x16d, 0x26c, 0x26d, 0x36c, 0x36d, 0x32e, 0x32f,
    0x07c, 0x07d, 0x17c, 0x17d, 0x27c, 0x27d, 0x37c, 0x37d, 0x33e, 0x33f,
    0x00e, 0x00f, 0x10e, 0x10f, 0x20e, 0x20f, 0x30e, 0x30f, 0x06e, 0x06f,
    0x01e, 0x01f, 0x11e, 0x11f, 0x21e, 0x21f, 0x31e, 0x31f, 0x07e, 0x07f,
    0x08c, 0x08d, 0x18c, 0x18d, 0x28c, 0x28d, 0x38c, 0x38d, 0x0ae, 0x0af,
    0x09c, 0x09d, 0x19c, 0x19d, 0x29c, 0x29d, 0x39c, 0x39d, 0x0be, 0x0bf,
    0x0ac, 0x0ad, 0x1ac, 0x1ad, 0x2ac, 0x2ad, 0x3ac, 0x3ad, 0x1ae, 0x1af,
    0x0bc, 0x0bd, 0x1bc, 0x1bd, 0x2bc, 0x2bd, 0x3bc, 0x3bd, 0x1be, 0x1bf,
    0x0cc, 0x0cd, 0x1cc, 0x1cd, 0x2cc, 0x2cd, 0x3cc, 0x3cd, 0x2ae, 0x2af,
    0x0dc, 0x0dd, 0x1dc, 0x1dd, 0x2dc, 0x2dd, 0x3dc, 0x3dd, 0x2be, 0x2bf,
    0x0ec, 0x0ed, 0x1ec, 0x1ed, 0x2ec, 0x2ed, 0x3ec, 0x3ed, 0x3ae, 0x3af,
    0x0fc, 0x0fd, 0x1fc, 0x1fd, 0x2fc, 0x2fd, 0x3fc, 0x3fd, 0x3be, 0x3bf,
    0x08e, 0x08f, 0x18e, 0x18f, 0x28e, 0x28f, 0x38e, 0x38f, 0x0ee, 0x0ef,
    0x09e, 0x09f, 0x19e, 0x19f, 0x29e, 0x29f, 0x39e, 0x39f, 0x0fe, 0x0ff};

// Properties<32>, Properties<64>, and Properties<128> contain constants and
// member functions identifying key properties of these decimal types.
template <int Size>
struct Properties;

// Properties of the 32-bit decimal floating point type.
template <>
struct Properties<32>
{
    typedef unsigned long StorageType;
    typedef BloombergLP::bdldfp::DecimalImplUtil::ValueType32 ValueType;

    union ValueTypeRaw
    {
        StorageType bits;
        ValueType   value;
    };

    static const int         digits          = 7;
    static const int         combinationSize = 11;
    static const int         bias            = 101;
    static const int         maxExponent     = 90;
    static const StorageType signBit         = 0x80000000ul;
    static const long long   smallLimit      = 1000000ll;
    static const long long   mediumLimit     = 10000000ll;

    static inline void convert(ValueType *target, StorageType bits);
    static inline unsigned long long lowDigits(unsigned long long value);
    static inline StorageType setSignBit(StorageType value);
    static inline unsigned int topDigit(unsigned long long value);
};

inline void Properties<32>::convert(ValueType *target, StorageType bits)
{
    ValueTypeRaw v;
    v.bits = bits;
    *target = v.value;
}

inline unsigned long long Properties<32>::lowDigits(unsigned long long value)
{
    return value % smallLimit;
}

inline Properties<32>::StorageType Properties<32>::setSignBit(
                                                             StorageType value)
{
    return value | signBit;
}

inline unsigned int Properties<32>::topDigit(unsigned long long value)
{
    return static_cast<unsigned int>(value / smallLimit);
}

// Properties of the 64-bit decimal floating point type.
template <>
struct Properties<64>
{
    typedef unsigned long long StorageType;
    typedef BloombergLP::bdldfp::DecimalImplUtil::ValueType64 ValueType;

    union ValueTypeRaw
    {
        StorageType bits;
        ValueType   value;
    };

    static const int         digits          = 16;
    static const int         combinationSize = 13;
    static const int         bias            = 398;
    static const int         maxExponent     = 369;
    static const long long   smallLimit      = 1000000000000000ll;
    static const long long   mediumLimit     = 10000000000000000ll;
    static const StorageType signBit         = 0x8000000000000000ull;
    static const StorageType plusInfBits     = 0x7800000000000000ull;
    static const StorageType minusInfBits    = 0xF800000000000000ull;

    static inline void convert(ValueType *target, StorageType bits);
    static inline unsigned long long lowDigits(unsigned long long value);
    static inline StorageType setSignBit(StorageType value);
    static inline unsigned int topDigit(unsigned long long value);
};

inline void Properties<64>::convert(ValueType *target, StorageType bits)
{
    ValueTypeRaw v;
    v.bits = bits;
    *target = v.value;
}

inline unsigned long long Properties<64>::lowDigits(unsigned long long value)
{
    return value % smallLimit;
}

inline Properties<64>::StorageType Properties<64>::setSignBit(
                                                             StorageType value)
{
    return value | signBit;
}

inline unsigned int Properties<64>::topDigit(unsigned long long value)
{
    return static_cast<unsigned int>(value / smallLimit);
}

// Properties of the 128-bit decimal floating point type.
template <>
struct Properties<128>
{
    // Decimal floating point types has machine-dependent endianess.

    typedef BloombergLP::bdldfp::Uint128                       StorageType;
    typedef BloombergLP::bdldfp::DecimalImplUtil::ValueType128 ValueType;

    static const int digits          = 34;
    static const int combinationSize = 17;
    static const int bias            = 6176;
    static const int maxExponent     = 6111;

    static inline void convert(ValueType *target, StorageType bits);
    static inline unsigned long long lowDigits(unsigned long long value);
    static inline StorageType setSignBit(StorageType value);
    static inline unsigned int topDigit(unsigned long long);
};

inline void Properties<128>::convert(ValueType *target, StorageType bits)
{
    bsl::memcpy(target, &bits, 16);
}

inline unsigned long long Properties<128>::lowDigits(unsigned long long value)
{
    return value;
}

inline Properties<128>::StorageType Properties<128>::setSignBit(
                                                             StorageType value)
{
    StorageType signBit(0x8000000000000000ull, 0ull);
    return value | signBit;
}

inline unsigned int Properties<128>::topDigit(unsigned long long)
{
    return 0;
}

// Create the binary-encoded declets of the mantissa, excluding the leading
// digit which is encoded in the combination field.
template <int Size>
static typename Properties<Size>::StorageType getDeclets(
                                                      unsigned long long value)
{
    typedef typename Properties<Size>::StorageType StorageType;

    unsigned int shift(0u);
    StorageType bits = StorageType();
    for (; value; value /= 1000ull, shift += 10u) {
        bits |= StorageType(declets[value % 1000ull]) << shift;
    }
    return bits;
}

                        // combination field functions

template <int Size>
static typename Properties<Size>::StorageType makeCombinationField(
                                                            unsigned int digit,
                                                            int          exp)
    // Create the binary-encoded combination field, which combines the exponent
    // with the leading digit of the mantissa.
{
    // lower (size - 5) bits: the bits of the exp with the bias addded top 5
    // bits: G0...G4
    //
    //: o top two bits of the exponent (E0E1)
    //: o four bits of the digit (D0...D3)
    //
    // G0G1G2G3G4  E0E1  D0D1D2D3 comment
    // 1 1 1 0 a   1 0   1 0 0 a  digit == 8 || digit == 9
    // 1 1 0 a b   0 a   1 0 0 b  digit == 8 || digit == 9
    // 1 0 a b c   1 0   0 a b c  digit <  8
    // 0 a b c d   0 a   0 b c d  digit <  8

    enum {
        size  = Properties<Size>::combinationSize,
        shift = size - 5,
        clear = (1ul << shift) - 1ul
    };
    unsigned long expo(exp + Properties<Size>::bias);

    typename Properties<Size>::StorageType exponent(expo & clear);
    exponent |= digit < 8u
        ? (((expo & (0x3ul << shift)) << 3u)
           | (digit << shift))
        : ((0x18ul << shift)
           | ((expo & (0x3ul << shift)) << 1u)
           | (digit & 0x1u) << shift);

    return exponent <<= (Size - size - 1);
}

template <int Size>
static typename Properties<Size>::StorageType
combineDecimalRaw(unsigned long long value,
                  int                exp,
                  bool               negative)
    // Given the mantissa, exponent, and sign, create the bits of the decimal
    // floating point value.
{
    typedef typename Properties<Size>::StorageType StorageType;
    StorageType exponent(makeCombinationField<Size>(
                                      Properties<Size>::topDigit(value), exp));
    if (!negative) {
        return exponent |
               getDeclets<Size>(Properties<Size>::lowDigits(value));  // RETURN
    }
    else {
        return Properties<Size>::setSignBit(exponent |
              getDeclets<Size>(Properties<Size>::lowDigits(value)));  // RETURN
    }
}

template <int Size>
static typename Properties<Size>::StorageType toDecimalRaw(
                                                   unsigned long long value,
                                                   int                exp,
                                                   bool               negative)
{
    return combineDecimalRaw<Size>(value, exp, negative);
}

template <int Size>
void toDecimalRaw(typename Properties<Size>::ValueType *target,
                  unsigned long long                    value)
{
    typename Properties<Size>::StorageType bits(toDecimalRaw<Size>(
                                                             value, 0, false));
    Properties<Size>::convert(target, bits);
}

                        // makeDecimalRaw implementation functions

template<int Size>
void makeDecimalRaw(typename Properties<Size>::ValueType *target,
                    unsigned long long                    value,
                    int                                   exponent)
{
    typename Properties<Size>::StorageType bits(toDecimalRaw<Size>(value,
                                                                   exponent,
                                                                   false));
    Properties<Size>::convert(target, bits);
}

template<int Size>
void makeDecimalRaw(typename Properties<Size>::ValueType *target,
                    signed long long                      value,
                    int                                   exponent)
{

    if (0 <= value) {
        typename Properties<Size>::StorageType bits(toDecimalRaw<Size>(
                                                      value, exponent, false));
        Properties<Size>::convert(target, bits);
    }
    else if (value == std::numeric_limits<long long>::min()) {
        typename Properties<Size>::StorageType bits(
            toDecimalRaw<Size>(static_cast<unsigned long long>(
                  std::numeric_limits<long long>::max()) + 1, exponent, true));
        bits = Properties<Size>::setSignBit(bits);
        Properties<Size>::convert(target, bits);
    }
    else {
        typename Properties<Size>::StorageType bits(toDecimalRaw<Size>(
                                                      -value, exponent, true));
        bits = Properties<Size>::setSignBit(bits);
        Properties<Size>::convert(target, bits);
    }
}

template<int Size>
void makeDecimalRaw(typename Properties<Size>::ValueType *target,
                    unsigned int                          value,
                    int                                   exponent)
{
    makeDecimalRaw<Size>(
                     target, static_cast<unsigned long long>(value), exponent);
}

template<int Size>
void makeDecimalRaw(typename Properties<Size>::ValueType *target,
                    signed int                            value,
                    int                                   exponent)
{
    makeDecimalRaw<Size>(
                       target, static_cast<signed long long>(value), exponent);
}

static inline DecimalImplUtil::ValueType64 minusInf64()
    // Return the 64-bit decimal floating point value '-inf'.
{
    DecimalImplUtil::ValueType64 value;
    Properties<64>::convert(&value, Properties<64>::minusInfBits);
    return value;
}

static inline DecimalImplUtil::ValueType64 plusInf64()
    // Return the 64-bit decimal floating point value '+inf'.
{
    DecimalImplUtil::ValueType64 value;
    Properties<64>::convert(&value, Properties<64>::plusInfBits);
    return value;
}


}  // close unnamed namespace

                 // Implementation based on the decNumber library.

decContext *DecimalImplUtil::getDecNumberContext()
    // Provides the decimal context required by the decNumber library functions
{
    static decContext context = { 0, 0, 0, DEC_ROUND_HALF_EVEN, 0, 0, 0 };
    return &context;
}


DecimalImplUtil::ValueType32 DecimalImplUtil::parse32(const char *input)
{
    BSLS_ASSERT(input != 0);

    ValueType32 out;
#if BDLDFP_DECIMALPLATFORM_C99_TR
    // TBD TODO - scanf is locale dependent!!!
    int parsed = sscanf(input, "%Hf", &out);
    (void) parsed;
    BSLS_ASSERT(parsed == 1);
#elif BDLDFP_DECIMALPLATFORM_DECNUMBER
    void *ptr = decSingleFromString(&out, input, getDecNumberContext());
    (void) ptr;
    BSLS_ASSERT(ptr != 0);
#endif
    return out;
}

DecimalImplUtil::ValueType64 DecimalImplUtil::parse64(const char *input)
{
    BSLS_ASSERT(input != 0);

    ValueType64 out;
#if BDLDFP_DECIMALPLATFORM_C99_TR
    // TBD TODO - scanf is locale dependent!!!
    int parsed = sscanf(input, "%Df", &out);
    (void) parsed;
    BSLS_ASSERT(parsed == 1);
#elif BDLDFP_DECIMALPLATFORM_DECNUMBER
    void *ptr = decDoubleFromString(&out, input, getDecNumberContext());
    (void) ptr;
    BSLS_ASSERT(ptr != 0);
#endif
    return out;
}

DecimalImplUtil::ValueType128 DecimalImplUtil::parse128(const char *input)
{
    BSLS_ASSERT(input != 0);

    ValueType128 out;
#if BDLDFP_DECIMALPLATFORM_C99_TR
    // TBD TODO - scanf is locale dependent!!!
    int parsed = sscanf(input, "%DDf", &out);
    (void) parsed;
    BSLS_ASSERT(parsed == 1);
#elif BDLDFP_DECIMALPLATFORM_DECNUMBER
    void *ptr = decQuadFromString(&out, input, getDecNumberContext());
    (void) ptr;
    BSLS_ASSERT(ptr != 0);
#endif
    return out;
}

                        // convertToDecimal functions

DecimalImplUtil::ValueType32 DecimalImplUtil::convertToDecimal32(
                                                      const ValueType64& input)
{
#if BDLDFP_DECIMALPLATFORM_C99_TR
    return static_cast<ValueType32>(input);
#elif BDLDFP_DECIMALPLATFORM_DECNUMBER
    ValueType32 other;
    decSingleFromWider(&other, &input, getDecNumberContext());
    return other;
#endif
}

DecimalImplUtil::ValueType64 DecimalImplUtil::convertToDecimal64(
                                                      const ValueType32& input)
{
#if BDLDFP_DECIMALPLATFORM_C99_TR
    return static_cast<ValueType64>(input);
#elif BDLDFP_DECIMALPLATFORM_DECNUMBER
    ValueType64 other;
    decSingleToWider(&input, &other);
    return other;
#endif
}

DecimalImplUtil::ValueType64 DecimalImplUtil::convertToDecimal64(
                                                     const ValueType128& input)
{
#if BDLDFP_DECIMALPLATFORM_C99_TR
    return static_cast<ValueType64>(input);
#elif BDLDFP_DECIMALPLATFORM_DECNUMBER
    ValueType64 other;
    decDoubleFromWider(&other, &input, getDecNumberContext());
    return other;
#endif
}

DecimalImplUtil::ValueType128 DecimalImplUtil::convertToDecimal128(
                                                      const ValueType32& input)
{
#if BDLDFP_DECIMALPLATFORM_C99_TR
    return static_cast<ValueType128>(input);
#elif BDLDFP_DECIMALPLATFORM_DECNUMBER
    return convertToDecimal128(convertToDecimal64(input));
#endif
}

DecimalImplUtil::ValueType128 DecimalImplUtil::convertToDecimal128(
                                                      const ValueType64& input)
{
#if BDLDFP_DECIMALPLATFORM_C99_TR
    return static_cast<ValueType128>(input);
#elif BDLDFP_DECIMALPLATFORM_DECNUMBER
    ValueType128 other;
    decDoubleToWider(&input, &other);
    return other;
#endif
}

DecimalImplUtil::ValueType32 DecimalImplUtil::makeDecimalRaw32(int mantissa,
                                                               int exponent)
{
    BSLS_ASSERT(-101     <= exponent);
    BSLS_ASSERT(exponent <= 90);
    BSLS_ASSERT(bsl::max(mantissa, -mantissa) <= 9999999);

#if BDLDFP_DECIMALPLATFORM_C99_TR
    // Let compiler-intrinsics worry about converting down to 32-bits.  There
    // is no analogous '__d32_insert_biased_exponent' function.
    return makeDecimalRaw64(mantissa, exponent);
#else
    // TODO: no '__d32_insert_biased_exponent' function.
    ValueType32 valuetype32;
    makeDecimalRaw<32>(&valuetype32, mantissa, exponent);
    return valuetype32;
#endif
}

DecimalImplUtil::ValueType64 DecimalImplUtil::makeDecimalRaw64(
                                                   unsigned long long mantissa,
                                                   int                exponent)
{
    BSLS_ASSERT(-398     <= exponent);
    BSLS_ASSERT(exponent <= 369);
    BSLS_ASSERT(mantissa <= 9999999999999999LL);

#if BDLDFP_DECIMALPLATFORM_C99_TR
    return ldexpd64(mantissa, exponent);
#else
    ValueType64 valuetype64;
    makeDecimalRaw<64>(&valuetype64, mantissa, exponent);

    return valuetype64;
#endif
}

DecimalImplUtil::ValueType64 DecimalImplUtil::makeDecimalRaw64(
                                                            long long mantissa,
                                                            int       exponent)
{
    BSLS_ASSERT(-398     <= exponent);
    BSLS_ASSERT(exponent <= 369);
    BSLS_ASSERT(std::max(mantissa, -mantissa) <= 9999999999999999LL);

#if BDLDFP_DECIMALPLATFORM_C99_TR
    return ldexpd64(mantissa, exponent);
#else
    ValueType64 valuetype64;
    makeDecimalRaw<64>(&valuetype64, mantissa, exponent);

    return valuetype64;
#endif
}

DecimalImplUtil::ValueType64 DecimalImplUtil::makeDecimalRaw64(
                                                         unsigned int mantissa,
                                                         int          exponent)
{
    BSLS_ASSERT(-398     <= exponent);
    BSLS_ASSERT(exponent <= 369);

#if BDLDFP_DECIMALPLATFORM_C99_TR
    return ldexpd64(mantissa, exponent);
#else
    ValueType64 valuetype64;
    makeDecimalRaw<64>(&valuetype64, mantissa, exponent);

    return valuetype64;
#endif
}

DecimalImplUtil::ValueType64 DecimalImplUtil::makeDecimalRaw64(int mantissa,
                                                               int exponent)
{
    BSLS_ASSERT(-398     <= exponent);
    BSLS_ASSERT(exponent <= 369);

#if BDLDFP_DECIMALPLATFORM_C99_TR
    return ldexpd64(mantissa, exponent);
#else
    ValueType64 valuetype64;
    makeDecimalRaw<64>(&valuetype64, mantissa, exponent);

    return valuetype64;
#endif
}

DecimalImplUtil::ValueType128 DecimalImplUtil::makeDecimalRaw128(
                                                   unsigned long long mantissa,
                                                   int                exponent)
{
    BSLS_ASSERT(-6176    <= exponent);
    BSLS_ASSERT(exponent <= 6111);

#if BDLDFP_DECIMALPLATFORM_C99_TR
    return ldexpd128(mantissa, exponent);
#else
    ValueType128 valuetype128;
    makeDecimalRaw<128>(&valuetype128, mantissa, exponent);
    return valuetype128;
#endif
}

DecimalImplUtil::ValueType128 DecimalImplUtil::makeDecimalRaw128(
                                                           long long  mantissa,
                                                           int        exponent)
{
    BSLS_ASSERT(-6176    <= exponent);
    BSLS_ASSERT(exponent <= 6111);

#if BDLDFP_DECIMALPLATFORM_C99_TR
    return ldexpd128(mantissa, exponent);
#else
    ValueType128 valuetype128;
    makeDecimalRaw<128>(&valuetype128, mantissa, exponent);
    return valuetype128;
#endif
}

DecimalImplUtil::ValueType128 DecimalImplUtil::makeDecimalRaw128(
                                                         unsigned int mantissa,
                                                         int          exponent)
{
    BSLS_ASSERT(-6176    <= exponent);
    BSLS_ASSERT(exponent <= 6111);

#if BDLDFP_DECIMALPLATFORM_C99_TR
    return ldexpd128(mantissa, exponent);
#else
    ValueType128 valuetype128;
    makeDecimalRaw<128>(&valuetype128, mantissa, exponent);
    return valuetype128;
#endif
}

DecimalImplUtil::ValueType128 DecimalImplUtil::makeDecimalRaw128(int mantissa,
                                                                 int exponent)
{
    BSLS_ASSERT(-6176    <= exponent);
    BSLS_ASSERT(exponent <= 6111);

#if BDLDFP_DECIMALPLATFORM_C99_TR
    return ldexpd128(mantissa, exponent);
#else
    ValueType128 valuetype128;
    makeDecimalRaw<128>(&valuetype128, mantissa, exponent);
    return valuetype128;
#endif
}

DecimalImplUtil::ValueType64 DecimalImplUtil::makeDecimal64(
                                                   unsigned long long mantissa,
                                                   int                exponent)
{
    if ((-Properties<64>::bias <= exponent) &&
        (exponent <= Properties<64>::maxExponent) &&
        (mantissa <
               static_cast<unsigned long long>(Properties<64>::mediumLimit))) {

        // 'mantissa' and 'exponent' are in range of 64-bit decimal floating
        // point.

        return makeDecimalRaw64(mantissa, exponent);                  // RETURN
    }
    else {
        if (exponent >= Properties<64>::maxExponent + Properties<64>::digits) {

            // 'exponent' too high.

            if (mantissa != 0) {
                return plusInf64();                                   // RETURN
            }
            else {

                // Make a '0' with the highest exponent possible.

                return makeDecimalRaw64(
                                    0, Properties<64>::maxExponent);  // RETURN
            }
        }

        // Note that static_cast<int> is needed to prevent the RHS of the <=
        // comparison from promoting to a signed int. '3 * sizeof(long long)'
        // is at least the number of digits in the longest representable
        // 'long long'.

        else if (exponent <= -Properties<64>::bias -
                                     3 * static_cast<int>(sizeof(long long))) {

            // 'exponent' too low.

            return makeDecimalRaw64(0, -Properties<64>::bias);        // RETURN
        }
        else {

            // Precision too high.

#if BDLDFP_DECIMALPLATFORM_C99_TR
            // Use compiler-intrinsics to convert _Decimal128 to _Decimal64.
            return makeDecimalRaw128(mantissa, exponent);             // RETURN
#else
            return convertToDecimal64(
                             makeDecimalRaw128(mantissa, exponent));  // RETURN
#endif
        }
    }

    ValueType64 valuetype64;
    makeDecimalRaw<64>(&valuetype64, mantissa, exponent);
    return valuetype64;
}

DecimalImplUtil::ValueType64 DecimalImplUtil::makeDecimal64(long long mantissa,
                                                            int       exponent)
{
    if (BSLS_PERFORMANCEHINT_PREDICT_LIKELY(
            (-Properties<64>::bias <= exponent) &&
            (exponent <= Properties<64>::maxExponent) &&
            (-Properties<64>::mediumLimit < mantissa) &&
            (mantissa < Properties<64>::mediumLimit))) {

        // 'mantissa' and 'exponent' are in range of 64-bit decimal floating
        // point.

        return makeDecimalRaw64(mantissa, exponent);                  // RETURN
    }
    else {
        BSLS_PERFORMANCEHINT_UNLIKELY_HINT;
        if (exponent >= Properties<64>::maxExponent + Properties<64>::digits) {

            // 'exponent' too high.

            if (mantissa > 0) {
                return plusInf64();                                   // RETURN
            }
            else if (mantissa < 0) {
                return minusInf64();                                  // RETURN
            }
            else {

                // Make a '0' with the highest exponent possible.

                return makeDecimalRaw64(
                                    0, Properties<64>::maxExponent);  // RETURN
            }
        }
        else if (exponent <= -Properties<64>::bias -
                                     3 * static_cast<int>(sizeof(long long))) {

            // 'exponent' too low.

            if (mantissa >= 0) {
                return makeDecimalRaw64(0, -Properties<64>::bias);    // RETURN
            }
            else {

                // Create and return the decimal floating point value '-0'.

                Properties<64>::StorageType returnBits =
                         combineDecimalRaw<64>(0, -Properties<64>::bias, true);
                ValueType64 returnValue;
                Properties<64>::convert(&returnValue, returnBits);
                return returnValue;                                   // RETURN
            }
        }
        else {

            // Precision too high.

#if BDLDFP_DECIMALPLATFORM_C99_TR
            // Use compiler-intrinsics to convert _Decimal128 to _Decimal64.
            return makeDecimalRaw128(mantissa, exponent);             // RETURN
#else
            return convertToDecimal64(
                             makeDecimalRaw128(mantissa, exponent));  // RETURN
#endif
        }
    }

    ValueType64 valuetype64;
    makeDecimalRaw<64>(&valuetype64, mantissa, exponent);
    return valuetype64;
}

DecimalImplUtil::ValueType64 DecimalImplUtil::makeDecimal64(
                                                         unsigned int mantissa,
                                                         int          exponent)
{
    if ((-Properties<64>::bias <= exponent) &&
        (exponent <= Properties<64>::maxExponent)) {
        return makeDecimalRaw64(mantissa, exponent);                  // RETURN
    }
    else {
        if (exponent >= Properties<64>::maxExponent + Properties<64>::digits) {
            if (mantissa != 0) {
                return plusInf64();                                   // RETURN
            }
            else {
                return makeDecimalRaw64(
                    0, Properties<64>::maxExponent);                  // RETURN
            }
        }
        else if (exponent <= -Properties<64>::bias - Properties<64>::digits) {
            return makeDecimalRaw64(0, -Properties<64>::bias);        // RETURN
        }
        else {
            return convertToDecimal64(
                             makeDecimalRaw128(mantissa, exponent));  // RETURN
        }
    }

    ValueType64 valuetype64;
    makeDecimalRaw<64>(&valuetype64, mantissa, exponent);
    return valuetype64;
}

DecimalImplUtil::ValueType64 DecimalImplUtil::makeDecimal64(int mantissa,
                                                            int exponent)
{
    if ((-Properties<64>::bias <= exponent) &&
        (exponent <= Properties<64>::maxExponent)) {
        return makeDecimalRaw64(mantissa, exponent);                  // RETURN
    }
    else {
        if (exponent >= Properties<64>::maxExponent + Properties<64>::digits) {
            if (mantissa > 0) {
                return plusInf64();                                   // RETURN
            }
            else if (mantissa < 0) {
                return minusInf64();                                  // RETURN
            }
            else {
                return makeDecimalRaw64(0,
                                       Properties<64>::maxExponent);  // RETURN
            }
        }
        else if (exponent <= -Properties<64>::bias - Properties<64>::digits) {
            return makeDecimalRaw64(0, -Properties<64>::bias);        // RETURN
        }
        else {
            return convertToDecimal64(
                             makeDecimalRaw128(mantissa, exponent));  // RETURN
        }
    }

    ValueType64 valuetype64;
    makeDecimalRaw<64>(&valuetype64, mantissa, exponent);
    return valuetype64;
}

<<<<<<< HEAD
bool DecimalImplUtil::equals(DecimalImplUtil::ValueType32 lhs,
                             DecimalImplUtil::ValueType32 rhs)
=======
                        // equality comparison functions

bool DecimalImplUtil::equals(DecimalImplUtil::ValueType128 lhs,
                             DecimalImplUtil::ValueType128 rhs)
>>>>>>> 0798a383
{
#if BDLDFP_DECIMALPLATFORM_C99_TR
    return lhs == rhs;
#elif BDLDFP_DECIMALPLATFORM_DECNUMBER
    return equals(convertToDecimal64(lhs), convertToDecimal64(rhs));
#endif
}

bool DecimalImplUtil::equals(DecimalImplUtil::ValueType32 lhs,
                             DecimalImplUtil::ValueType64 rhs)
{
#if BDLDFP_DECIMALPLATFORM_C99_TR
    return lhs == rhs;
#elif BDLDFP_DECIMALPLATFORM_DECNUMBER
    return equals(convertToDecimal64(lhs), rhs);
#endif
}

bool DecimalImplUtil::equals(DecimalImplUtil::ValueType32  lhs,
                             DecimalImplUtil::ValueType128 rhs)
{
#if BDLDFP_DECIMALPLATFORM_C99_TR
    return lhs == rhs;
#elif BDLDFP_DECIMALPLATFORM_DECNUMBER
    return equals(convertToDecimal128(lhs), rhs);
#endif
}

bool DecimalImplUtil::equals(DecimalImplUtil::ValueType64 lhs,
                             DecimalImplUtil::ValueType32 rhs)
{
#if BDLDFP_DECIMALPLATFORM_C99_TR
    return lhs == rhs;
#elif BDLDFP_DECIMALPLATFORM_DECNUMBER
    return equals(lhs, convertToDecimal64(rhs));
#endif
}

bool DecimalImplUtil::equals(DecimalImplUtil::ValueType64 lhs,
                             DecimalImplUtil::ValueType64 rhs)
{
#if BDLDFP_DECIMALPLATFORM_C99_TR
    return lhs == rhs;
#elif BDLDFP_DECIMALPLATFORM_DECNUMBER
    decDouble result;
    decDoubleCompare(&result, &lhs, &rhs, getDecNumberContext());
    return decDoubleIsZero(&result);
#endif
}

bool DecimalImplUtil::equals(DecimalImplUtil::ValueType64  lhs,
                             DecimalImplUtil::ValueType128 rhs)
{
#if BDLDFP_DECIMALPLATFORM_C99_TR
    return lhs == rhs;
#elif BDLDFP_DECIMALPLATFORM_DECNUMBER
    return equals(convertToDecimal128(lhs), rhs);
#endif
}

bool DecimalImplUtil::equals(DecimalImplUtil::ValueType128 lhs,
                             DecimalImplUtil::ValueType32  rhs)
{
#if BDLDFP_DECIMALPLATFORM_C99_TR
    return lhs == rhs;
#elif BDLDFP_DECIMALPLATFORM_DECNUMBER
    return equals(lhs, convertToDecimal128(rhs));
#endif
}

bool DecimalImplUtil::equals(DecimalImplUtil::ValueType128 lhs,
                             DecimalImplUtil::ValueType64  rhs)
{
#if BDLDFP_DECIMALPLATFORM_C99_TR
    return lhs == rhs;
#elif BDLDFP_DECIMALPLATFORM_DECNUMBER
    return equals(lhs, convertToDecimal128(rhs));
#endif
}

bool DecimalImplUtil::equals(DecimalImplUtil::ValueType128 lhs,
                             DecimalImplUtil::ValueType128 rhs)
{
#if BDLDFP_DECIMALPLATFORM_C99_TR
    return lhs == rhs;
#elif BDLDFP_DECIMALPLATFORM_DECNUMBER
    decQuad result;
    decQuadCompare(&result, &lhs, &rhs, getDecNumberContext());
    return decQuadIsZero(&result);
#endif
}

}  // close package namespace
}  // close enterprise namespace

// ----------------------------------------------------------------------------
// Copyright (C) 2014 Bloomberg L.P.
//
// Permission is hereby granted, free of charge, to any person obtaining a copy
// of this software and associated documentation files (the "Software"), to
// deal in the Software without restriction, including without limitation the
// rights to use, copy, modify, merge, publish, distribute, sublicense, and/or
// sell copies of the Software, and to permit persons to whom the Software is
// furnished to do so, subject to the following conditions:
//
// The above copyright notice and this permission notice shall be included in
// all copies or substantial portions of the Software.
//
// THE SOFTWARE IS PROVIDED "AS IS", WITHOUT WARRANTY OF ANY KIND, EXPRESS OR
// IMPLIED, INCLUDING BUT NOT LIMITED TO THE WARRANTIES OF MERCHANTABILITY,
// FITNESS FOR A PARTICULAR PURPOSE AND NONINFRINGEMENT.  IN NO EVENT SHALL THE
// AUTHORS OR COPYRIGHT HOLDERS BE LIABLE FOR ANY CLAIM, DAMAGES OR OTHER
// LIABILITY, WHETHER IN AN ACTION OF CONTRACT, TORT OR OTHERWISE, ARISING
// FROM, OUT OF OR IN CONNECTION WITH THE SOFTWARE OR THE USE OR OTHER DEALINGS
// IN THE SOFTWARE.
// ----------------------------- END-OF-FILE ----------------------------------<|MERGE_RESOLUTION|>--- conflicted
+++ resolved
@@ -1051,15 +1051,10 @@
     return valuetype64;
 }
 
-<<<<<<< HEAD
+                        // equality comparison functions
+
 bool DecimalImplUtil::equals(DecimalImplUtil::ValueType32 lhs,
                              DecimalImplUtil::ValueType32 rhs)
-=======
-                        // equality comparison functions
-
-bool DecimalImplUtil::equals(DecimalImplUtil::ValueType128 lhs,
-                             DecimalImplUtil::ValueType128 rhs)
->>>>>>> 0798a383
 {
 #if BDLDFP_DECIMALPLATFORM_C99_TR
     return lhs == rhs;
