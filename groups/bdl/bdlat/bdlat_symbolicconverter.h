--- conflicted
+++ resolved
@@ -877,15 +877,8 @@
     enum { k_SUCCESS = 0 };
 
     if (bdlat_NullableValueFunctions::isNull(rhs)) {
-<<<<<<< HEAD
-        return BDLAT_SUCCESS;  // ignore the value and let '*lhs' contain its
-                                                                      // RETURN
-                                                                      // RETURN
-                         // *default* value
-=======
         // ignore the value and let '*lhs' contain its *default* value
         return k_SUCCESS;                                             // RETURN
->>>>>>> 0e3df403
     }
 
     bdlat_SymbolicConverter_StoreValue<LHS_TYPE> storeIntoLhs(lhs, this);
@@ -903,15 +896,8 @@
     enum { k_SUCCESS = 0 };
 
     if (bdlat_NullableValueFunctions::isNull(rhs)) {
-<<<<<<< HEAD
-        return BDLAT_SUCCESS;  // ignore the value and let '*lhs' contain its
-                                                                      // RETURN
-                                                                      // RETURN
-                         // *default* value
-=======
         // ignore the value and let '*lhs' contain its *default* value
         return k_SUCCESS;                                             // RETURN
->>>>>>> 0e3df403
     }
 
     bdlat_SymbolicConverter_StoreValue<LHS_TYPE> storeIntoLhs(lhs, this);
