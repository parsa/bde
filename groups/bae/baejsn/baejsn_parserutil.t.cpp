// baejsn_parserutil.t.cpp                                            -*-C++-*-
#include <baejsn_parserutil.h>

<<<<<<< HEAD
#include <bsl_sstream.h>
#include <bsl_cfloat.h>
#include <bsl_climits.h>
#include <bsl_limits.h>
#include <bsl_iostream.h>

#include <bsl_string.h>

=======
>>>>>>> e4429856
#include <bdepu_typesparser.h>

#include <bdesb_memoutstreambuf.h>            // for testing only
#include <bdesb_fixedmemoutstreambuf.h>       // for testing only
#include <bdesb_fixedmeminstreambuf.h>        // for testing only

#include <bslma_default.h>
#include <bslma_defaultallocatorguard.h>
#include <bslma_testallocator.h>

<<<<<<< HEAD
=======
#include <bsls_types.h>

#include <bsl_sstream.h>
#include <bsl_cfloat.h>
#include <bsl_climits.h>
#include <bsl_limits.h>
#include <bsl_iostream.h>

>>>>>>> e4429856
using namespace BloombergLP;
using namespace bsl;
using bsl::cout;
using bsl::cerr;
using bsl::endl;

// ============================================================================
//                             TEST PLAN
// ----------------------------------------------------------------------------
//                             Overview
//                             --------
// The component under test implements a utility for parsing 'bdeat' compatible
// simple types from a 'bslstl::StringRef'.  The parsing is done via overloaded
// 'getValue' functions that are provided for fundamental types and 'bdet'
// types.  Since the functions are independent and do not share any state we
// will test them independently.
//
// We use standard table-based approach to testing where we put both input and
// expected output in the same table row and verify that the actual result
// matches the expected value.
// ----------------------------------------------------------------------------
// CLASS METHODS
// [ 2] static int getValue(bool                *v, bslstl::StringRef s);
// [ 3] static int getValue(char                *v, bslstl::StringRef s);
// [ 3] static int getValue(signed char         *v, bslstl::StringRef s);
// [ 4] static int getValue(unsigned char       *v, bslstl::StringRef s);
// [ 5] static int getValue(short               *v, bslstl::StringRef s);
// [ 6] static int getValue(unsigned short      *v, bslstl::StringRef s);
// [ 7] static int getValue(int                 *v, bslstl::StringRef s);
// [ 8] static int getValue(unsigned int        *v, bslstl::StringRef s);
// [ 9] static int getValue(bsls::Types::Int64  *v, bslstl::StringRef s);
// [10] static int getValue(bsls::Types::Uint64 *v, bslstl::StringRef s);
// [11] static int getValue(float               *v, bslstl::StringRef s);
// [12] static int getValue(double              *v, bslstl::StringRef s);
// [13] static int getValue(bsl::string         *v, bslstl::StringRef s);
// [14] static int getValue(bdet_Time           *v, bslstl::StringRef s);
// [15] static int getValue(bdet_TimeTz         *v, bslstl::StringRef s);
// [16] static int getValue(bdet_Date           *v, bslstl::StringRef s);
// [17] static int getValue(bdet_DateTz         *v, bslstl::StringRef s);
// [18] static int getValue(bdet_Datetime       *v, bslstl::StringRef s);
// [19] static int getValue(bdet_DatetimeTz     *v, bslstl::StringRef s);
// ----------------------------------------------------------------------------
// [ 1] BREATHING TEST
// [20] USAGE EXAMPLE

//=============================================================================
//                      STANDARD BDE ASSERT TEST MACRO
//-----------------------------------------------------------------------------
static int testStatus = 0;

static void aSsErT(int c, const char *s, int i)
{
    if (c) {
        cout << "Error " << __FILE__ << "(" << i << "): " << s
             << "    (failed)" << endl;
        if (0 <= testStatus && testStatus <= 100) ++testStatus;
    }
}

#define ASSERT(X) { aSsErT(!(X), #X, __LINE__); }

#define LOOP0_ASSERT ASSERT

// ============================================================================
//                  STANDARD BDE LOOP-ASSERT TEST MACROS
// ----------------------------------------------------------------------------

#define LOOP_ASSERT(I,X) {                                                    \
    if (!(X)) { cout << #I << ": " << I << "\n"; aSsErT(1, #X, __LINE__);}}

#define LOOP1_ASSERT LOOP_ASSERT

#define LOOP2_ASSERT(I,J,X) {                                                 \
    if (!(X)) { cout << #I << ": " << I << "\t" << #J << ": "                 \
              << J << "\n"; aSsErT(1, #X, __LINE__); } }

#define LOOP3_ASSERT(I,J,K,X) {                                               \
   if (!(X)) { cout << #I << ": " << I << "\t" << #J << ": " << J << "\t"     \
              << #K << ": " << K << "\n"; aSsErT(1, #X, __LINE__); } }

#define LOOP4_ASSERT(I,J,K,L,X) {                                             \
   if (!(X)) { cout << #I << ": " << I << "\t" << #J << ": " << J << "\t" <<  \
       #K << ": " << K << "\t" << #L << ": " << L << "\n";                    \
       aSsErT(1, #X, __LINE__); } }

#define LOOP5_ASSERT(I,J,K,L,M,X) {                                           \
   if (!(X)) { cout << #I << ": " << I << "\t" << #J << ": " << J << "\t" <<  \
       #K << ": " << K << "\t" << #L << ": " << L << "\t" <<                  \
       #M << ": " << M << "\n";                                               \
       aSsErT(1, #X, __LINE__); } }

// ============================================================================
//                  SEMI-STANDARD TEST OUTPUT MACROS
// ----------------------------------------------------------------------------

#define P(X) cout << #X " = " << (X) << endl; // Print identifier and value.
#define Q(X) cout << "<| " #X " |>" << endl;  // Quote identifier literally.
#define P_(X) cout << #X " = " << (X) << ", " << flush; // 'P(X)' without '\n'
#define T_ cout << "\t" << flush;             // Print tab w/o newline.
#define L_ __LINE__                           // current Line number

// The 'BSLS_BSLTESTUTIL_EXPAND' macro is required to workaround a
// pre-proccessor issue on windows that prevents __VA_ARGS__ to be expanded in
// the definition of 'BSLS_BSLTESTUTIL_NUM_ARGS'
#define EXPAND(X)                                            \
    X

#define NUM_ARGS_IMPL(X5, X4, X3, X2, X1, X0, N, ...)        \
    N

#define NUM_ARGS(...)                                        \
    EXPAND(NUM_ARGS_IMPL( __VA_ARGS__, 5, 4, 3, 2, 1, 0, ""))

#define LOOPN_ASSERT_IMPL(N, ...)                            \
    EXPAND(LOOP ## N ## _ASSERT(__VA_ARGS__))

#define LOOPN_ASSERT(N, ...)                                 \
    LOOPN_ASSERT_IMPL(N, __VA_ARGS__)

#define ASSERTV(...)                                         \
    LOOPN_ASSERT(NUM_ARGS(__VA_ARGS__), __VA_ARGS__)

// ============================================================================
//                  GLOBAL TYPEDEFS/CONSTANTS FOR TESTING
// ----------------------------------------------------------------------------

enum { SUCCESS = 0, FAILURE = -1 };

typedef bslstl::StringRef StringRef;

typedef baejsn_ParserUtil Util;

bool areBuffersEqual(const char *lhs, const char *rhs)
    // Compare the data written to the specified 'lhs' with the data in the
    // specified 'rhs' ignoring whitespace in the specified 'lhs'.  Return
    // 'true' if they are equal, and 'false' otherwise.
{
    while (*lhs) {
        if (' ' == *lhs) {
            ++lhs;
            continue;
        }
        if (*lhs != *rhs) {
           return false;
        }
        ++lhs;
        ++rhs;
    }
    return true;
}

// ============================================================================
//                            MAIN PROGRAM
// ----------------------------------------------------------------------------

typedef bsls::Types::Int64  Int64;
typedef bsls::Types::Uint64 Uint64;

int main(int argc, char *argv[])
{
    int test = argc > 1 ? atoi(argv[1]) : 0;

    bool verbose = argc > 2;
    bool veryVerbose = argc > 3;
    bool veryVeryVerbose = argc > 4;

    cout << "TEST " << __FILE__ << " CASE " << test << endl;

    bslma::TestAllocator          globalAllocator("global", veryVeryVerbose);
    bslma::Default::setGlobalAllocator(&globalAllocator);

    switch (test) { case 0:  // Zero is always the leading case.
      case 20: {
        // --------------------------------------------------------------------
        // USAGE EXAMPLE
        //   Extracted from component header file.
        //
        // Concerns:
        //: 1 The usage example provided in the component header file compiles,
        //:   links, and runs as shown.
        //
        // Plan:
        //: 1 Incorporate usage example from header into test driver, remove
        //:   leading comment characters, and replace 'assert' with 'ASSERT'.
        //:   (C-1)
        //
        // Testing:
        //   USAGE EXAMPLE
        // --------------------------------------------------------------------

        if (verbose) cout << endl
                          << "USAGE EXAMPLE" << endl
                          << "=============" << endl;

///Usage
///-----
// This section illustrates intended use of this component.
//
///Example 1: Decoding into a Simple 'struct' from JSON data
///---------------------------------------------------------
// Suppose we want to deserialize some JSON data into an object.
//
// First, we define a struct, 'Employee', to contain the data:
//..
    struct Employee {
        bsl::string d_name;
        bdet_Date   d_date;
        int         d_age;
    };
//..
// Then, we create an 'Employee' object:
//..
    Employee employee;
//..
// Next, we specify the string values in JSON format used to represent the
// object data.  Note that the birth date is specified in the ISO 8601 format:
//..
    const char *name = "\"John Smith\"";
    const char *date = "\"1985-06-24\"";
    const char *age  = "21";
//
    bslstl::StringRef nameRef(name);
    bslstl::StringRef dateRef(date);
    bslstl::StringRef ageRef(age);
//..
// Now, we use the created string refs to populate the employee object:
//..
    ASSERT(0 == baejsn_ParserUtil::getValue(&employee.d_name, nameRef));
    ASSERT(0 == baejsn_ParserUtil::getValue(&employee.d_date, dateRef));
    ASSERT(0 == baejsn_ParserUtil::getValue(&employee.d_age, ageRef));
//..
// Finally, we will verify that the values are as expected:
//..
    ASSERT("John Smith"            == employee.d_name);
    ASSERT(bdet_Date(1985, 06, 24) == employee.d_date);
    ASSERT(21                      == employee.d_age);
//..
      } break;
      case 19: {
        // --------------------------------------------------------------------
        // TESTING 'getValue' for bdet_DatetimeTz values
        //
        // Concerns:
        //: 1 Values in the valid range, including the maximum and minimum
        //:   values for this type, are parsed correctly.
        //:
        //: 2 The passed in variable is unmodified if the data is not valid.
        //:
        //: 3 The return code is 0 on success and non-zero on failure.
        //
        // Plan:
        //: 1 Using the table-driven technique, specify a set of distinct
        //:   rows of string value, expected parsed value, and return code.
        //:
        //: 2 For each row in the table of P-1:
        //:
        //:   1 Provide the string value and a variable  to be parsed into to
        //:     the 'getValue' function.  The variable is assigned a sentinel
        //:     value before invoking the function.
        //:
        //:   2 If the parsing should succeed then verify that the variable
        //:     value matches the expected value.  Otherwise confirm that the
        //:     variable value is unmodified.
        //:
        //:   3 Confirm that the return code is 0 on success and non-zero
        //:     otherwise.
        //
        // Testing:
        //   static int getValue(bdet_DatetimeTz     *v, bslstl::StringRef s);
        // --------------------------------------------------------------------

        if (verbose) bsl::cout << "\nTESTING 'getValue' for 'bdet_DatetimeTz'"
                               << "\n========================================"
                               << bsl::endl;
        {
            static const struct {
                int         d_line;      // source line number
                const char *d_input_p;   // input
                int         d_year;      // year under test
                int         d_month;     // month under test
                int         d_day;       // day under test
                int         d_hour;      // hour under test
                int         d_minutes;   // minutes under test
                int         d_seconds;   // seconds under test
                int         d_milliSecs; // milli seconds under test
                int         d_tzoffset;  // time zone offset
                bool        d_isValid;   // isValid flag
            } DATA[] = {
  //line    input year month   day   hour    min   sec    ms  offset isValid
  //----    ----- ---- -----   ---   ----    ---   ---    --  ------ -------
    {   L_, "\"0001-01-01T00:00:00.000+00:00\"",
                   1,     1,    1,     0,     0,    0,    0,      0,  true   },
    {   L_, "\"0001-01-01T00:00:00.000+00:45\"",
                   1,     1,    1,     0,     0,    0,    0,     45,  true   },
    {   L_, "\"0001-01-01T00:00:00.000-23:59\"",
                   1,     1,    1,     0,     0,    0,    0,  -1439,  true   },

    {   L_, "\"0001-01-01T01:01:01.001+00:00\"",
                   1,     1,    1,     1,     1,    1,    1,      0,  true   },
    {   L_, "\"0001-01-01T01:01:01.001+08:20\"",
                   1,     1,    1,     1,     1,    1,    1,    500,  true   },
    {   L_, "\"0001-01-01T00:00:00.000-23:59\"",
                   1,     1,    1,     0,     0,    0,    0,  -1439,  true   },
    {   L_, "\"0001-01-01T01:23:59.059+00:00\"",
                   1,     1,    1,     1,    23,   59,   59,      0,  true   },
    {   L_, "\"0001-01-01T01:23:59.059+23:59\"",
                   1,     1,    1,     1,    23,   59,   59,   1439,  true   },
    {   L_, "\"0001-01-01T01:23:59.059-23:59\"",
                   1,     1,    1,     1,    23,   59,   59,  -1439,  true   },
    {   L_, "\"0001-01-02T00:00:00.000+00:00\"",
                   1,     1,    2,     0,     0,    0,    0,      0,  true   },
    {   L_, "\"0001-01-02T00:00:00.000+23:59\"",
                   1,     1,    2,     0,     0,    0,    0,   1439,  true   },
    {   L_, "\"0001-01-02T00:00:00.000-23:59\"",
                   1,     1,    2,     0,     0,    0,    0,  -1439,  true   },
    {   L_, "\"0001-01-02T01:01:01.001+00:00\"",
                   1,     1,    2,     1,     1,    1,    1,      0,  true   },
    {   L_, "\"0001-01-02T01:01:01.001+08:20\"",
                   1,     1,    2,     1,     1,    1,    1,    500,  true   },

    {   L_, "\"0001-01-02T01:23:59.059+00:00\"",
                   1,     1,    2,     1,    23,   59,   59,      0,  true   },
    {   L_, "\"0001-01-02T01:23:59.059+08:20\"",
                   1,     1,    2,     1,    23,   59,   59,    500,  true   },
    {   L_, "\"0001-01-02T01:23:59.059-08:20\"",
                   1,     1,    2,     1,    23,   59,   59,   -500,  true   },

    {   L_, "\"0001-01-10T00:00:00.000+00:00\"",
                   1,     1,   10,     0,     0,    0,    0,      0,  true   },
    {   L_, "\"0001-01-10T01:01:01.001+01:39\"",
                   1,     1,   10,     1,     1,    1,    1,     99,  true   },

    {   L_, "\"0001-01-30T00:00:00.000+00:00\"",
                   1,     1,   30,     0,     0,    0,    0,      0,  true   },
    {   L_, "\"0001-01-31T00:00:00.000+23:59\"",
                   1,     1,   31,     0,     0,    0,    0,   1439,  true   },
    {   L_, "\"0001-01-31T00:00:00.000-23:59\"",
                   1,     1,   31,     0,     0,    0,    0,  -1439,  true   },

    {   L_, "\"0001-02-01T00:00:00.000+00:00\"",
                   1,     2,    1,     0,     0,    0,    0,      0,  true   },
    {   L_, "\"0001-02-01T23:59:59.000+23:59\"",
                   1,     2,    1,    23,    59,   59,    0,   1439,  true   },

    {   L_, "\"0001-12-31T00:00:00.000+00:00\"",
                   1,    12,   31,     0,     0,    0,    0,      0,  true   },
    {   L_, "\"0001-12-31T23:59:59.000+23:59\"",
                   1,    12,   31,    23,    59,   59,    0,   1439,  true   },

    {   L_, "\"0002-01-01T00:00:00.000+00:00\"",
                   2,     1,    1,     0,     0,    0,    0,      0,  true   },
    {   L_, "\"0002-01-01T23:59:59.000+23:59\"",
                   2,     1,    1,    23,    59,   59,    0,   1439,  true   },

    {   L_, "\"0004-01-01T00:00:00.000+00:00\"",
                   4,     1,    1,     0,     0,    0,    0,      0,  true   },
    {   L_, "\"0004-01-01T23:59:59.000+23:59\"",
                   4,     1,    1,    23,    59,   59,    0,   1439,  true   },

    {   L_, "\"0004-02-28T00:00:00.000+00:00\"",
                   4,     2,   28,     0,     0,    0,    0,      0,  true   },
    {   L_, "\"0004-02-28T23:59:59.000+23:59\"",
                   4,     2,   28,    23,    59,   59,    0,   1439,  true   },
    {   L_, "\"0004-02-28T23:59:59.000-23:59\"",
                   4,     2,   28,    23,    59,   59,    0,  -1439,  true   },

    {   L_, "\"0004-02-29T00:00:00.000+00:00\"",
                   4,     2,   29,     0,     0,    0,    0,      0,  true   },
    {   L_, "\"0004-02-29T23:59:59.000+23:59\"",
                   4,     2,   29,    23,    59,   59,    0,   1439,  true   },
    {   L_, "\"0004-02-29T23:59:59.000-23:59\"",
                   4,     2,   29,    23,    59,   59,    0,  -1439,  true   },

    {   L_, "\"0004-03-01T00:00:00.000+00:00\"",
                   4,     3,    1,     0,     0,    0,    0,      0,  true   },
    {   L_, "\"0004-03-01T23:59:59.000+23:59\"",
                   4,     3,    1,    23,    59,   59,    0,   1439,  true   },
    {   L_, "\"0004-03-01T23:59:59.000-23:59\"",
                   4,     3,    1,    23,    59,   59,    0,  -1439,  true   },

    {   L_, "\"0008-02-28T00:00:00.000+00:00\"",
                   8,     2,   28,     0,     0,    0,    0,      0,  true   },
    {   L_, "\"0008-02-28T23:59:59.000+23:59\"",
                   8,     2,   28,    23,    59,   59,    0,   1439,  true   },

    {   L_, "\"0008-02-29T00:00:00.000+00:00\"",
                   8,     2,   29,     0,     0,    0,    0,      0,  true   },
    {   L_, "\"0008-02-29T23:59:59.000+23:59\"",
                   8,     2,   29,    23,    59,   59,    0,   1439,  true   },

    {   L_, "\"0008-03-01T00:00:00.000+00:00\"",
                   8,     3,    1,     0,     0,    0,    0,      0,  true   },
    {   L_, "\"0008-03-01T23:59:59.000+23:59\"",
                   8,     3,    1,    23,    59,   59,    0,   1439,  true   },

    {   L_, "\"0100-02-28T00:00:00.000+00:00\"",
                 100,     2,   28,     0,     0,    0,    0,      0,  true   },
    {   L_, "\"0100-02-28T23:59:59.000+23:59\"",
                 100,     2,   28,    23,    59,   59,    0,   1439,  true   },
    {   L_, "\"0100-02-28T23:59:59.000-23:59\"",
                 100,     2,   28,    23,    59,   59,    0,  -1439,  true   },

    {   L_, "\"0100-03-01T00:00:00.000+00:00\"",
                 100,     3,    1,     0,     0,    0,    0,      0,  true   },
    {   L_, "\"0100-03-01T23:59:59.000+23:59\"",
                 100,     3,    1,    23,    59,   59,    0,   1439,  true   },
    {   L_, "\"0100-03-01T23:59:59.000-23:59\"",
                 100,     3,    1,    23,    59,   59,    0,  -1439,  true   },

    {   L_, "\"0400-02-28T00:00:00.000+00:00\"",
                 400,     2,   28,     0,     0,    0,    0,      0,  true   },
    {   L_, "\"0400-02-28T23:59:59.000+23:59\"",
                 400,     2,   28,    23,    59,   59,    0,   1439,  true   },
    {   L_, "\"0400-02-28T23:59:59.000-23:59\"",
                 400,     2,   28,    23,    59,   59,    0,  -1439,  true   },

    {   L_, "\"0400-02-29T00:00:00.000+00:00\"",
                 400,     2,   29,     0,     0,    0,    0,      0,  true   },
    {   L_, "\"0400-02-29T23:59:59.000+23:59\"",
                 400,     2,   29,    23,    59,   59,    0,   1439,  true   },
    {   L_, "\"0400-02-29T23:59:59.000-23:59\"",
                 400,     2,   29,    23,    59,   59,    0,  -1439,  true   },

    {   L_, "\"0400-03-01T00:00:00.000+00:00\"",
                 400,     3,    1,     0,     0,    0,    0,      0,  true   },
    {   L_, "\"0400-03-01T23:59:59.000+23:59\"",
                 400,     3,    1,    23,    59,   59,    0,   1439,  true   },
    {   L_, "\"0400-03-01T23:59:59.000-23:59\"",
                 400,     3,    1,    23,    59,   59,    0,  -1439,  true   },

    {   L_, "\"0500-02-28T00:00:00.000+00:00\"",
                 500,     2,   28,     0,     0,    0,    0,      0,  true   },
    {   L_, "\"0500-02-28T23:59:59.000+23:59\"",
                 500,     2,   28,    23,    59,   59,    0,   1439,  true   },

    {   L_, "\"0500-03-01T00:00:00.000+00:00\"",
                 500,     3,    1,     0,     0,    0,    0,      0,  true   },
    {   L_, "\"0500-03-01T23:59:59.000+23:59\"",
                 500,     3,    1,    23,    59,   59,    0,   1439,  true   },

    {   L_, "\"0800-02-28T00:00:00.000+00:00\"",
                 800,     2,   28,     0,     0,    0,    0,      0,  true   },
    {   L_, "\"0800-02-28T23:59:59.000+23:59\"",
                 800,     2,   28,    23,    59,   59,    0,   1439,  true   },

    {   L_, "\"0800-02-29T00:00:00.000+00:00\"",
                 800,     2,   29,     0,     0,    0,    0,      0,  true   },
    {   L_, "\"0800-02-29T23:59:59.000+23:59\"",
                 800,     2,   29,    23,    59,   59,    0,   1439,  true   },

    {   L_, "\"0800-03-01T00:00:00.000+00:00\"",
                 800,     3,    1,     0,     0,    0,    0,      0,  true   },
    {   L_, "\"0800-03-01T23:59:59.000+23:59\"",
                 800,     3,    1,    23,    59,   59,    0,   1439,  true   },

    {   L_, "\"1000-02-28T00:00:00.000+00:00\"",
                1000,     2,   28,     0,     0,    0,    0,      0,  true   },
    {   L_, "\"1000-02-28T23:59:59.000+23:59\"",
                1000,     2,   28,    23,    59,   59,    0,   1439,  true   },

    {   L_, "\"1000-03-01T00:00:00.000+00:00\"",
                1000,     3,    1,     0,     0,    0,    0,      0,  true   },
    {   L_, "\"1000-03-01T23:59:59.000+23:59\"",
                1000,     3,    1,    23,    59,   59,    0,   1439,  true   },

    {   L_, "\"2000-02-28T00:00:00.000+00:00\"",
                2000,     2,   28,     0,     0,    0,    0,      0,  true   },
    {   L_, "\"2000-02-28T23:59:59.000+23:59\"",
                2000,     2,   28,    23,    59,   59,    0,   1439,  true   },

    {   L_, "\"2000-02-29T00:00:00.000+00:00\"",
                2000,     2,   29,     0,     0,    0,    0,      0,  true   },
    {   L_, "\"2000-02-29T23:59:59.000+23:59\"",
                2000,     2,   29,    23,    59,   59,    0,   1439,  true   },

    {   L_, "\"2000-03-01T00:00:00.000+00:00\"",
                2000,     3,    1,     0,     0,    0,    0,      0,  true   },
    {   L_, "\"2000-03-01T23:59:59.000+23:59\"",
                2000,     3,    1,    23,    59,   59,    0,   1439,  true   },

    {   L_, "\"2016-12-31T00:00:00.000+00:00\"",
                2016,    12,   31,     0,     0,    0,    0,      0,  true   },
    {   L_, "\"2017-12-31T00:00:00.000+00:00\"",
                2017,    12,   31,     0,     0,    0,    0,      0,  true   },
    {   L_, "\"2018-12-31T00:00:00.000+00:00\"",
                2018,    12,   31,     0,     0,    0,    0,      0,  true   },
    {   L_, "\"2019-12-31T00:00:00.000+00:00\"",
                2019,    12,   31,     0,     0,    0,    0,      0,  true   },

    {   L_, "\"2020-01-01T00:00:00.000+00:00\"",
                2020,     1,    1,     0,     0,    0,    0,      0,  true   },
    {   L_, "\"2020-01-01T00:00:00.000+23:59\"",
                2020,     1,    1,     0,     0,    0,    0,   1439,  true   },
    {   L_, "\"2020-01-01T00:00:00.000-23:59\"",
                2020,     1,    1,     0,     0,    0,    0,  -1439,  true   },

    {   L_, "\"2020-01-01T23:59:59.999+00:00\"",
                2020,     1,    1,    23,    59,   59,  999,      0,  true   },
    {   L_, "\"2020-01-01T23:59:59.999+23:59\"",
                2020,     1,    1,    23,    59,   59,  999,   1439,  true   },
    {   L_, "\"2020-01-01T23:59:59.999-23:59\"",
                2020,     1,    1,    23,    59,   59,  999,  -1439,  true   },

    {   L_, "\"2020-01-02T00:00:00.000+00:00\"",
                2020,     1,    2,     0,     0,    0,    0,      0,  true   },
    {   L_, "\"2020-01-02T00:00:00.000+23:59\"",
                2020,     1,    2,     0,     0,    0,    0,   1439,  true   },
    {   L_, "\"2020-01-02T00:00:00.000-23:59\"",
                2020,     1,    2,     0,     0,    0,    0,  -1439,  true   },

    {   L_, "\"2020-02-28T00:00:00.000+00:00\"",
                2020,     2,   28,     0,     0,    0,    0,      0,  true   },
    {   L_, "\"2020-02-28T23:59:59.000+23:59\"",
                2020,     2,   28,    23,    59,   59,    0,   1439,  true   },
    {   L_, "\"2020-02-28T23:59:59.000-23:59\"",
                2020,     2,   28,    23,    59,   59,    0,  -1439,  true   },

    {   L_, "\"2020-02-29T00:00:00.000+00:00\"",
                2020,     2,   29,     0,     0,    0,    0,      0,  true   },
    {   L_, "\"2020-02-29T23:59:59.000+23:59\"",
                2020,     2,   29,    23,    59,   59,    0,   1439,  true   },
    {   L_, "\"2020-02-29T23:59:59.000-23:59\"",
                2020,     2,   29,    23,    59,   59,    0,  -1439,  true   },

    {   L_, "\"2020-03-01T00:00:00.000+00:00\"",
                2020,     3,    1,     0,     0,    0,    0,      0,  true   },
    {   L_, "\"2020-03-01T23:59:59.000+23:59\"",
                2020,     3,    1,    23,    59,   59,    0,   1439,  true   },
    {   L_, "\"2020-03-01T23:59:59.000-23:59\"",
                2020,     3,    1,    23,    59,   59,    0,  -1439,  true   },

    {   L_, "\"2021-01-02T00:00:00.000+00:00\"",
                2021,     1,    2,     0,     0,    0,    0,      0,  true   },
    {   L_, "\"2022-01-02T00:00:00.000+00:00\"",
                2022,     1,    2,     0,     0,    0,    0,      0,  true   },

    {   L_, "\"9999-02-28T00:00:00.000+00:00\"",
                9999,     2,   28,     0,     0,    0,    0,      0,  true   },
    {   L_, "\"9999-02-28T23:59:59.000+23:59\"",
                9999,     2,   28,    23,    59,   59,    0,   1439,  true   },
    {   L_, "\"9999-02-28T23:59:59.000-23:59\"",
                9999,     2,   28,    23,    59,   59,    0,  -1439,  true   },

    {   L_, "\"9999-03-01T00:00:00.000+00:00\"",
                9999,     3,    1,     0,     0,    0,    0,      0,  true   },
    {   L_, "\"9999-03-01T23:59:59.000+23:59\"",
                9999,     3,    1,    23,    59,   59,    0,   1439,  true   },
    {   L_, "\"9999-03-01T23:59:59.000-23:59\"",
                9999,     3,    1,    23,    59,   59,    0,  -1439,  true   },

    {   L_, "\"9999-12-30T00:00:00.000+00:00\"",
                9999,    12,   30,     0,     0,    0,    0,      0,  true   },
    {   L_, "\"9999-12-30T23:59:59.000+23:59\"",
                9999,    12,   30,    23,    59,   59,    0,   1439,  true   },

    {   L_, "\"9999-12-31T00:00:00.000+00:00\"",
                9999,    12,   31,     0,     0,    0,    0,      0,  true   },
    {   L_, "\"9999-12-31T23:59:59.000+23:59\"",
                9999,    12,   31,    23,    59,   59,    0,   1439,  true   },

    {   L_, "\"0000-01-01T00:00:00.000+00:00\"",
                   1,     1,    1,    24,     0,    0,    0,      0,  false  },
    {   L_, "\"0001-00-01T00:00:00.000+00:00\"",
                   1,     1,    1,    24,     0,    0,    0,      0,  false  },
    {   L_, "\"0001-01-00T00:00:00.000+00:00\"",
                   1,     1,    1,    24,     0,    0,    0,      0,  false  },
    {   L_, "\"0000-00-00T00:00:00.000+00:00\"",
                   1,     1,    1,    24,     0,    0,    0,      0,  false  },
    {   L_, "\"0001-13-00T00:00:00.000+00:00\"",
                   1,     1,    1,    24,     0,    0,    0,      0,  false  },
    {   L_, "\"0001-01-32T00:00:00.000+00:00\"",
                   1,     1,    1,    24,     0,    0,    0,      0,  false  },
    {   L_, "\"0001-01-01T25:00:00.000+00:00\"",
                   1,     1,    1,    24,     0,    0,    0,      0,  false  },
    {   L_, "\"0001-01-01T00:61:00.000+00:00\"",
                   1,     1,    1,    24,     0,    0,    0,      0,  false  },
    {   L_, "\"0001-01-01T00:00:61.000+00:00\"",
                   1,     1,    1,    24,     0,    0,    0,      0,  false  },
    {   L_, "\"0001-01-01T00:00:00.000+24:00\"",
                   1,     1,    1,    24,     0,    0,    0,      0,  false  },
    {   L_, "\"0001-01-01T00:00:00.000+00:61\"",
                   1,     1,    1,    24,     0,    0,    0,      0,  false  },
    {   L_, "\"0001-01-01T00:00:00.000-24:00\"",
                   1,     1,    1,    24,     0,    0,    0,      0,  false  },
    {   L_, "\"0001-01-01T00:00:00.000-00:61\"",
                   1,     1,    1,    24,     0,    0,    0,      0,  false  },

    {   L_, "\"GARBAGE\"",
                   1,     1,    1,    24,     0,    0,    0,      0,  false  },
    {   L_, "\".9999\"",
                   1,     1,    1,    24,     0,    0,    0,      0,  false  },
    {   L_, "\"23:59:59.9999\"",
                   1,     1,    1,    24,     0,    0,    0,      0,  false  },
    {   L_, "\"T23:59:59.9999\"",
                   1,     1,    1,    24,     0,    0,    0,      0,  false  },
    {   L_, "\"01T23:59:59.9999\"",
                   1,     1,    1,    24,     0,    0,    0,      0,  false  },
    {   L_, "\"01-01T23:59:59.9999\"",
                   1,     1,    1,    24,     0,    0,    0,      0,  false  },
    {   L_, "\"0001-01-01T00:00.000\"",
                   1,     1,    1,    24,     0,    0,    0,      0,  false  },

    {   L_, "\"01-01-01T23:59:59.9999\"",
                   1,     1,    1,    24,     0,    0,    0,      0,  false  },

        };
            const int NUM_DATA = sizeof DATA / sizeof *DATA;

            for (int i = 0; i < NUM_DATA; ++i) {
                const int         LINE        = DATA[i].d_line;
                const string      INPUT       = DATA[i].d_input_p;
                const int         YEAR        = DATA[i].d_year;
                const int         MONTH       = DATA[i].d_month;
                const int         DAY         = DATA[i].d_day;
                const int         HOUR        = DATA[i].d_hour;
                const int         MINUTE      = DATA[i].d_minutes;
                const int         SECOND      = DATA[i].d_seconds;
                const int         MILLISECOND = DATA[i].d_milliSecs;
                const int         OFFSET      = DATA[i].d_tzoffset;
                const bool        IS_VALID    = DATA[i].d_isValid;

                bdet_Datetime dt(YEAR, MONTH, DAY,
                                 HOUR, MINUTE, SECOND, MILLISECOND);
                const bdet_Datetime& DT = dt;
                bdet_DatetimeTz exp(DT, OFFSET);
                const bdet_DatetimeTz& EXP = exp;

                bdet_DatetimeTz value;

                StringRef isb(INPUT.data(), INPUT.length());
                const int rc = Util::getValue(&value, isb);
                if (IS_VALID) {
                    LOOP2_ASSERT(LINE, rc, 0 == rc);
                }
                else {
                    LOOP2_ASSERT(LINE, rc, rc);
                }
                LOOP3_ASSERT(LINE, EXP, value,   EXP == value);
            }
        }
      } break;
      case 18: {
        // --------------------------------------------------------------------
        // TESTING 'getValue' for bdet_Datetime values
        //
        // Concerns:
        //: 1 Values in the valid range, including the maximum and minimum
        //:   values for this type, are parsed correctly.
        //:
        //: 2 The passed in variable is unmodified if the data is not valid.
        //:
        //: 3 The return code is 0 on success and non-zero on failure.
        //
        // Plan:
        //: 1 Using the table-driven technique, specify a set of distinct
        //:   rows of string value, expected parsed value, and return code.
        //:
        //: 2 For each row in the table of P-1:
        //:
        //:   1 Provide the string value and a variable  to be parsed into to
        //:     the 'getValue' function.  The variable is assigned a sentinel
        //:     value before invoking the function.
        //:
        //:   2 If the parsing should succeed then verify that the variable
        //:     value matches the expected value.  Otherwise confirm that the
        //:     variable value is unmodified.
        //:
        //:   3 Confirm that the return code is 0 on success and non-zero
        //:     otherwise.
        //
        // Testing:
        //   static int getValue(bdet_Datetime       *v, bslstl::StringRef s);
        // --------------------------------------------------------------------

        if (verbose) bsl::cout << "\nTESTING 'getValue' for 'bdet_Datetime'"
                               << "\n======================================"
                               << bsl::endl;
        {
            static const struct {
                int         d_line;      // source line number
                const char *d_input_p;   // input
                int         d_year;      // year under test
                int         d_month;     // month under test
                int         d_day;       // day under test
                int         d_hour;      // hour under test
                int         d_minutes;   // minutes under test
                int         d_seconds;   // seconds under test
                int         d_milliSecs; // milli seconds under test
                bool        d_isValid;   // isValid flag
            } DATA[] = {
  //line    input year month   day   hour    min   sec    ms  isValid
  //----    ----- ---- -----   ---   ----    ---   ---    --  -------
    {   L_, "\"0001-01-01T00:00:00.000\"",
                   1,     1,    1,     0,     0,    0,    0,    true   },
    {   L_, "\"0001-01-01T00:00:00.000\"",
                   1,     1,    1,     0,     0,    0,    0,    true   },
    {   L_, "\"0001-01-01T00:00:00.000\"",
                   1,     1,    1,     0,     0,    0,    0,    true   },

    {   L_, "\"0001-01-01T01:01:01.001\"",
                   1,     1,    1,     1,     1,    1,    1,    true   },
    {   L_, "\"0001-01-01T01:01:01.001\"",
                   1,     1,    1,     1,     1,    1,    1,    true   },
    {   L_, "\"0001-01-01T00:00:00.000\"",
                   1,     1,    1,     0,     0,    0,    0,    true   },
    {   L_, "\"0001-01-01T01:23:59.059\"",
                   1,     1,    1,     1,    23,   59,   59,    true   },
    {   L_, "\"0001-01-01T01:23:59.059\"",
                   1,     1,    1,     1,    23,   59,   59,    true   },
    {   L_, "\"0001-01-01T01:23:59.059\"",
                   1,     1,    1,     1,    23,   59,   59,    true   },
    {   L_, "\"0001-01-02T00:00:00.000\"",
                   1,     1,    2,     0,     0,    0,    0,    true   },
    {   L_, "\"0001-01-02T00:00:00.000\"",
                   1,     1,    2,     0,     0,    0,    0,    true   },
    {   L_, "\"0001-01-02T00:00:00.000\"",
                   1,     1,    2,     0,     0,    0,    0,    true   },
    {   L_, "\"0001-01-02T01:01:01.001\"",
                   1,     1,    2,     1,     1,    1,    1,    true   },
    {   L_, "\"0001-01-02T01:01:01.001\"",
                   1,     1,    2,     1,     1,    1,    1,    true   },

    {   L_, "\"0001-01-02T01:23:59.059\"",
                   1,     1,    2,     1,    23,   59,   59,    true   },
    {   L_, "\"0001-01-02T01:23:59.059\"",
                   1,     1,    2,     1,    23,   59,   59,    true   },
    {   L_, "\"0001-01-02T01:23:59.059\"",
                   1,     1,    2,     1,    23,   59,   59,    true   },

    {   L_, "\"0001-01-10T00:00:00.000\"",
                   1,     1,   10,     0,     0,    0,    0,    true   },
    {   L_, "\"0001-01-10T01:01:01.001\"",
                   1,     1,   10,     1,     1,    1,    1,    true   },

    {   L_, "\"0001-01-30T00:00:00.000\"",
                   1,     1,   30,     0,     0,    0,    0,    true   },
    {   L_, "\"0001-01-31T00:00:00.000\"",
                   1,     1,   31,     0,     0,    0,    0,    true   },
    {   L_, "\"0001-01-31T00:00:00.000\"",
                   1,     1,   31,     0,     0,    0,    0,    true   },

    {   L_, "\"0001-02-01T00:00:00.000\"",
                   1,     2,    1,     0,     0,    0,    0,    true   },
    {   L_, "\"0001-02-01T23:59:59.000\"",
                   1,     2,    1,    23,    59,   59,    0,    true   },

    {   L_, "\"0001-12-31T00:00:00.000\"",
                   1,    12,   31,     0,     0,    0,    0,    true   },
    {   L_, "\"0001-12-31T23:59:59.000\"",
                   1,    12,   31,    23,    59,   59,    0,    true   },

    {   L_, "\"0002-01-01T00:00:00.000\"",
                   2,     1,    1,     0,     0,    0,    0,    true   },
    {   L_, "\"0002-01-01T23:59:59.000\"",
                   2,     1,    1,    23,    59,   59,    0,    true   },

    {   L_, "\"0004-01-01T00:00:00.000\"",
                   4,     1,    1,     0,     0,    0,    0,    true   },
    {   L_, "\"0004-01-01T23:59:59.000\"",
                   4,     1,    1,    23,    59,   59,    0,    true   },

    {   L_, "\"0004-02-28T00:00:00.000\"",
                   4,     2,   28,     0,     0,    0,    0,    true   },
    {   L_, "\"0004-02-28T23:59:59.000\"",
                   4,     2,   28,    23,    59,   59,    0,    true   },
    {   L_, "\"0004-02-28T23:59:59.000\"",
                   4,     2,   28,    23,    59,   59,    0,    true   },

    {   L_, "\"0004-02-29T00:00:00.000\"",
                   4,     2,   29,     0,     0,    0,    0,    true   },
    {   L_, "\"0004-02-29T23:59:59.000\"",
                   4,     2,   29,    23,    59,   59,    0,    true   },
    {   L_, "\"0004-02-29T23:59:59.000\"",
                   4,     2,   29,    23,    59,   59,    0,    true   },

    {   L_, "\"0004-03-01T00:00:00.000\"",
                   4,     3,    1,     0,     0,    0,    0,    true   },
    {   L_, "\"0004-03-01T23:59:59.000\"",
                   4,     3,    1,    23,    59,   59,    0,    true   },
    {   L_, "\"0004-03-01T23:59:59.000\"",
                   4,     3,    1,    23,    59,   59,    0,    true   },

    {   L_, "\"0008-02-28T00:00:00.000\"",
                   8,     2,   28,     0,     0,    0,    0,    true   },
    {   L_, "\"0008-02-28T23:59:59.000\"",
                   8,     2,   28,    23,    59,   59,    0,    true   },

    {   L_, "\"0008-02-29T00:00:00.000\"",
                   8,     2,   29,     0,     0,    0,    0,    true   },
    {   L_, "\"0008-02-29T23:59:59.000\"",
                   8,     2,   29,    23,    59,   59,    0,    true   },

    {   L_, "\"0008-03-01T00:00:00.000\"",
                   8,     3,    1,     0,     0,    0,    0,    true   },
    {   L_, "\"0008-03-01T23:59:59.000\"",
                   8,     3,    1,    23,    59,   59,    0,    true   },

    {   L_, "\"0100-02-28T00:00:00.000\"",
                 100,     2,   28,     0,     0,    0,    0,    true   },
    {   L_, "\"0100-02-28T23:59:59.000\"",
                 100,     2,   28,    23,    59,   59,    0,    true   },
    {   L_, "\"0100-02-28T23:59:59.000\"",
                 100,     2,   28,    23,    59,   59,    0,    true   },

    {   L_, "\"0100-03-01T00:00:00.000\"",
                 100,     3,    1,     0,     0,    0,    0,    true   },
    {   L_, "\"0100-03-01T23:59:59.000\"",
                 100,     3,    1,    23,    59,   59,    0,    true   },
    {   L_, "\"0100-03-01T23:59:59.000\"",
                 100,     3,    1,    23,    59,   59,    0,    true   },

    {   L_, "\"0400-02-28T00:00:00.000\"",
                 400,     2,   28,     0,     0,    0,    0,    true   },
    {   L_, "\"0400-02-28T23:59:59.000\"",
                 400,     2,   28,    23,    59,   59,    0,    true   },
    {   L_, "\"0400-02-28T23:59:59.000\"",
                 400,     2,   28,    23,    59,   59,    0,    true   },

    {   L_, "\"0400-02-29T00:00:00.000\"",
                 400,     2,   29,     0,     0,    0,    0,    true   },
    {   L_, "\"0400-02-29T23:59:59.000\"",
                 400,     2,   29,    23,    59,   59,    0,    true   },
    {   L_, "\"0400-02-29T23:59:59.000\"",
                 400,     2,   29,    23,    59,   59,    0,    true   },

    {   L_, "\"0400-03-01T00:00:00.000\"",
                 400,     3,    1,     0,     0,    0,    0,    true   },
    {   L_, "\"0400-03-01T23:59:59.000\"",
                 400,     3,    1,    23,    59,   59,    0,    true   },
    {   L_, "\"0400-03-01T23:59:59.000\"",
                 400,     3,    1,    23,    59,   59,    0,    true   },

    {   L_, "\"0500-02-28T00:00:00.000\"",
                 500,     2,   28,     0,     0,    0,    0,    true   },
    {   L_, "\"0500-02-28T23:59:59.000\"",
                 500,     2,   28,    23,    59,   59,    0,    true   },

    {   L_, "\"0500-03-01T00:00:00.000\"",
                 500,     3,    1,     0,     0,    0,    0,    true   },
    {   L_, "\"0500-03-01T23:59:59.000\"",
                 500,     3,    1,    23,    59,   59,    0,    true   },

    {   L_, "\"0800-02-28T00:00:00.000\"",
                 800,     2,   28,     0,     0,    0,    0,    true   },
    {   L_, "\"0800-02-28T23:59:59.000\"",
                 800,     2,   28,    23,    59,   59,    0,    true   },

    {   L_, "\"0800-02-29T00:00:00.000\"",
                 800,     2,   29,     0,     0,    0,    0,    true   },
    {   L_, "\"0800-02-29T23:59:59.000\"",
                 800,     2,   29,    23,    59,   59,    0,    true   },

    {   L_, "\"0800-03-01T00:00:00.000\"",
                 800,     3,    1,     0,     0,    0,    0,    true   },
    {   L_, "\"0800-03-01T23:59:59.000\"",
                 800,     3,    1,    23,    59,   59,    0,    true   },

    {   L_, "\"1000-02-28T00:00:00.000\"",
                1000,     2,   28,     0,     0,    0,    0,    true   },
    {   L_, "\"1000-02-28T23:59:59.000\"",
                1000,     2,   28,    23,    59,   59,    0,    true   },

    {   L_, "\"1000-03-01T00:00:00.000\"",
                1000,     3,    1,     0,     0,    0,    0,    true   },
    {   L_, "\"1000-03-01T23:59:59.000\"",
                1000,     3,    1,    23,    59,   59,    0,    true   },

    {   L_, "\"2000-02-28T00:00:00.000\"",
                2000,     2,   28,     0,     0,    0,    0,    true   },
    {   L_, "\"2000-02-28T23:59:59.000\"",
                2000,     2,   28,    23,    59,   59,    0,    true   },

    {   L_, "\"2000-02-29T00:00:00.000\"",
                2000,     2,   29,     0,     0,    0,    0,    true   },
    {   L_, "\"2000-02-29T23:59:59.000\"",
                2000,     2,   29,    23,    59,   59,    0,    true   },

    {   L_, "\"2000-03-01T00:00:00.000\"",
                2000,     3,    1,     0,     0,    0,    0,    true   },
    {   L_, "\"2000-03-01T23:59:59.000\"",
                2000,     3,    1,    23,    59,   59,    0,    true   },

    {   L_, "\"2016-12-31T00:00:00.000\"",
                2016,    12,   31,     0,     0,    0,    0,    true   },
    {   L_, "\"2017-12-31T00:00:00.000\"",
                2017,    12,   31,     0,     0,    0,    0,    true   },
    {   L_, "\"2018-12-31T00:00:00.000\"",
                2018,    12,   31,     0,     0,    0,    0,    true   },
    {   L_, "\"2019-12-31T00:00:00.000\"",
                2019,    12,   31,     0,     0,    0,    0,    true   },

    {   L_, "\"2020-01-01T00:00:00.000\"",
                2020,     1,    1,     0,     0,    0,    0,    true   },
    {   L_, "\"2020-01-01T00:00:00.000\"",
                2020,     1,    1,     0,     0,    0,    0,    true   },
    {   L_, "\"2020-01-01T00:00:00.000\"",
                2020,     1,    1,     0,     0,    0,    0,    true   },

    {   L_, "\"2020-01-01T23:59:59.999\"",
                2020,     1,    1,    23,    59,   59,  999,    true   },
    {   L_, "\"2020-01-01T23:59:59.999\"",
                2020,     1,    1,    23,    59,   59,  999,    true   },
    {   L_, "\"2020-01-01T23:59:59.999\"",
                2020,     1,    1,    23,    59,   59,  999,    true   },

    {   L_, "\"2020-01-02T00:00:00.000\"",
                2020,     1,    2,     0,     0,    0,    0,    true   },
    {   L_, "\"2020-01-02T00:00:00.000\"",
                2020,     1,    2,     0,     0,    0,    0,    true   },
    {   L_, "\"2020-01-02T00:00:00.000\"",
                2020,     1,    2,     0,     0,    0,    0,    true   },

    {   L_, "\"2020-02-28T00:00:00.000\"",
                2020,     2,   28,     0,     0,    0,    0,    true   },
    {   L_, "\"2020-02-28T23:59:59.000\"",
                2020,     2,   28,    23,    59,   59,    0,    true   },
    {   L_, "\"2020-02-28T23:59:59.000\"",
                2020,     2,   28,    23,    59,   59,    0,    true   },

    {   L_, "\"2020-02-29T00:00:00.000\"",
                2020,     2,   29,     0,     0,    0,    0,    true   },
    {   L_, "\"2020-02-29T23:59:59.000\"",
                2020,     2,   29,    23,    59,   59,    0,    true   },
    {   L_, "\"2020-02-29T23:59:59.000\"",
                2020,     2,   29,    23,    59,   59,    0,    true   },

    {   L_, "\"2020-03-01T00:00:00.000\"",
                2020,     3,    1,     0,     0,    0,    0,    true   },
    {   L_, "\"2020-03-01T23:59:59.000\"",
                2020,     3,    1,    23,    59,   59,    0,    true   },
    {   L_, "\"2020-03-01T23:59:59.000\"",
                2020,     3,    1,    23,    59,   59,    0,    true   },

    {   L_, "\"2021-01-02T00:00:00.000\"",
                2021,     1,    2,     0,     0,    0,    0,    true   },
    {   L_, "\"2022-01-02T00:00:00.000\"",
                2022,     1,    2,     0,     0,    0,    0,    true   },

    {   L_, "\"9999-02-28T00:00:00.000\"",
                9999,     2,   28,     0,     0,    0,    0,    true   },
    {   L_, "\"9999-02-28T23:59:59.000\"",
                9999,     2,   28,    23,    59,   59,    0,    true   },
    {   L_, "\"9999-02-28T23:59:59.000\"",
                9999,     2,   28,    23,    59,   59,    0,    true   },

    {   L_, "\"9999-03-01T00:00:00.000\"",
                9999,     3,    1,     0,     0,    0,    0,    true   },
    {   L_, "\"9999-03-01T23:59:59.000\"",
                9999,     3,    1,    23,    59,   59,    0,    true   },
    {   L_, "\"9999-03-01T23:59:59.000\"",
                9999,     3,    1,    23,    59,   59,    0,    true   },

    {   L_, "\"9999-12-30T00:00:00.000\"",
                9999,    12,   30,     0,     0,    0,    0,    true   },
    {   L_, "\"9999-12-30T23:59:59.000\"",
                9999,    12,   30,    23,    59,   59,    0,    true   },

    {   L_, "\"9999-12-31T00:00:00.000\"",
                9999,    12,   31,     0,     0,    0,    0,    true   },
    {   L_, "\"9999-12-31T23:59:59.000\"",
                9999,    12,   31,    23,    59,   59,    0,    true   },

    {   L_, "\"GARBAGE\"",
                   1,     1,    1,    24,     0,    0,    0,    false  },
    {   L_, "\".9999\"",
                   1,     1,    1,    24,     0,    0,    0,    false  },
    {   L_, "\"23:59:59.9999\"",
                   1,     1,    1,    24,     0,    0,    0,    false  },
    {   L_, "\"T23:59:59.9999\"",
                   1,     1,    1,    24,     0,    0,    0,    false  },
    {   L_, "\"01T23:59:59.9999\"",
                   1,     1,    1,    24,     0,    0,    0,    false  },
    {   L_, "\"01-01T23:59:59.9999\"",
                   1,     1,    1,    24,     0,    0,    0,    false  },
    {   L_, "\"0001-01-01T00:00.000\"",
                   1,     1,    1,    24,     0,    0,    0,    false  },

    {   L_, "\"0000-01-01T00:00:00.000+00:00\"",
                   1,     1,    1,    24,     0,    0,    0,    false  },
    {   L_, "\"0000-01-01T00:00:00.000Z\"",
                   1,     1,    1,    24,     0,    0,    0,    false  },
    {   L_, "\"0000-01-01T00:00:00.000z\"",
                   1,     1,    1,    24,     0,    0,    0,    false  },
    {   L_, "\"0000-01-01T00:00:00.000-00:00\"",
                   1,     1,    1,    24,     0,    0,    0,    false  },

    {   L_, "\"0000-01-01T00:00:00.000\"",
                   1,     1,    1,    24,     0,    0,    0,    false  },
    {   L_, "\"0001-00-01T00:00:00.000\"",
                   1,     1,    1,    24,     0,    0,    0,    false  },
    {   L_, "\"0001-01-00T00:00:00.000\"",
                   1,     1,    1,    24,     0,    0,    0,    false  },
    {   L_, "\"0000-00-00T00:00:00.000\"",
                   1,     1,    1,    24,     0,    0,    0,    false  },
    {   L_, "\"0001-13-00T00:00:00.000\"",
                   1,     1,    1,    24,     0,    0,    0,    false  },
    {   L_, "\"0001-01-32T00:00:00.000\"",
                   1,     1,    1,    24,     0,    0,    0,    false  },
    {   L_, "\"0001-01-01T25:00:00.000\"",
                   1,     1,    1,    24,     0,    0,    0,    false  },
    {   L_, "\"0001-01-01T00:61:00.000\"",
                   1,     1,    1,    24,     0,    0,    0,    false  },
    {   L_, "\"0001-01-01T00:00:61.000\"",
                   1,     1,    1,    24,     0,    0,    0,    false  },

        };
            const int NUM_DATA = sizeof DATA / sizeof *DATA;

            for (int i = 0; i < NUM_DATA; ++i) {
                const int         LINE        = DATA[i].d_line;
                const string      INPUT       = DATA[i].d_input_p;
                const int         YEAR        = DATA[i].d_year;
                const int         MONTH       = DATA[i].d_month;
                const int         DAY         = DATA[i].d_day;
                const int         HOUR        = DATA[i].d_hour;
                const int         MINUTE      = DATA[i].d_minutes;
                const int         SECOND      = DATA[i].d_seconds;
                const int         MILLISECOND = DATA[i].d_milliSecs;
                const bool        IS_VALID    = DATA[i].d_isValid;

                bdet_Datetime exp(YEAR, MONTH, DAY,
                                  HOUR, MINUTE, SECOND, MILLISECOND);
                const bdet_Datetime& EXP = exp;

                bdet_Datetime value;

                StringRef isb(INPUT.data(), INPUT.length());
                const int rc = Util::getValue(&value, isb);
                if (IS_VALID) {
                    LOOP2_ASSERT(LINE, rc, 0 == rc);
                }
                else {
                    LOOP2_ASSERT(LINE, rc, rc);
                }
                LOOP3_ASSERT(LINE, EXP, value,   EXP == value);
            }
        }
      } break;
      case 17: {
        // --------------------------------------------------------------------
        // TESTING 'getValue' for bdet_DateTz values
        //
        // Concerns:
        //: 1 Values in the valid range, including the maximum and minimum
        //:   values for this type, are parsed correctly.
        //:
        //: 2 The passed in variable is unmodified if the data is not valid.
        //:
        //: 3 The return code is 0 on success and non-zero on failure.
        //
        // Plan:
        //: 1 Using the table-driven technique, specify a set of distinct
        //:   rows of string value, expected parsed value, and return code.
        //:
        //: 2 For each row in the table of P-1:
        //:
        //:   1 Provide the string value and a variable  to be parsed into to
        //:     the 'getValue' function.  The variable is assigned a sentinel
        //:     value before invoking the function.
        //:
        //:   2 If the parsing should succeed then verify that the variable
        //:     value matches the expected value.  Otherwise confirm that the
        //:     variable value is unmodified.
        //:
        //:   3 Confirm that the return code is 0 on success and non-zero
        //:     otherwise.
        //
        // Testing:
        //   static int getValue(bdet_DateTz         *v, bslstl::StringRef s);
        // --------------------------------------------------------------------

        if (verbose) bsl::cout << "\nTESTING 'getValue' for 'bdet_DateTz'"
                               << "\n===================================="
                               << bsl::endl;
        {
            static const struct {
                int         d_line;      // source line number
                const char *d_input_p;   // input
                int         d_year;      // year under test
                int         d_month;     // month under test
                int         d_day;       // day under test
                int         d_tzoffset;  // time zone offset
                bool        d_isValid;   // isValid flag
            } DATA[] = {
    //line  input                      year month   day   offset isValid
    //----  -----                      ---- -----   ---   ------ -------
    {   L_, "\"0001-01-01+00:00\"",     1,     1,    1,       0,  true   },
    {   L_, "\"0001-01-01+00:45\"",     1,     1,    1,      45,  true   },
    {   L_, "\"0001-01-01-23:59\"",     1,     1,    1,   -1439,  true   },

    {   L_, "\"0001-01-01+00:00\"",     1,     1,    1,       0,  true   },
    {   L_, "\"0001-01-01+08:20\"",     1,     1,    1,     500,  true   },
    {   L_, "\"0001-01-01-23:59\"",     1,     1,    1,   -1439,  true   },
    {   L_, "\"0001-01-01+00:00\"",     1,     1,    1,       0,  true   },
    {   L_, "\"0001-01-01+23:59\"",     1,     1,    1,    1439,  true   },
    {   L_, "\"0001-01-01-23:59\"",     1,     1,    1,   -1439,  true   },

    {   L_, "\"0001-01-02+00:00\"",     1,     1,    2,       0,  true   },
    {   L_, "\"0001-01-02+23:59\"",     1,     1,    2,    1439,  true   },
    {   L_, "\"0001-01-02-23:59\"",     1,     1,    2,   -1439,  true   },
    {   L_, "\"0001-01-02+00:00\"",     1,     1,    2,       0,  true   },
    {   L_, "\"0001-01-02+08:20\"",     1,     1,    2,     500,  true   },

    {   L_, "\"0001-01-02+00:00\"",     1,     1,    2,       0,  true   },
    {   L_, "\"0001-01-02+08:20\"",     1,     1,    2,     500,  true   },
    {   L_, "\"0001-01-02-08:20\"",     1,     1,    2,    -500,  true   },

    {   L_, "\"0001-01-10+00:00\"",     1,     1,   10,       0,  true   },
    {   L_, "\"0001-01-10+01:39\"",     1,     1,   10,      99,  true   },

    {   L_, "\"0001-01-30+00:00\"",     1,     1,   30,       0,  true   },
    {   L_, "\"0001-01-31+23:59\"",     1,     1,   31,    1439,  true   },
    {   L_, "\"0001-01-31-23:59\"",     1,     1,   31,   -1439,  true   },

    {   L_, "\"0001-02-01+00:00\"",     1,     2,    1,       0,  true   },
    {   L_, "\"0001-02-01+23:59\"",     1,     2,    1,    1439,  true   },

    {   L_, "\"0001-12-31+00:00\"",     1,    12,   31,       0,  true   },
    {   L_, "\"0001-12-31+23:59\"",     1,    12,   31,    1439,  true   },

    {   L_, "\"0002-01-01+00:00\"",     2,     1,    1,       0,  true   },
    {   L_, "\"0002-01-01+23:59\"",     2,     1,    1,    1439,  true   },

    {   L_, "\"0004-01-01+00:00\"",     4,     1,    1,       0,  true   },
    {   L_, "\"0004-01-01+23:59\"",     4,     1,    1,    1439,  true   },

    {   L_, "\"0004-02-28+00:00\"",     4,     2,   28,       0,  true   },
    {   L_, "\"0004-02-28+23:59\"",     4,     2,   28,    1439,  true   },
    {   L_, "\"0004-02-28-23:59\"",     4,     2,   28,   -1439,  true   },

    {   L_, "\"0004-02-29+00:00\"",     4,     2,   29,       0,  true   },
    {   L_, "\"0004-02-29+23:59\"",     4,     2,   29,    1439,  true   },
    {   L_, "\"0004-02-29-23:59\"",     4,     2,   29,   -1439,  true   },

    {   L_, "\"0004-03-01+00:00\"",     4,     3,    1,       0,  true   },
    {   L_, "\"0004-03-01+23:59\"",     4,     3,    1,    1439,  true   },
    {   L_, "\"0004-03-01-23:59\"",     4,     3,    1,   -1439,  true   },

    {   L_, "\"0008-02-28+00:00\"",     8,     2,   28,       0,  true   },
    {   L_, "\"0008-02-28+23:59\"",     8,     2,   28,    1439,  true   },

    {   L_, "\"0008-02-29+00:00\"",     8,     2,   29,       0,  true   },
    {   L_, "\"0008-02-29+23:59\"",     8,     2,   29,    1439,  true   },

    {   L_, "\"0008-03-01+00:00\"",     8,     3,    1,       0,  true   },
    {   L_, "\"0008-03-01+23:59\"",     8,     3,    1,    1439,  true   },

    {   L_, "\"0100-02-28+00:00\"",   100,     2,   28,       0,  true   },
    {   L_, "\"0100-02-28+23:59\"",   100,     2,   28,    1439,  true   },
    {   L_, "\"0100-02-28-23:59\"",   100,     2,   28,   -1439,  true   },

    {   L_, "\"0100-03-01+00:00\"",   100,     3,    1,       0,  true   },
    {   L_, "\"0100-03-01+23:59\"",   100,     3,    1,    1439,  true   },
    {   L_, "\"0100-03-01-23:59\"",   100,     3,    1,   -1439,  true   },

    {   L_, "\"0400-02-28+00:00\"",   400,     2,   28,       0,  true   },
    {   L_, "\"0400-02-28+23:59\"",   400,     2,   28,    1439,  true   },
    {   L_, "\"0400-02-28-23:59\"",   400,     2,   28,   -1439,  true   },

    {   L_, "\"0400-02-29+00:00\"",   400,     2,   29,       0,  true   },
    {   L_, "\"0400-02-29+23:59\"",   400,     2,   29,    1439,  true   },
    {   L_, "\"0400-02-29-23:59\"",   400,     2,   29,   -1439,  true   },

    {   L_, "\"0400-03-01+00:00\"",   400,     3,    1,       0,  true   },
    {   L_, "\"0400-03-01+23:59\"",   400,     3,    1,    1439,  true   },
    {   L_, "\"0400-03-01-23:59\"",   400,     3,    1,   -1439,  true   },

    {   L_, "\"0500-02-28+00:00\"",   500,     2,   28,       0,  true   },
    {   L_, "\"0500-02-28+23:59\"",   500,     2,   28,    1439,  true   },

    {   L_, "\"0500-03-01+00:00\"",   500,     3,    1,       0,  true   },
    {   L_, "\"0500-03-01+23:59\"",   500,     3,    1,    1439,  true   },

    {   L_, "\"0800-02-28+00:00\"",   800,     2,   28,       0,  true   },
    {   L_, "\"0800-02-28+23:59\"",   800,     2,   28,    1439,  true   },

    {   L_, "\"0800-02-29+00:00\"",   800,     2,   29,       0,  true   },
    {   L_, "\"0800-02-29+23:59\"",   800,     2,   29,    1439,  true   },

    {   L_, "\"0800-03-01+00:00\"",   800,     3,    1,       0,  true   },
    {   L_, "\"0800-03-01+23:59\"",   800,     3,    1,    1439,  true   },

    {   L_, "\"1000-02-28+00:00\"",  1000,     2,   28,       0,  true   },
    {   L_, "\"1000-02-28+23:59\"",  1000,     2,   28,    1439,  true   },

    {   L_, "\"1000-03-01+00:00\"",  1000,     3,    1,       0,  true   },
    {   L_, "\"1000-03-01+23:59\"",  1000,     3,    1,    1439,  true   },

    {   L_, "\"2000-02-28+00:00\"",  2000,     2,   28,       0,  true   },
    {   L_, "\"2000-02-28+23:59\"",  2000,     2,   28,    1439,  true   },

    {   L_, "\"2000-02-29+00:00\"",  2000,     2,   29,       0,  true   },
    {   L_, "\"2000-02-29+23:59\"",  2000,     2,   29,    1439,  true   },

    {   L_, "\"2000-03-01+00:00\"",  2000,     3,    1,       0,  true   },
    {   L_, "\"2000-03-01+23:59\"",  2000,     3,    1,    1439,  true   },

    {   L_, "\"2016-12-31+00:00\"",  2016,    12,   31,       0,  true   },
    {   L_, "\"2017-12-31+00:00\"",  2017,    12,   31,       0,  true   },
    {   L_, "\"2018-12-31+00:00\"",  2018,    12,   31,       0,  true   },
    {   L_, "\"2019-12-31+00:00\"",  2019,    12,   31,       0,  true   },

    {   L_, "\"2020-01-01+00:00\"",  2020,     1,    1,       0,  true   },
    {   L_, "\"2020-01-01+23:59\"",  2020,     1,    1,    1439,  true   },
    {   L_, "\"2020-01-01-23:59\"",  2020,     1,    1,   -1439,  true   },

    {   L_, "\"2020-01-01+00:00\"",  2020,     1,    1,       0,  true   },
    {   L_, "\"2020-01-01+23:59\"",  2020,     1,    1,    1439,  true   },
    {   L_, "\"2020-01-01-23:59\"",  2020,     1,    1,   -1439,  true   },

    {   L_, "\"2020-01-02+00:00\"",  2020,     1,    2,       0,  true   },
    {   L_, "\"2020-01-02+23:59\"",  2020,     1,    2,    1439,  true   },
    {   L_, "\"2020-01-02-23:59\"",  2020,     1,    2,   -1439,  true   },

    {   L_, "\"2020-02-28+00:00\"",  2020,     2,   28,       0,  true   },
    {   L_, "\"2020-02-28+23:59\"",  2020,     2,   28,    1439,  true   },
    {   L_, "\"2020-02-28-23:59\"",  2020,     2,   28,   -1439,  true   },

    {   L_, "\"2020-02-29+00:00\"",  2020,     2,   29,       0,  true   },
    {   L_, "\"2020-02-29+23:59\"",  2020,     2,   29,    1439,  true   },
    {   L_, "\"2020-02-29-23:59\"",  2020,     2,   29,   -1439,  true   },

    {   L_, "\"2020-03-01+00:00\"",  2020,     3,    1,       0,  true   },
    {   L_, "\"2020-03-01+23:59\"",  2020,     3,    1,    1439,  true   },
    {   L_, "\"2020-03-01-23:59\"",  2020,     3,    1,   -1439,  true   },

    {   L_, "\"2021-01-02+00:00\"",  2021,     1,    2,       0,  true   },
    {   L_, "\"2022-01-02+00:00\"",  2022,     1,    2,       0,  true   },

    {   L_, "\"9999-02-28+00:00\"",  9999,     2,   28,       0,  true   },
    {   L_, "\"9999-02-28+23:59\"",  9999,     2,   28,    1439,  true   },
    {   L_, "\"9999-02-28-23:59\"",  9999,     2,   28,   -1439,  true   },

    {   L_, "\"9999-03-01+00:00\"",  9999,     3,    1,       0,  true   },
    {   L_, "\"9999-03-01+23:59\"",  9999,     3,    1,    1439,  true   },
    {   L_, "\"9999-03-01-23:59\"",  9999,     3,    1,   -1439,  true   },

    {   L_, "\"9999-12-30+00:00\"",  9999,    12,   30,       0,  true   },
    {   L_, "\"9999-12-30+23:59\"",  9999,    12,   30,    1439,  true   },

    {   L_, "\"9999-12-31+00:00\"",  9999,    12,   31,       0,  true   },
    {   L_, "\"9999-12-31+23:59\"",  9999,    12,   31,    1439,  true   },

    {   L_, "\"GARBAGE\"",              1,     1,    1,       0,  false  },
    {   L_, "\"0000-01-01Z\"",          1,     1,    1,       0,  false  },
    {   L_, "\"0000-01-01z\"",          1,     1,    1,       0,  false  },
    {   L_, "\"0000-01-01+00:00\"",     1,     1,    1,       0,  false  },
    {   L_, "\"0000-01-01-00:00\"",     1,     1,    1,       0,  false  },
    {   L_, "\"9999-00-01+00:00\"",     1,     1,    1,       0,  false  },
    {   L_, "\"9999-00-01-00:00\"",     1,     1,    1,       0,  false  },

    {   L_, "\"0000-01-01+00:00\"",     1,     1,    1,       0,  false  },
    {   L_, "\"0001-00-01+00:00\"",     1,     1,    1,       0,  false  },
    {   L_, "\"0001-01-00+00:00\"",     1,     1,    1,       0,  false  },
    {   L_, "\"0000-00-00+00:00\"",     1,     1,    1,       0,  false  },
    {   L_, "\"0001-13-00+00:00\"",     1,     1,    1,       0,  false  },
    {   L_, "\"0001-01-32+00:00\"",     1,     1,    1,       0,  false  },
    {   L_, "\"0001-01-01+24:00\"",     1,     1,    1,       0,  false  },
    {   L_, "\"0001-01-01+00:61\"",     1,     1,    1,       0,  false  },
    {   L_, "\"0001-01-01-24:00\"",     1,     1,    1,       0,  false  },
    {   L_, "\"0001-01-01-00:61\"",     1,     1,    1,       0,  false  },

    {   L_, "\"0001-01-01T00:00:00.000+00:00\"",
                                        1,     1,    1,       0,  false  },
        };
            const int NUM_DATA = sizeof DATA / sizeof *DATA;

            for (int i = 0; i < NUM_DATA; ++i) {
                const int         LINE        = DATA[i].d_line;
                const string      INPUT       = DATA[i].d_input_p;
                const int         YEAR        = DATA[i].d_year;
                const int         MONTH       = DATA[i].d_month;
                const int         DAY         = DATA[i].d_day;
                const int         OFFSET      = DATA[i].d_tzoffset;
                const bool        IS_VALID    = DATA[i].d_isValid;

                bdet_Date d(YEAR, MONTH, DAY);  const bdet_Date& D = d;
                bdet_DateTz exp(D, OFFSET);  const bdet_DateTz& EXP = exp;

                bdet_DateTz value;

                StringRef isb(INPUT.data(), INPUT.length());
                const int rc = Util::getValue(&value, isb);
                if (IS_VALID) {
                    LOOP2_ASSERT(LINE, rc, 0 == rc);
                }
                else {
                    LOOP2_ASSERT(LINE, rc, rc);
                }
                LOOP3_ASSERT(LINE, EXP, value,   EXP == value);
            }
        }
      } break;
      case 16: {
        // --------------------------------------------------------------------
        // TESTING 'getValue' for bdet_Date values
        //
        // Concerns:
        //: 1 Values in the valid range, including the maximum and minimum
        //:   values for this type, are parsed correctly.
        //:
        //: 2 The passed in variable is unmodified if the data is not valid.
        //:
        //: 3 The return code is 0 on success and non-zero on failure.
        //
        // Plan:
        //: 1 Using the table-driven technique, specify a set of distinct
        //:   rows of string value, expected parsed value, and return code.
        //:
        //: 2 For each row in the table of P-1:
        //:
        //:   1 Provide the string value and a variable  to be parsed into to
        //:     the 'getValue' function.  The variable is assigned a sentinel
        //:     value before invoking the function.
        //:
        //:   2 If the parsing should succeed then verify that the variable
        //:     value matches the expected value.  Otherwise confirm that the
        //:     variable value is unmodified.
        //:
        //:   3 Confirm that the return code is 0 on success and non-zero
        //:     otherwise.
        //
        // Testing:
        //   static int getValue(bdet_Date           *v, bslstl::StringRef s);
        // --------------------------------------------------------------------

        if (verbose) bsl::cout << "\nTESTING 'getValue' for 'bdet_Date' types"
                               << "\n========================================"
                               << bsl::endl;
        {
            static const struct {
                int         d_line;      // source line number
                const char *d_input_p;   // input
                int         d_year;      // year under test
                int         d_month;     // month under test
                int         d_day;       // day under test
                bool        d_isValid;   // isValid flag
            } DATA[] = {
  //line  input                       year  month  day  isValid
  //----  -----                       ----  -----  ---  -------
  {  L_, "\"0001-01-01\"",             1,     1,    1,   true   },
  {  L_, "\"0001-01-02\"",             1,     1,    2,   true   },
  {  L_, "\"0001-01-10\"",             1,     1,   10,   true   },
  {  L_, "\"0001-01-30\"",             1,     1,   30,   true   },
  {  L_, "\"0001-01-31\"",             1,     1,   31,   true   },

  {  L_, "\"0001-02-01\"",             1,     2,    1,   true   },
  {  L_, "\"0001-12-31\"",             1,    12,   31,   true   },
  {  L_, "\"0002-01-01\"",             2,     1,    1,   true   },
  {  L_, "\"0004-01-01\"",             4,     1,    1,   true   },
  {  L_, "\"0004-02-28\"",             4,     2,   28,   true   },
  {  L_, "\"0004-02-29\"",             4,     2,   29,   true   },
  {  L_, "\"0004-03-01\"",             4,     3,    1,   true   },

  {  L_, "\"0008-02-28\"",             8,     2,   28,   true   },
  {  L_, "\"0008-02-29\"",             8,     2,   29,   true   },
  {  L_, "\"0008-03-01\"",             8,     3,    1,   true   },
  {  L_, "\"0100-02-28\"",           100,     2,   28,   true   },
  {  L_, "\"0100-03-01\"",           100,     3,    1,   true   },
  {  L_, "\"0400-02-28\"",           400,     2,   28,   true   },
  {  L_, "\"0400-02-29\"",           400,     2,   29,   true   },
  {  L_, "\"0400-03-01\"",           400,     3,    1,   true   },
  {  L_, "\"0500-02-28\"",           500,     2,   28,   true   },
  {  L_, "\"0500-03-01\"",           500,     3,    1,   true   },

  {  L_, "\"0800-02-28\"",           800,     2,   28,   true   },
  {  L_, "\"0800-02-29\"",           800,     2,   29,   true   },
  {  L_, "\"0800-03-01\"",           800,     3,    1,   true   },
  {  L_, "\"1000-02-28\"",          1000,     2,   28,   true   },
  {  L_, "\"1000-03-01\"",          1000,     3,    1,   true   },
  {  L_, "\"2000-02-28\"",          2000,     2,   28,   true   },
  {  L_, "\"2000-02-29\"",          2000,     2,   29,   true   },
  {  L_, "\"2000-03-01\"",          2000,     3,    1,   true   },
  {  L_, "\"2016-12-31\"",          2016,    12,   31,   true   },
  {  L_, "\"2017-12-31\"",          2017,    12,   31,   true   },
  {  L_, "\"2018-12-31\"",          2018,    12,   31,   true   },
  {  L_, "\"2019-12-31\"",          2019,    12,   31,   true   },

  {  L_, "\"2020-01-01\"",          2020,     1,    1,   true   },
  {  L_, "\"2020-01-02\"",          2020,     1,    2,   true   },
  {  L_, "\"2020-02-28\"",          2020,     2,   28,   true   },
  {  L_, "\"2020-02-29\"",          2020,     2,   29,   true   },
  {  L_, "\"2020-03-01\"",          2020,     3,    1,   true   },
  {  L_, "\"2022-01-02\"",          2022,     1,    2,   true   },

  {  L_, "\"9999-02-28\"",          9999,     2,   28,   true   },
  {  L_, "\"9999-03-01\"",          9999,     3,    1,   true   },
  {  L_, "\"9999-12-30\"",          9999,    12,   30,   true   },
  {  L_, "\"9999-12-31\"",          9999,    12,   31,   true   },

  {  L_, "\"GARBAGE\"",                1,     1,    1,   false  },
  {  L_, "\"0001-01-01Z\"",            1,     1,    1,   false  },
  {  L_, "\"0001-01-01z\"",            1,     1,    1,   false  },
  {  L_, "\"0001-01-01+00:00\"",       1,     1,    1,   false  },
  {  L_, "\"0001-01-01-00:00\"",       1,     1,    1,   false  },
  {  L_, "\"9999-01-01+00:00\"",       1,     1,    1,   false  },
  {  L_, "\"9999-01-01-00:00\"",       1,     1,    1,   false  },

  {  L_, "\"0000-01-01\"",             1,     1,    1,   false  },
  {  L_, "\"0001-00-01\"",             1,     1,    1,   false  },
  {  L_, "\"0001-01-00\"",             1,     1,    1,   false  },
  {  L_, "\"0000-00-00\"",             1,     1,    1,   false  },
  {  L_, "\"0001-13-00\"",             1,     1,    1,   false  },
  {  L_, "\"0001-01-32\"",             1,     1,    1,   false  },

  {  L_, "\"0001-01-01T00:00:00.000+00:00\"",
                                       1,     1,    1,   false  },
        };
            const int NUM_DATA = sizeof DATA / sizeof *DATA;

            for (int i = 0; i < NUM_DATA; ++i) {
                const int         LINE        = DATA[i].d_line;
                const string      INPUT       = DATA[i].d_input_p;
                const int         YEAR        = DATA[i].d_year;
                const int         MONTH       = DATA[i].d_month;
                const int         DAY         = DATA[i].d_day;
                const bool        IS_VALID    = DATA[i].d_isValid;

                bdet_Date exp(YEAR, MONTH, DAY);  const bdet_Date& EXP = exp;

                bdet_Date value;

                StringRef isb(INPUT.data(), INPUT.length());
                const int rc = Util::getValue(&value, isb);
                if (IS_VALID) {
                    LOOP2_ASSERT(LINE, rc, 0 == rc);
                }
                else {
                    LOOP2_ASSERT(LINE, rc, rc);
                }
                LOOP3_ASSERT(LINE, EXP, value,   EXP == value);
            }
        }
      } break;
      case 15: {
        // --------------------------------------------------------------------
        // TESTING 'getValue' for bdet_TimeTz values
        //
        // Concerns:
        //: 1 Values in the valid range, including the maximum and minimum
        //:   values for this type, are parsed correctly.
        //:
        //: 2 The passed in variable is unmodified if the data is not valid.
        //:
        //: 3 The return code is 0 on success and non-zero on failure.
        //
        // Plan:
        //: 1 Using the table-driven technique, specify a set of distinct
        //:   rows of string value, expected parsed value, and return code.
        //:
        //: 2 For each row in the table of P-1:
        //:
        //:   1 Provide the string value and a variable  to be parsed into to
        //:     the 'getValue' function.  The variable is assigned a sentinel
        //:     value before invoking the function.
        //:
        //:   2 If the parsing should succeed then verify that the variable
        //:     value matches the expected value.  Otherwise confirm that the
        //:     variable value is unmodified.
        //:
        //:   3 Confirm that the return code is 0 on success and non-zero
        //:     otherwise.
        //
        // Testing:
        //   static int getValue(bdet_TimeTz         *v, bslstl::StringRef s);
        // --------------------------------------------------------------------

        if (verbose) bsl::cout << "\nTESTING 'getValue' for 'bdet_TimeTz'"
                               << "\n===================================="
                               << bsl::endl;
        {
            static const struct {
                int         d_line;      // source line number
                const char *d_input_p;   // input
                int         d_hour;      // hour under test
                int         d_minutes;   // minutes under test
                int         d_seconds;   // seconds under test
                int         d_milliSecs; // milli seconds under test
                int         d_tzoffset;  // time zone offset
                bool        d_isValid;   // isValid flag
            } DATA[] = {
  //line    input                    hour    min   sec    ms  offset isValid
  //----    -----                    ----    ---   ---    --  ------ -------
  {  L_, "\"00:00:00.000+00:00\"",     0,     0,    0,    0,      0,  true   },
  {  L_, "\"00:00:00.000Z\"",          0,     0,    0,    0,      0,  true   },
  {  L_, "\"00:00:00.000z\"",          0,     0,    0,    0,      0,  true   },
  {  L_, "\"00:00:00.000+00:45\"",     0,     0,    0,    0,     45,  true   },
  {  L_, "\"00:00:00.000+23:59\"",     0,     0,    0,    0,   1439,  true   },
  {  L_, "\"00:00:00.000-23:59\"",     0,     0,    0,    0,  -1439,  true   },

  {  L_, "\"00:00:00.999+00:00\"",     0,     0,    0,  999,      0,  true   },
  {  L_, "\"00:00:00.999+23:59\"",     0,     0,    0,  999,   1439,  true   },
  {  L_, "\"00:00:00.999-23:59\"",     0,     0,    0,  999,  -1439,  true   },

  {  L_, "\"00:00:01.000+00:00\"",     0,     0,    1,    0,      0,  true   },
  {  L_, "\"00:00:01.000z\"",          0,     0,    1,    0,      0,  true   },
  {  L_, "\"00:00:01.000+23:59\"",     0,     0,    1,    0,   1439,  true   },
  {  L_, "\"00:00:01.000-23:59\"",     0,     0,    1,    0,  -1439,  true   },

  {  L_, "\"00:00:59.000+00:00\"",     0,     0,   59,    0,      0,  true   },
  {  L_, "\"00:00:59.000Z\"",          0,     0,   59,    0,      0,  true   },
  {  L_, "\"00:00:59.000+23:59\"",     0,     0,   59,    0,   1439,  true   },
  {  L_, "\"00:00:59.000-23:59\"",     0,     0,   59,    0,  -1439,  true   },

  {  L_, "\"01:01:01.001+00:00\"",     1,     1,    1,    1,      0,  true   },
  {  L_, "\"01:01:01.001+08:20\"",     1,     1,    1,    1,    500,  true   },

  {  L_, "\"01:23:59.059+00:00\"",     1,    23,   59,   59,      0,  true   },
  {  L_, "\"01:23:59.059z\"",          1,    23,   59,   59,      0,  true   },
  {  L_, "\"01:23:59.059+23:59\"",     1,    23,   59,   59,   1439,  true   },
  {  L_, "\"01:23:59.059-23:59\"",     1,    23,   59,   59,  -1439,  true   },

  {  L_, "\"23:59:59.000+23:59\"",    23,    59,   59,    0,   1439,  true   },
  {  L_, "\"23:59:59.000-23:59\"",    23,    59,   59,    0,  -1439,  true   },

  {  L_, "\"23:59:59.999+00:00\"",    23,    59,   59,  999,      0,  true   },
  {  L_, "\"23:59:59.999Z\"",         23,    59,   59,  999,      0,  true   },
  {  L_, "\"23:59:59.999+23:59\"",    23,    59,   59,  999,   1439,  true   },
  {  L_, "\"23:59:59.999-23:59\"",    23,    59,   59,  999,  -1439,  true   },

  {  L_, "\"24:00:00.000+00:00\"",    24,     0,    0,    0,      0,  true   },
  {  L_, "\"24:00:00.000Z\"",         24,     0,    0,    0,      0,  true   },
  {  L_, "\"24:00:00.000z\"",         24,     0,    0,    0,      0,  true   },

  {  L_, "\"GARBAGE\"",               24,     0,    0,    0,      0,  false  },
  {  L_, "\".9999\"",                 24,     0,    0,    0,      0,  false  },
         // ^
  {  L_, "\"23.9999\"",               24,     0,    0,    0,      0,  false  },
           // ^
  {  L_, "\"23:59.9999\"",            24,     0,    0,    0,      0,  false  },
              // ^
  {  L_, "\"23:59.59.9999\"",         24,     0,    0,    0,      0,  false  },
                     // ^

  {  L_, "\"25:00:00.000+00:00\"",    24,     0,    0,    0,      0,  false  },
  {  L_, "\"00:61:00.000+00:00\"",    24,     0,    0,    0,      0,  false  },
  {  L_, "\"00:00:61.000+00:00\"",    24,     0,    0,    0,      0,  false  },
  {  L_, "\"00:00:00.000+24:00\"",    24,     0,    0,    0,      0,  false  },
  {  L_, "\"00:00:00.000+00:61\"",    24,     0,    0,    0,      0,  false  },
  {  L_, "\"00:00:00.000-24:00\"",    24,     0,    0,    0,      0,  false  },
  {  L_, "\"00:00:00.000-00:61\"",    24,     0,    0,    0,      0,  false  },

  {  L_, "\"0001-01-01T00:00:00.000+00:00\"",
                                      24,     0,    0,    0,      0,  false  },
        };
            const int NUM_DATA = sizeof DATA / sizeof *DATA;

            for (int i = 0; i < NUM_DATA; ++i) {
                const int         LINE        = DATA[i].d_line;
                const string      INPUT       = DATA[i].d_input_p;
                const int         HOUR        = DATA[i].d_hour;
                const int         MINUTE      = DATA[i].d_minutes;
                const int         SECOND      = DATA[i].d_seconds;
                const int         MILLISECOND = DATA[i].d_milliSecs;
                const int         OFFSET      = DATA[i].d_tzoffset;
                const bool        IS_VALID    = DATA[i].d_isValid;

                bdet_Time t(HOUR, MINUTE, SECOND, MILLISECOND);
                const bdet_Time& T = t;
                bdet_TimeTz exp(T, OFFSET); const bdet_TimeTz& EXP = exp;

                bdet_TimeTz value;

                StringRef isb(INPUT.data(), INPUT.length());
                const int rc = Util::getValue(&value, isb);
                if (IS_VALID) {
                    LOOP2_ASSERT(LINE, rc, 0 == rc);
                }
                else {
                    LOOP2_ASSERT(LINE, rc, rc);
                }
                LOOP3_ASSERT(LINE, EXP, value,   EXP == value);
            }
        }
      } break;
      case 14: {
        // --------------------------------------------------------------------
        // TESTING 'getValue' for bdet_Time values
        //
        // Concerns:
        //: 1 Values in the valid range, including the maximum and minimum
        //:   values for this type, are parsed correctly.
        //:
        //: 2 The passed in variable is unmodified if the data is not valid.
        //:
        //: 3 The return code is 0 on success and non-zero on failure.
        //
        // Plan:
        //: 1 Using the table-driven technique, specify a set of distinct
        //:   rows of string value, expected parsed value, and return code.
        //:
        //: 2 For each row in the table of P-1:
        //:
        //:   1 Provide the string value and a variable  to be parsed into to
        //:     the 'getValue' function.  The variable is assigned a sentinel
        //:     value before invoking the function.
        //:
        //:   2 If the parsing should succeed then verify that the variable
        //:     value matches the expected value.  Otherwise confirm that the
        //:     variable value is unmodified.
        //:
        //:   3 Confirm that the return code is 0 on success and non-zero
        //:     otherwise.
        //
        // Testing:
        //   static int getValue(bdet_Time           *v, bslstl::StringRef s);
        // --------------------------------------------------------------------

        if (verbose) bsl::cout << "\nTESTING 'getValue' for 'bdet_Time'"
                               << "\n=================================="
                               << bsl::endl;
        {
            static const struct {
                int         d_line;      // source line number
                const char *d_input_p;   // input
                int         d_hour;      // hour under test
                int         d_minutes;   // minutes under test
                int         d_seconds;   // seconds under test
                int         d_milliSecs; // milli seconds under test
                bool        d_isValid;   // isValid flag
            } DATA[] = {
  //line    input                 hour    min   sec    ms  isValid
  //----    -----                 ----    ---   ---    --  -------
  {  L_, "\"00:00:00\"",            0,     0,    0,    0,  true   },
  {  L_, "\"00:00:00.000\"",        0,     0,    0,    0,  true   },
  {  L_, "\"00:00:00.999\"",        0,     0,    0,  999,  true   },

  {  L_, "\"00:00:01\"",            0,     0,    1,    0,  true   },
  {  L_, "\"00:00:01.000\"",        0,     0,    1,    0,  true   },
  {  L_, "\"00:00:59.000\"",        0,     0,   59,    0,  true   },
  {  L_, "\"01:01:01.001\"",        1,     1,    1,    1,  true   },

  {  L_, "\"01:23:59\"",            1,    23,   59,    0,  true   },
  {  L_, "\"01:23:59.059\"",        1,    23,   59,   59,  true   },
  {  L_, "\"23:59:59.000\"",       23,    59,   59,    0,  true   },
  {  L_, "\"23:59:59.999\"",       23,    59,   59,  999,  true   },

  {  L_, "\"24:00:00\"",           24,     0,    0,    0,  true   },
  {  L_, "\"24:00:00.000\"",       24,     0,    0,    0,  true   },

  {  L_, "\"GARBAGE\"",            24,     0,    0,    0,  false  },
  {  L_, "\".9999\"",              24,     0,    0,    0,  false  },
         // ^
  {  L_, "\"23.9999\"",            24,     0,    0,    0,  false  },
           // ^
  {  L_, "\"23:59.9999\"",         24,     0,    0,    0,  false  },
              // ^
  {  L_, "\"23:59:59.9999\"",      24,     0,    0,    0,  false  },
                     // ^

  {  L_, "\"25:00:00.000\"",       24,     0,    0,    0,  false  },
  {  L_, "\"00:61:00.000\"",       24,     0,    0,    0,  false  },
  {  L_, "\"00:00:61.000\"",       24,     0,    0,    0,  false  },

  {  L_, "\"01:01:01.001+00:00\"", 24,     0,    0,    0,  false  },
  {  L_, "\"01:01:01.001Z\"",      24,     0,    0,    0,  false  },
  {  L_, "\"01:01:01.001z\"",      24,     0,    0,    0,  false  },
  {  L_, "\"23:59:59.999-00:00\"", 24,     0,    0,    0,  false  },
  {  L_, "\"23:59:59.999Z\"",      24,     0,    0,    0,  false  },
  {  L_, "\"23:59:59.999z\"",      24,     0,    0,    0,  false  },

  {  L_, "\"0001-01-01+00:00\"",   24,     0,    0,    0,  false  },
  {  L_, "\"0001-01-01-00:00\"",   24,     0,    0,    0,  false  },

  {  L_, "\"0001-01-01T00:00:00.000+00:00\"",
                                   24,     0,    0,    0,  false  },
        };
            const int NUM_DATA = sizeof DATA / sizeof *DATA;

            for (int i = 0; i < NUM_DATA; ++i) {
                const int         LINE        = DATA[i].d_line;
                const string      INPUT       = DATA[i].d_input_p;
                const int         HOUR        = DATA[i].d_hour;
                const int         MINUTE      = DATA[i].d_minutes;
                const int         SECOND      = DATA[i].d_seconds;
                const int         MILLISECOND = DATA[i].d_milliSecs;
                const bool        IS_VALID    = DATA[i].d_isValid;

                bdet_Time exp(HOUR, MINUTE, SECOND, MILLISECOND);
                const bdet_Time& EXP = exp;

                bdet_Time value;

                StringRef isb(INPUT.data(), INPUT.length());
                const int rc = Util::getValue(&value, isb);
                if (IS_VALID) {
                    LOOP2_ASSERT(LINE, rc, 0 == rc);
                }
                else {
                    LOOP2_ASSERT(LINE, rc, rc);
                }
                LOOP3_ASSERT(LINE, EXP, value,   EXP == value);
            }
        }
      } break;
      case 13: {
        // --------------------------------------------------------------------
        // TESTING 'getValue' for string values
        //
        // Concerns:
        //: 1 Values in the valid range, including the maximum and minimum
        //:   values for this type, are parsed correctly.
        //:
        //: 2 The passed in variable is unmodified if the data is not valid.
        //:
        //: 3 The return code is 0 on success and non-zero on failure.
        //
        // Plan:
        //: 1 Using the table-driven technique, specify a set of distinct
        //:   rows of string value, expected parsed value, and return code.
        //:
        //: 2 For each row in the table of P-1:
        //:
        //:   1 Provide the string value and a variable  to be parsed into to
        //:     the 'getValue' function.  The variable is assigned a sentinel
        //:     value before invoking the function.
        //:
        //:   2 If the parsing should succeed then verify that the variable
        //:     value matches the expected value.  Otherwise confirm that the
        //:     variable value is unmodified.
        //:
        //:   3 Confirm that the return code is 0 on success and non-zero
        //:     otherwise.
        //
        // Testing:
        //   static int getValue(bsl::string         *v, bslstl::StringRef s);
        // --------------------------------------------------------------------

        if (verbose) bsl::cout << "\nTESTING 'getValue' for string"
                               << "\n============================="
                               << bsl::endl;
        {
            typedef bsl::string Type;

            const Type ERROR_VALUE = "";

            static const struct {
                int         d_line;    // line number
                const char *d_input_p; // input on the stream
                Type        d_exp;     // exp unsigned value
                bool        d_isValid; // isValid flag
            } DATA[] = {
                // line   input              exp          isValid
                // ----   -----              ---          -------
                {  L_,    "\"\"",            "",           true  },
                {  L_,    "\"ABC\"",         "ABC",        true  },

                {  L_,     "\"\\\"\"",       "\"",         true  },
                {  L_,     "\"\\\\\"",       "\\",         true  },
                {  L_,     "\"\\b\"",        "\b",         true  },
                {  L_,     "\"\\f\"",        "\f",         true  },
                {  L_,     "\"\\n\"",        "\n",         true  },
                {  L_,     "\"\\r\"",        "\r",         true  },
                {  L_,     "\"\\t\"",        "\t",         true  },

                {  L_,     "\"\\u0020\"",    " ",          true  },
                {  L_,     "\"\\u002E\"",    ".",          true  },
                {  L_,     "\"\\u0041\"",    "A",          true  },

                {  L_,     "\"\\U006d\"",    "m",          true  },
                {  L_,     "\"\\U007E\"",    "~",          true  },

                {  L_,     "\"AB\"",         "AB",         true   },

                {  L_,     "\"\\UX000\"",    ERROR_VALUE,  false  },
                {  L_,     "\"\\U8000\"",    ERROR_VALUE,  false  },
                {  L_,     "\"\\U7G00\"",    ERROR_VALUE,  false  },
                {  L_,     "\"\\U0080\"",    ERROR_VALUE,  false  },
                {  L_,     "\"\\U007G\"",    ERROR_VALUE,  false  },
            };
            const int NUM_DATA = sizeof(DATA) / sizeof(*DATA);

            for (int i = 0; i < NUM_DATA; ++i) {
                const int    LINE     = DATA[i].d_line;
                const string INPUT    = DATA[i].d_input_p;
                const Type   EXP      = DATA[i].d_exp;
                const bool   IS_VALID = DATA[i].d_isValid;
                      Type   value    = ERROR_VALUE;

                StringRef isb(INPUT.data(), INPUT.length());
                const int rc = Util::getValue(&value, isb);
                if (IS_VALID) {
                    LOOP2_ASSERT(LINE, rc, 0 == rc);
                }
                else {
                    LOOP2_ASSERT(LINE, rc, rc);
                }
                LOOP3_ASSERT(LINE, EXP, value, EXP == value);
            }
        }
      } break;
      case 12: {
        // --------------------------------------------------------------------
        // TESTING 'getValue' for double values
        //
        // Concerns:
        //: 1 Values in the valid range, including the maximum and minimum
        //:   values for this type, are parsed correctly.
        //:
        //: 2 The passed in variable is unmodified if the data is not valid.
        //:
        //: 3 The return code is 0 on success and non-zero on failure.
        //
        // Plan:
        //: 1 Using the table-driven technique, specify a set of distinct
        //:   rows of string value, expected parsed value, and return code.
        //:
        //: 2 For each row in the table of P-1:
        //:
        //:   1 Provide the string value and a variable  to be parsed into to
        //:     the 'getValue' function.  The variable is assigned a sentinel
        //:     value before invoking the function.
        //:
        //:   2 If the parsing should succeed then verify that the variable
        //:     value matches the expected value.  Otherwise confirm that the
        //:     variable value is unmodified.
        //:
        //:   3 Confirm that the return code is 0 on success and non-zero
        //:     otherwise.
        //
        // Testing:
        //   static int getValue(double              *v, bslstl::StringRef s);
        // --------------------------------------------------------------------

        if (verbose) bsl::cout << "\nTESTING 'getValue' for double"
                               << "\n============================="
                               << bsl::endl;
        {
            typedef double Type;

            const Type ERROR_VALUE = 99.99;

            static const struct {
                int         d_line;    // line number
                const char *d_input_p; // input on the stream
                Type        d_exp;     // exp unsigned value
                bool        d_isValid; // isValid flag
            } DATA[] = {
                // line   input                         exp    isValid
                // ----   -----                         ---    -------
                {  L_,      "0",                      0.0,     true    },
                {  L_,      "1",                      1.0,     true    },
                {  L_,     "-1",                     -1.0,     true    },
                {  L_,     "0.1",                     0.1,     true    },
                {  L_,     "-0.1",                   -0.1,     true    },
                {  L_,     "0.12345",             0.12345,     true    },
                {  L_,     "-1.234567e-35",  -1.234567e-35,     true    },
                {  L_,     "1234567.0",         1234567.0,     true    },
                {  L_,     "1234567e+35",       1234567e35,     true    },

                {  L_,     "95",                      95,       true    },
                {  L_,    "127",                     127,       true    },
                {  L_,    "128",                     128,       true    },
                {  L_,    "200",                     200,       true    },
                {  L_,    "255",                     255,       true    },
                {  L_,  "32767",                   32767,       true    },
                {  L_,  "32768",                   32768,       true    },
                {  L_,  "65534",                   65534,       true    },
                {  L_,  "65535",                   65535,       true    },

                {  L_,   "8388607",              8388607,       true    },
                {  L_,   "8388608",              8388608,       true    },

                {  L_,   "2147483646",        2147483646,       true    },
                {  L_,   "2147483647",        2147483647,       true    },

                {  L_,   "4294967294",      4294967294LL,       true    },
                {  L_,   "4294967295",      4294967295LL,       true    },

                {  L_,    "1.1",                     1.1,       true    },
                {  L_,    "1.5",                     1.5,       true    },
                {  L_,    "1.9",                     1.9,       true    },

                {  L_,   "100.123",              100.123,      true    },
                {  L_,   "99.5",                    99.5,      true    },
                {  L_,    "0.86",                   0.86,      true    },

                {  L_,    "1e0",                       1,       true    },
                {  L_,    "1E0",                       1,       true    },
                {  L_,    "1e+0",                      1,       true    },
                {  L_,    "1E+0",                      1,       true    },
                {  L_,    "1e-0",                      1,       true    },
                {  L_,    "1E-0",                      1,       true    },

                {  L_,    "1.234e+1",             12.34,       true    },
                {  L_,    "1.987E+1",             19.87,       true    },

                {  L_,    "12.34e-1",              1.234,      true    },
                {  L_,    "29.87E-1",              2.987,      true    },

                {  L_,    "-123.34e-1",          -12.334,      true    },
                {  L_,    "-298.7E-1",            -29.87,      true    },

                {  L_,    "1e1",                      10,       true    },
                {  L_,    "1E1",                      10,       true    },
                {  L_,    "1e+1",                     10,       true    },
                {  L_,    "1E+1",                     10,       true    },
                {  L_,    "1e-1",                    0.1,       true    },
                {  L_,    "1E-1",                    0.1,       true    },

                {  L_,  "-",          ERROR_VALUE,   false   },
                {  L_,  ".5",         ERROR_VALUE,   false   },
                {  L_,  "-.5",        ERROR_VALUE,   false   },
                {  L_,  "e",          ERROR_VALUE,   false   },
                {  L_,  "e1",         ERROR_VALUE,   false   },
                {  L_,  "E",          ERROR_VALUE,   false   },
                {  L_,  "E1",         ERROR_VALUE,   false   },
                {  L_,  "e+",         ERROR_VALUE,   false   },
                {  L_,  "e+1",        ERROR_VALUE,   false   },
                {  L_,  "E+",         ERROR_VALUE,   false   },
                {  L_,  "E+1",        ERROR_VALUE,   false   },
                {  L_,  "e-",         ERROR_VALUE,   false   },
                {  L_,  "e-1",        ERROR_VALUE,   false   },
                {  L_,  "E-",         ERROR_VALUE,   false   },
                {  L_,  "E-1",        ERROR_VALUE,   false   },

                {  L_,  "Z34.56e1",   ERROR_VALUE,   false   },
                {  L_,  "3Z4.56e1",   ERROR_VALUE,   false   },
                {  L_,  "34Z.56e1",   ERROR_VALUE,   false   },
                {  L_,  "34.Z6e1",    ERROR_VALUE,   false   },
                {  L_,  "34.5Ze1",    ERROR_VALUE,   false   },
                {  L_,  "34.56Z1",    ERROR_VALUE,   false   },
                {  L_,  "34.56eZ",    ERROR_VALUE,   false   },

// TBD:
//                 {  L_,    "0x12",     ERROR_VALUE,   false   },
//                 {  L_,    "0x256",    ERROR_VALUE,   false   },
                {  L_,    "1.1}",     ERROR_VALUE,   false   },
                {  L_,    "1.1,",     ERROR_VALUE,   false   },
                {  L_,    "1.1]",     ERROR_VALUE,   false   },
                {  L_,    "1.1a",     ERROR_VALUE,   false   },
                {  L_,    "1.1 ",     ERROR_VALUE,   false   },
                {  L_,    "1.1\n",    ERROR_VALUE,   false   },
                {  L_,    "1.10xFF",  ERROR_VALUE,   false   },
                {  L_,    "DEADBEEF", ERROR_VALUE,   false   },
                {  L_,    "JUNK",     ERROR_VALUE,   false   },
            };
            const int NUM_DATA = sizeof(DATA) / sizeof(*DATA);

            for (int i = 0; i < NUM_DATA; ++i) {
                const int    LINE     = DATA[i].d_line;
                const string INPUT    = DATA[i].d_input_p;
                const Type   EXP      = DATA[i].d_exp;
                const bool   IS_VALID = DATA[i].d_isValid;
                      Type   value    = ERROR_VALUE;

                StringRef    isb(INPUT.data(), INPUT.length());

                bslma::TestAllocator         da("default", veryVeryVerbose);
                bslma::DefaultAllocatorGuard dag(&da);

                const int rc = Util::getValue(&value, isb);
                if (IS_VALID) {
                    LOOP2_ASSERT(LINE, rc, 0 == rc);
                }
                else {
                    LOOP2_ASSERT(LINE, rc, rc);
                }
                LOOP3_ASSERT(LINE, EXP, value, EXP == value);

                ASSERTV(LINE, da.numBlocksTotal(), 0 == da.numBlocksTotal());
            }
        }
      } break;
      case 11: {
        // --------------------------------------------------------------------
        // TESTING 'getValue' for float values
        //
        // Concerns:
        //: 1 Values in the valid range, including the maximum and minimum
        //:   values for this type, are parsed correctly.
        //:
        //: 2 The passed in variable is unmodified if the data is not valid.
        //:
        //: 3 The return code is 0 on success and non-zero on failure.
        //
        // Plan:
        //: 1 Using the table-driven technique, specify a set of distinct
        //:   rows of string value, expected parsed value, and return code.
        //:
        //: 2 For each row in the table of P-1:
        //:
        //:   1 Provide the string value and a variable  to be parsed into to
        //:     the 'getValue' function.  The variable is assigned a sentinel
        //:     value before invoking the function.
        //:
        //:   2 If the parsing should succeed then verify that the variable
        //:     value matches the expected value.  Otherwise confirm that the
        //:     variable value is unmodified.
        //:
        //:   3 Confirm that the return code is 0 on success and non-zero
        //:     otherwise.
        //
        // Testing:
        //   static int getValue(float               *v, bslstl::StringRef s);
        // --------------------------------------------------------------------

        if (verbose) bsl::cout << "\nTESTING 'getValue' for float"
                               << "\n============================"
                               << bsl::endl;
        {
            typedef float Type;

            const Type ERROR_VALUE = 99.99;

            static const struct {
                int         d_line;    // line number
                const char *d_input_p; // input on the stream
                Type        d_exp;     // exp unsigned value
                bool        d_isValid; // isValid flag
            } DATA[] = {
                // line   input                         exp    isValid
                // ----   -----                         ---    -------
                {  L_,      "0",                      0.0f,     true    },
                {  L_,      "1",                      1.0f,     true    },
                {  L_,     "-1",                     -1.0f,     true    },
                {  L_,     "0.1",                     0.1f,     true    },
                {  L_,     "-0.1",                   -0.1f,     true    },
                {  L_,     "0.12345",             0.12345f,     true    },
                {  L_,     "-1.234567e-20",  -1.234567e-20,     true    },
                {  L_,     "1234567.0",         1234567.0f,     true    },
                {  L_,     "1234567e+20",       1234567e20,     true    },

                {  L_,     "95",                      95,       true    },
                {  L_,    "127",                     127,       true    },
                {  L_,    "128",                     128,       true    },
                {  L_,    "200",                     200,       true    },
                {  L_,    "255",                     255,       true    },
                {  L_,  "32767",                   32767,       true    },
                {  L_,  "32768",                   32768,       true    },
                {  L_,  "65534",                   65534,       true    },
                {  L_,  "65535",                   65535,       true    },

                {  L_,   "8388607",              8388607,       true    },
                {  L_,   "8388608",              8388608,       true    },

                {  L_,   "2147483646",      2147483646.0,       true    },
                {  L_,   "2147483647",      2147483647.0,       true    },

                {  L_,   "4294967294",      4294967294.0,       true    },
                {  L_,   "4294967295",      4294967295.0,       true    },

                {  L_,    "1.1",                    1.1f,       true    },
                {  L_,    "1.5",                    1.5f,       true    },
                {  L_,    "1.9",                    1.9f,       true    },

                {  L_,   "100.123",              100.123,       true    },
                {  L_,   "99.5",                    99.5,       true    },
                {  L_,    "0.86",                   0.86,       true    },

                {  L_,    "1e0",                       1,       true    },
                {  L_,    "1E0",                       1,       true    },
                {  L_,    "1e+0",                      1,       true    },
                {  L_,    "1E+0",                      1,       true    },
                {  L_,    "1e-0",                      1,       true    },
                {  L_,    "1E-0",                      1,       true    },

                {  L_,    "1.234e+1",             12.34f,       true    },
                {  L_,    "1.987E+1",             19.87f,       true    },

                {  L_,    "12.34e-1",             1.234f,       true    },
                {  L_,    "29.87E-1",             2.987f,       true    },

                {  L_,    "-123.34e-1",         -12.334f,       true    },
                {  L_,    "-298.7E-1",           -29.87f,       true    },

                {  L_,    "1e1",                      10,       true    },
                {  L_,    "1E1",                      10,       true    },
                {  L_,    "1e+1",                     10,       true    },
                {  L_,    "1E+1",                     10,       true    },
                {  L_,    "1e-1",                    0.1,       true    },
                {  L_,    "1E-1",                    0.1,       true    },

                {  L_,  "-",          ERROR_VALUE,   false   },
                {  L_,  ".5",         ERROR_VALUE,   false   },
                {  L_,  "-.5",        ERROR_VALUE,   false   },
                {  L_,  "e",          ERROR_VALUE,   false   },
                {  L_,  "e1",         ERROR_VALUE,   false   },
                {  L_,  "E",          ERROR_VALUE,   false   },
                {  L_,  "E1",         ERROR_VALUE,   false   },
                {  L_,  "e+",         ERROR_VALUE,   false   },
                {  L_,  "e+1",        ERROR_VALUE,   false   },
                {  L_,  "E+",         ERROR_VALUE,   false   },
                {  L_,  "E+1",        ERROR_VALUE,   false   },
                {  L_,  "e-",         ERROR_VALUE,   false   },
                {  L_,  "e-1",        ERROR_VALUE,   false   },
                {  L_,  "E-",         ERROR_VALUE,   false   },
                {  L_,  "E-1",        ERROR_VALUE,   false   },

                {  L_,  "Z34.56e1",   ERROR_VALUE,   false   },
                {  L_,  "3Z4.56e1",   ERROR_VALUE,   false   },
                {  L_,  "34Z.56e1",   ERROR_VALUE,   false   },
                {  L_,  "34.Z6e1",    ERROR_VALUE,   false   },
                {  L_,  "34.5Ze1",    ERROR_VALUE,   false   },
                {  L_,  "34.56Z1",    ERROR_VALUE,   false   },
                {  L_,  "34.56eZ",    ERROR_VALUE,   false   },

// TBD:
//                 {  L_,    "0x12",     ERROR_VALUE,   false   },
//                 {  L_,    "0x256",    ERROR_VALUE,   false   },
                {  L_,    "DEADBEEF", ERROR_VALUE,   false   },
                {  L_,    "JUNK",     ERROR_VALUE,   false   },
            };
            const int NUM_DATA = sizeof(DATA) / sizeof(*DATA);

            for (int i = 0; i < NUM_DATA; ++i) {
                const int    LINE     = DATA[i].d_line;
                const string INPUT    = DATA[i].d_input_p;
                const Type   EXP      = DATA[i].d_exp;
                const bool   IS_VALID = DATA[i].d_isValid;
                      Type   value    = ERROR_VALUE;

                StringRef    isb(INPUT.data(), INPUT.length());

                bslma::TestAllocator         da("default", veryVeryVerbose);
                bslma::DefaultAllocatorGuard dag(&da);

                const int rc = Util::getValue(&value, isb);
                if (IS_VALID) {
                    LOOP2_ASSERT(LINE, rc, 0 == rc);
                }
                else {
                    LOOP2_ASSERT(LINE, rc, rc);
                }
                LOOP3_ASSERT(LINE, EXP, value, EXP == value);

                ASSERTV(LINE, da.numBlocksTotal(), 0 == da.numBlocksTotal());
            }
        }
      } break;
      case 10: {
        // --------------------------------------------------------------------
        // TESTING 'getValue' for Uint64 values
        //
        // Concerns:
        //: 1 Values in the valid range, including the maximum and minimum
        //:   values for this type, are parsed correctly.
        //:
        //: 2 The passed in variable is unmodified if the data is not valid.
        //:
        //: 3 The return code is 0 on success and non-zero on failure.
        //
        // Plan:
        //: 1 Using the table-driven technique, specify a set of distinct
        //:   rows of string value, expected parsed value, and return code.
        //:
        //: 2 For each row in the table of P-1:
        //:
        //:   1 Provide the string value and a variable  to be parsed into to
        //:     the 'getValue' function.  The variable is assigned a sentinel
        //:     value before invoking the function.
        //:
        //:   2 If the parsing should succeed then verify that the variable
        //:     value matches the expected value.  Otherwise confirm that the
        //:     variable value is unmodified.
        //:
        //:   3 Confirm that the return code is 0 on success and non-zero
        //:     otherwise.
        //
        // Testing:
        //   static int getValue(bsls::Types::Uint64 *v, bslstl::StringRef s);
        // --------------------------------------------------------------------

        if (verbose) bsl::cout << "\nTESTING 'getValue' for Uint64"
                               << "\n============================="
                               << bsl::endl;

        {
            typedef Uint64 Type;

            const Type ERROR_VALUE = 99;
            const Type MAX         = bsl::numeric_limits<Type>::max();
            const Type MIN         = bsl::numeric_limits<Type>::min();

            static const struct {
                int         d_line;    // line number
                const char *d_input_p; // input on the stream
                Type        d_exp;     // exp unsigned value
                bool        d_isValid; // isValid flag
            } DATA[] = {
   // line          input                    exp     isValid
   // ----          -----                    ---     -------
    {  L_,           "0",                     0,      true    },
    {  L_,           "1",                     1,      true    },
    {  L_,          "95",                    95,      true    },
    {  L_,         "127",                   127,      true    },
    {  L_,         "128",                   128,      true    },
    {  L_,         "200",                   200,      true    },
    {  L_,         "255",                   255,      true    },
    {  L_,         "256",                   256,      true    },
    {  L_,       "32766",                 32766,      true    },
    {  L_,       "32767",                 32767,      true    },
    {  L_,       "65534",                 65534,      true    },
    {  L_,       "65535",                 65535,      true    },
    {  L_,     "8388607",               8388607,      true    },
    {  L_,     "8388608",               8388608,      true    },
    {  L_,  "2147483646",            2147483646,      true    },
    {  L_,  "2147483647",            2147483647,      true    },
    {  L_,  "4294967294",            4294967294LL,    true    },
    {  L_,  "4294967295",            4294967295LL,    true    },
    {  L_,  "9223372036854775806",   9223372036854775806LL, true },
    {  L_,  "9223372036854775807",   9223372036854775807LL, true },

    {  L_,           "0",                   MIN,      true    },
    {  L_,           "1",               MIN + 1,      true    },
    {  L_, "18446744073709551614",      MAX - 1,      true    },
    {  L_, "18446744073709551615",          MAX,      true    },

    {  L_,           "0.0",                   0,      true    },
    {  L_,           "0.0000000000000",       0,      true    },
    {  L_,           "1.0",                   1,      true    },
    {  L_,           "1.00000000000",         1,      true    },
    {  L_,         "95.0",                   95,      true    },
    {  L_,         "95.0000000000",          95,      true    },
    {  L_,        "127.00",                 127,      true    },
    {  L_,        "128.00",                 128,      true    },
    {  L_,        "200.00",                 200,      true    },
    {  L_,        "255.00",                 255,      true    },
    {  L_,        "256.00",                 256,      true    },
    {  L_,  "9223372036854775806.0",        9223372036854775806LL, true },
    {  L_,  "9223372036854775806.00000000", 9223372036854775806LL, true },
    {  L_,  "9223372036854775807.0",        9223372036854775807LL, true },
    {  L_,  "9223372036854775807.00000000", 9223372036854775807LL, true },
    {  L_, "18446744073709551614.0",        18446744073709551614ULL, true },
    {  L_, "18446744073709551614.00000000", 18446744073709551614ULL, true },
    {  L_, "18446744073709551615.0",        18446744073709551615ULL, true },
    {  L_, "18446744073709551615.00000000", 18446744073709551615ULL, true },

    {  L_,          "1e0",                    1,      true    },
    {  L_,          "1E0",                    1,      true    },
    {  L_,          "1e+0",                   1,      true    },
    {  L_,          "1E+0",                   1,      true    },
    {  L_,          "1e-0",                   1,      true    },
    {  L_,          "1E-0",                   1,      true    },

    {  L_,          "1e1",                   10,      true    },
    {  L_,          "2E1",                   20,      true    },
    {  L_,          "3e+1",                  30,      true    },
    {  L_,          "4E+1",                  40,      true    },

    {  L_,          "2e2",                  200,      true    },
    {  L_,          "3E2",                  300,      true    },
    {  L_,          "4e+2",                 400,      true    },
    {  L_,          "5E+2",                 500,      true    },

    {  L_,          "0.1e1",                  1,      true    },
    {  L_,          "0.2e2",                 20,      true    },
    {  L_,          "0.30e2",                30,      true    },
    {  L_,          "0.400e3",              400,      true    },

{ L_,               "0.18446744073709551615e20", 18446744073709551615ULL,true},
{ L_,               "1.844674407370955161500e19",18446744073709551615ULL,true},
{ L_,              "18.44674407370955161500e18", 18446744073709551615ULL,true},
{ L_,             "184.4674407370955161500e17",  18446744073709551615ULL,true},
{ L_,            "1844.674407370955161500e16",   18446744073709551615ULL,true},
{ L_,           "18446.74407370955161500e15",    18446744073709551615ULL,true},
{ L_,          "184467.4407370955161500e14",     18446744073709551615ULL,true},
{ L_,         "1844674.407370955161500e13",      18446744073709551615ULL,true},
{ L_,        "18446744.07370955161500e12",       18446744073709551615ULL,true},
{ L_,       "184467440.7370955161500e11",        18446744073709551615ULL,true},
{ L_,      "1844674407.370955161500e10",         18446744073709551615ULL,true},
{ L_,     "18446744073.70955161500e9",           18446744073709551615ULL,true},
{ L_,    "184467440737.0955161500e8",            18446744073709551615ULL,true},
{ L_,   "1844674407370.955161500e7",             18446744073709551615ULL,true},
{ L_,  "18446744073709.55161500e6",              18446744073709551615ULL,true},
{ L_, "184467440737095.5161500e5",               18446744073709551615ULL,true},
{ L_, "1844674407370955.161500e4",               18446744073709551615ULL,true},
{ L_, "18446744073709551.61500e3",               18446744073709551615ULL,true},
{ L_, "184467440737095516.1500e2",               18446744073709551615ULL,true},
{ L_, "1844674407370955161.500e1",               18446744073709551615ULL,true},
{ L_, "18446744073709551615.00e0",               18446744073709551615ULL,true},

 {  L_,  "1844674407370955161500000e-5",       18446744073709551615ULL, true },
 {  L_,  "1844674407370955161500000.00000e-5", 18446744073709551615ULL, true },
 {  L_,   "184467440737095516150000e-4",       18446744073709551615ULL, true },
 {  L_,    "18446744073709551615000e-3",       18446744073709551615ULL, true },
 {  L_,     "1844674407370955161500e-2",       18446744073709551615ULL, true },
 {  L_,      "184467440737095516150e-1",       18446744073709551615ULL, true },
 {  L_,       "18446744073709551615e-0",       18446744073709551615ULL, true },

    {  L_,          "1.0e0",                  1,      true    },
    {  L_,          "2.000e0",                2,      true    },
    {  L_,          "3.0e1",                 30,      true    },
    {  L_,          "4.5e1",                 45,      true    },
    {  L_,          "6.00e1",                60,      true    },
    {  L_,          "7.00e2",               700,      true    },
    {  L_,          "8.0000e2",             800,      true    },
    {  L_,          "9.12e2",               912,      true    },
    {  L_,          "1.1200e2",             112,      true    },

    {  L_,           ".5",          ERROR_VALUE,      false   },
    {  L_,           ".123",        ERROR_VALUE,      false   },

    {  L_,          "1.1",          ERROR_VALUE,      false   },
    {  L_,          "1.5",          ERROR_VALUE,      false   },
    {  L_,          "1.9",          ERROR_VALUE,      false   },

    {  L_,        "100.123",        ERROR_VALUE,      false   },
    {  L_,         "99.5",          ERROR_VALUE,      false   },
    {  L_,          "0.86",         ERROR_VALUE,      false   },

    {  L_,        "255.01",         ERROR_VALUE,      false   },
    {  L_,        "255.99",         ERROR_VALUE,      false   },

    {  L_,          "1.234e+1",     ERROR_VALUE,      false   },
    {  L_,          "1.987E+1",     ERROR_VALUE,      false   },

    {  L_,          "1e1e1",        ERROR_VALUE,      false   },
    {  L_,          "1e1e-1",       ERROR_VALUE,      false   },

    {  L_,         "12.34e-1",      ERROR_VALUE,      false   },
    {  L_,         "29.87E-1",      ERROR_VALUE,      false   },

    {  L_,         "12345e-1",      ERROR_VALUE,      false   },
    {  L_,         "12345e-2",      ERROR_VALUE,      false   },
    {  L_,         "12345e-4",      ERROR_VALUE,      false   },
    {  L_,         "12345e-5",      ERROR_VALUE,      false   },

    {  L_,         "123.45e-1",     ERROR_VALUE,      false   },
    {  L_,         "1234.5e-2",     ERROR_VALUE,      false   },

    {  L_,          "1.0000000001", ERROR_VALUE,      false   },
    {  L_,          "1.00001e0",    ERROR_VALUE,      false   },

    {  L_,  "18446744073709551616", ERROR_VALUE,     false   },

    {  L_,   "18446744073709551615.01", ERROR_VALUE,  false   },
    {  L_,   "18446744073709551615.99", ERROR_VALUE,  false   },
    {  L_,   "18446744073709551616.01", ERROR_VALUE,  false   },
    {  L_,   "18446744073709551616.99", ERROR_VALUE,  false   },

    {  L_,        "-",              ERROR_VALUE,      false   },
    {  L_,        ".5",             ERROR_VALUE,      false   },
    {  L_,        "-.5",            ERROR_VALUE,      false   },
    {  L_,        "e",              ERROR_VALUE,      false   },
    {  L_,        "e1",             ERROR_VALUE,      false   },
    {  L_,        "E",              ERROR_VALUE,      false   },
    {  L_,        "E1",             ERROR_VALUE,      false   },
    {  L_,        "e+",             ERROR_VALUE,      false   },
    {  L_,        "e+1",            ERROR_VALUE,      false   },
    {  L_,        "E+",             ERROR_VALUE,      false   },
    {  L_,        "E+1",            ERROR_VALUE,      false   },
    {  L_,        "e-",             ERROR_VALUE,      false   },
    {  L_,        "e-1",            ERROR_VALUE,      false   },
    {  L_,        "E-",             ERROR_VALUE,      false   },
    {  L_,        "E-1",            ERROR_VALUE,      false   },

    {  L_,        "Z34.56e1",       ERROR_VALUE,      false   },
    {  L_,        "3Z4.56e1",       ERROR_VALUE,      false   },
    {  L_,        "34Z.56e1",       ERROR_VALUE,      false   },
    {  L_,         "34+56e1",       ERROR_VALUE,      false   },
    {  L_,         "34.Z6e1",       ERROR_VALUE,      false   },
    {  L_,         "34.5Ze1",       ERROR_VALUE,      false   },
    {  L_,         "34.56Z1",       ERROR_VALUE,      false   },
    {  L_,         "34.56eZ",       ERROR_VALUE,      false   },
    {  L_,         "34.56e+Z",      ERROR_VALUE,      false   },
    {  L_,         "34.56e-Z",      ERROR_VALUE,      false   },

    {  L_,         "0x12",          ERROR_VALUE,      false   },
    {  L_,         "0x256",         ERROR_VALUE,      false   },
    {  L_,         "JUNK",          ERROR_VALUE,      false   },
    {  L_,         "DEADBEEF",      ERROR_VALUE,      false   },
            };
            const int NUM_DATA = sizeof(DATA) / sizeof(*DATA);

            for (int i = 0; i < NUM_DATA; ++i) {
                const int    LINE     = DATA[i].d_line;
                const string INPUT    = DATA[i].d_input_p;
                const Type   EXP      = DATA[i].d_exp;
                const bool   IS_VALID = DATA[i].d_isValid;
                      Type   value    = ERROR_VALUE;

                StringRef isb(INPUT.data(), INPUT.length());

                bslma::TestAllocator         da("default", veryVeryVerbose);
                bslma::DefaultAllocatorGuard dag(&da);

                const int rc = Util::getValue(&value, isb);
                if (IS_VALID) {
                    LOOP2_ASSERT(LINE, rc, 0 == rc);
                }
                else {
                    LOOP2_ASSERT(LINE, rc, rc);
                }
                LOOP3_ASSERT(LINE, EXP, value, EXP == value);

                ASSERTV(LINE, da.numBlocksTotal(), 0 == da.numBlocksTotal());
            }
        }
      } break;
      case 9: {
        // --------------------------------------------------------------------
        // TESTING 'getValue' for Int64 values
        //
        // Concerns:
        //: 1 Values in the valid range, including the maximum and minimum
        //:   values for this type, are parsed correctly.
        //:
        //: 2 The passed in variable is unmodified if the data is not valid.
        //:
        //: 3 The return code is 0 on success and non-zero on failure.
        //
        // Plan:
        //: 1 Using the table-driven technique, specify a set of distinct
        //:   rows of string value, expected parsed value, and return code.
        //:
        //: 2 For each row in the table of P-1:
        //:
        //:   1 Provide the string value and a variable  to be parsed into to
        //:     the 'getValue' function.  The variable is assigned a sentinel
        //:     value before invoking the function.
        //:
        //:   2 If the parsing should succeed then verify that the variable
        //:     value matches the expected value.  Otherwise confirm that the
        //:     variable value is unmodified.
        //:
        //:   3 Confirm that the return code is 0 on success and non-zero
        //:     otherwise.
        //
        // Testing:
        //   static int getValue(bsls::Types::Int64  *v, bslstl::StringRef s);
        // --------------------------------------------------------------------

        if (verbose) bsl::cout << "\nTESTING 'getValue' for Int64"
                               << "\n============================"
                               << bsl::endl;

        {
            typedef Int64 Type;

            const Type ERROR_VALUE = 99;
            const Type MAX         = bsl::numeric_limits<Type>::max();
            const Type MIN         = bsl::numeric_limits<Type>::min();

            static const struct {
                int         d_line;    // line number
                const char *d_input_p; // input on the stream
                Type        d_exp;     // exp unsigned value
                bool        d_isValid; // isValid flag
            } DATA[] = {
   // line          input                    exp     isValid
   // ----          -----                    ---     -------
    {  L_,           "0",                     0,      true    },
    {  L_,           "1",                     1,      true    },
    {  L_,          "95",                    95,      true    },
    {  L_,         "127",                   127,      true    },
    {  L_,         "128",                   128,      true    },
    {  L_,         "200",                   200,      true    },
    {  L_,         "255",                   255,      true    },
    {  L_,         "256",                   256,      true    },
    {  L_,       "32766",                 32766,      true    },
    {  L_,       "32767",                 32767,      true    },
    {  L_,       "65534",                 65534,      true    },
    {  L_,       "65535",                 65535,      true    },
    {  L_,     "8388607",               8388607,      true    },
    {  L_,     "8388608",               8388608,      true    },
    {  L_,  "2147483646",            2147483646,      true    },
    {  L_,  "2147483647",            2147483647,      true    },
    {  L_,  "4294967294",            4294967294LL,    true    },
    {  L_,  "4294967295",            4294967295LL,    true    },

    {  L_,          "-1",                    -1,      true    },
    {  L_,        "-128",                  -128,      true    },
    {  L_,        "-129",                  -129,      true    },
    {  L_,        "-255",                  -255,      true    },
    {  L_,        "-256",                  -256,      true    },
    {  L_,      "-32767",                -32767,      true    },
    {  L_,      "-32768",                -32768,      true    },
    {  L_,      "-65535",                -65535,      true    },
    {  L_,      "-65536",                -65536,      true    },
    {  L_, "-2147483647",           -2147483647,      true    },
    {  L_, "-2147483648",           -2147483648LL,    true    },
    {  L_, "-4294967294",           -4294967294LL,    true    },
    {  L_, "-4294967295",           -4294967295LL,    true    },

    {  L_, "-9223372036854775808",          MIN,      true    },
    {  L_, "-9223372036854775807",      MIN + 1,      true    },
    {  L_,  "9223372036854775806",      MAX - 1,      true    },
    {  L_,  "9223372036854775807",          MAX,      true    },

    {  L_,           "0.0",                   0,      true    },
    {  L_,           "0.0000000000000",       0,      true    },
    {  L_,           "1.0",                   1,      true    },
    {  L_,           "1.00000000000",         1,      true    },
    {  L_,         "95.0",                   95,      true    },
    {  L_,         "95.0000000000",          95,      true    },
    {  L_,        "127.00",                 127,      true    },
    {  L_,        "128.00",                 128,      true    },
    {  L_,        "200.00",                 200,      true    },
    {  L_,        "255.00",                 255,      true    },
    {  L_,        "256.00",                 256,      true    },
    {  L_,  "9223372036854775806.0",        9223372036854775806LL, true },
    {  L_,  "9223372036854775806.00000000", 9223372036854775806LL, true },
    {  L_,  "9223372036854775807.0",        9223372036854775807LL, true },
    {  L_,  "9223372036854775807.00000000", 9223372036854775807LL, true },

    {  L_,         "-1.00",                  -1,      true    },
    {  L_,       "-127.00",                -127,      true    },
    {  L_,       "-127.0000000",           -127,      true    },
    {  L_,       "-128.00",                -128,      true    },
    {  L_,       "-129.00",                -129,      true    },
    {  L_,       "-255.00",                -255,      true    },
    {  L_,       "-256.00",                -256,      true    },
    {  L_, "-9223372036854775807.0",       -9223372036854775807LL, true },
    {  L_, "-9223372036854775807.00000000",-9223372036854775807LL, true },
    {  L_, "-9223372036854775808.0",       -9223372036854775808LL, true },
    {  L_, "-9223372036854775808.00000000",-9223372036854775808LL, true },

    {  L_,          "1e0",                    1,      true    },
    {  L_,          "1E0",                    1,      true    },
    {  L_,          "1e+0",                   1,      true    },
    {  L_,          "1E+0",                   1,      true    },
    {  L_,          "1e-0",                   1,      true    },
    {  L_,          "1E-0",                   1,      true    },

    {  L_,          "1e1",                   10,      true    },
    {  L_,          "2E1",                   20,      true    },
    {  L_,          "3e+1",                  30,      true    },
    {  L_,          "4E+1",                  40,      true    },

    {  L_,          "2e2",                  200,      true    },
    {  L_,          "3E2",                  300,      true    },
    {  L_,          "4e+2",                 400,      true    },
    {  L_,          "5E+2",                 500,      true    },

    {  L_,          "0.1e1",                  1,      true    },
    {  L_,          "0.2e2",                 20,      true    },
    {  L_,          "0.30e2",                30,      true    },
    {  L_,          "0.400e3",              400,      true    },

{ L_,                  "0.9223372036854775807e19", 9223372036854775807LL,true},
{ L_,                  "9.22337203685477580700e18",9223372036854775807LL,true},
{ L_,                 "92.2337203685477580700e17", 9223372036854775807LL,true},
{ L_,                "922.337203685477580700e16",  9223372036854775807LL,true},
{ L_,               "9223.37203685477580700e15",   9223372036854775807LL,true},
{ L_,              "92233.7203685477580700e14",    9223372036854775807LL,true},
{ L_,             "922337.203685477580700e13",     9223372036854775807LL,true},
{ L_,            "9223372.03685477580700e12",      9223372036854775807LL,true},
{ L_,           "92233720.3685477580700e11",       9223372036854775807LL,true},
{ L_,          "922337203.685477580700e10",        9223372036854775807LL,true},
{ L_,         "9223372036.85477580700e9",          9223372036854775807LL,true},
{ L_,        "92233720368.5477580700e8",           9223372036854775807LL,true},
{ L_,       "922337203685.477580700e7",            9223372036854775807LL,true},
{ L_,      "9223372036854.77580700e6",             9223372036854775807LL,true},
{ L_,     "92233720368547.7580700e5",              9223372036854775807LL,true},
{ L_,    "922337203685477.580700e4",               9223372036854775807LL,true},
{ L_,   "9223372036854775.80700e3",                9223372036854775807LL,true},
{ L_,  "92233720368547758.0700e2",                 9223372036854775807LL,true},
{ L_, "922337203685477580.700e1",                  9223372036854775807LL,true},
{ L_,"9223372036854775807.00e0",                   9223372036854775807LL,true},

{L_,                 "-0.9223372036854775808e19", -9223372036854775808LL,true},
{L_,                 "-9.22337203685477580800e18",-9223372036854775808LL,true},
{L_,                "-92.2337203685477580800e17", -9223372036854775808LL,true},
{L_,               "-922.337203685477580800e16",  -9223372036854775808LL,true},
{L_,              "-9223.37203685477580800e15",   -9223372036854775808LL,true},
{L_,             "-92233.7203685477580800e14",    -9223372036854775808LL,true},
{L_,            "-922337.203685477580800e13",     -9223372036854775808LL,true},
{L_,           "-9223372.03685477580800e12",      -9223372036854775808LL,true},
{L_,          "-92233720.3685477580800e11",       -9223372036854775808LL,true},
{L_,         "-922337203.685477580800e10",        -9223372036854775808LL,true},
{L_,        "-9223372036.85477580800e9",          -9223372036854775808LL,true},
{L_,       "-92233720368.5477580800e8",           -9223372036854775808LL,true},
{L_,      "-922337203685.477580800e7",            -9223372036854775808LL,true},
{L_,     "-9223372036854.77580800e6",             -9223372036854775808LL,true},
{L_,    "-92233720368547.7580800e5",              -9223372036854775808LL,true},
{L_,   "-922337203685477.580800e4",               -9223372036854775808LL,true},
{L_,  "-9223372036854775.80800e3",                -9223372036854775808LL,true},
{L_, "-92233720368547758.0800e2",                 -9223372036854775808LL,true},
{L_,"-922337203685477580.800e1",                  -9223372036854775808LL,true},
{L_, "-9223372036854775808.00e0",                 -9223372036854775808LL,true},

 {  L_,  "922337203685477580700000e-5",        9223372036854775807LL, true  },
 {  L_,  "922337203685477580700000.00000e-5",  9223372036854775807LL, true  },
 {  L_,   "92233720368547758070000e-4",        9223372036854775807LL, true  },
 {  L_,    "9223372036854775807000e-3",        9223372036854775807LL, true  },
 {  L_,     "922337203685477580700e-2",        9223372036854775807LL, true  },
 {  L_,      "92233720368547758070e-1",        9223372036854775807LL, true  },
 {  L_,       "9223372036854775807e-0",        9223372036854775807LL, true  },

 {  L_,  "-922337203685477580800000e-5",        -9223372036854775808LL, true },
 {  L_,  "-922337203685477580800000.00000e-5",  -9223372036854775808LL, true },
 {  L_,   "-92233720368547758080000e-4",        -9223372036854775808LL, true },
 {  L_,    "-9223372036854775808000e-3",        -9223372036854775808LL, true },
 {  L_,     "-922337203685477580800e-2",        -9223372036854775808LL, true },
 {  L_,      "-92233720368547758080e-1",        -9223372036854775808LL, true },
 {  L_,       "-9223372036854775808e-0",        -9223372036854775808LL, true },

    {  L_,          "1.0e0",                  1,      true    },
    {  L_,          "2.000e0",                2,      true    },
    {  L_,          "3.0e1",                 30,      true    },
    {  L_,          "4.5e1",                 45,      true    },
    {  L_,          "6.00e1",                60,      true    },
    {  L_,          "7.00e2",               700,      true    },
    {  L_,          "8.0000e2",             800,      true    },
    {  L_,          "9.12e2",               912,      true    },
    {  L_,          "1.1200e2",             112,      true    },

    {  L_,           ".5",          ERROR_VALUE,      false   },
    {  L_,           ".123",        ERROR_VALUE,      false   },

    {  L_,          "1.1",          ERROR_VALUE,      false   },
    {  L_,          "1.5",          ERROR_VALUE,      false   },
    {  L_,          "1.9",          ERROR_VALUE,      false   },

    {  L_,        "100.123",        ERROR_VALUE,      false   },
    {  L_,         "99.5",          ERROR_VALUE,      false   },
    {  L_,          "0.86",         ERROR_VALUE,      false   },

    {  L_,        "255.01",         ERROR_VALUE,      false   },
    {  L_,        "255.99",         ERROR_VALUE,      false   },

    {  L_,          "1.234e+1",     ERROR_VALUE,      false   },
    {  L_,          "1.987E+1",     ERROR_VALUE,      false   },

    {  L_,          "1e1e1",        ERROR_VALUE,      false   },
    {  L_,          "1e1e-1",       ERROR_VALUE,      false   },

    {  L_,         "12.34e-1",      ERROR_VALUE,      false   },
    {  L_,         "29.87E-1",      ERROR_VALUE,      false   },

    {  L_,         "12345e-1",      ERROR_VALUE,      false   },
    {  L_,         "12345e-2",      ERROR_VALUE,      false   },
    {  L_,         "12345e-4",      ERROR_VALUE,      false   },
    {  L_,         "12345e-5",      ERROR_VALUE,      false   },

    {  L_,         "-12345e-1",     ERROR_VALUE,      false   },
    {  L_,         "-12345e-2",     ERROR_VALUE,      false   },
    {  L_,         "-12345e-4",     ERROR_VALUE,      false   },
    {  L_,         "-12345e-5",     ERROR_VALUE,      false   },
    {  L_,         "-12345e-6",     ERROR_VALUE,      false   },

    {  L_,         "123.45e-1",     ERROR_VALUE,      false   },
    {  L_,         "1234.5e-2",     ERROR_VALUE,      false   },

    {  L_,          "1.0000000001", ERROR_VALUE,      false   },
    {  L_,          "1.00001e0",    ERROR_VALUE,      false   },

    {  L_,   "9223372036854775808", ERROR_VALUE,      false   },
    {  L_,  "-9223372036854775809", ERROR_VALUE,      false   },

    {  L_, "9223372036854775807.01", ERROR_VALUE,     false   },
    {  L_, "9223372036854775807.99", ERROR_VALUE,     false   },
    {  L_, "9223372036854775808.01", ERROR_VALUE,     false   },
    {  L_, "9223372036854775808.99", ERROR_VALUE,     false   },

    {  L_,"-9223372036854775808.01", ERROR_VALUE,     false   },
    {  L_,"-9223372036854775808.99", ERROR_VALUE,     false   },
    {  L_,"-9223372036854775809.01", ERROR_VALUE,     false   },
    {  L_,"-9223372036854775809.99", ERROR_VALUE,     false   },

    {  L_,  "18446744073709551616", ERROR_VALUE,     false   },

    {  L_,        "-",              ERROR_VALUE,      false   },
    {  L_,        ".5",             ERROR_VALUE,      false   },
    {  L_,        "-.5",            ERROR_VALUE,      false   },
    {  L_,        "e",              ERROR_VALUE,      false   },
    {  L_,        "e1",             ERROR_VALUE,      false   },
    {  L_,        "E",              ERROR_VALUE,      false   },
    {  L_,        "E1",             ERROR_VALUE,      false   },
    {  L_,        "e+",             ERROR_VALUE,      false   },
    {  L_,        "e+1",            ERROR_VALUE,      false   },
    {  L_,        "E+",             ERROR_VALUE,      false   },
    {  L_,        "E+1",            ERROR_VALUE,      false   },
    {  L_,        "e-",             ERROR_VALUE,      false   },
    {  L_,        "e-1",            ERROR_VALUE,      false   },
    {  L_,        "E-",             ERROR_VALUE,      false   },
    {  L_,        "E-1",            ERROR_VALUE,      false   },

    {  L_,        "Z34.56e1",       ERROR_VALUE,      false   },
    {  L_,        "3Z4.56e1",       ERROR_VALUE,      false   },
    {  L_,        "34Z.56e1",       ERROR_VALUE,      false   },
    {  L_,         "34+56e1",       ERROR_VALUE,      false   },
    {  L_,         "34.Z6e1",       ERROR_VALUE,      false   },
    {  L_,         "34.5Ze1",       ERROR_VALUE,      false   },
    {  L_,         "34.56Z1",       ERROR_VALUE,      false   },
    {  L_,         "34.56eZ",       ERROR_VALUE,      false   },
    {  L_,         "34.56e+Z",      ERROR_VALUE,      false   },
    {  L_,         "34.56e-Z",      ERROR_VALUE,      false   },

    {  L_,         "0x12",          ERROR_VALUE,      false   },
    {  L_,         "0x256",         ERROR_VALUE,      false   },
    {  L_,         "JUNK",          ERROR_VALUE,      false   },
    {  L_,         "DEADBEEF",      ERROR_VALUE,      false   },
            };
            const int NUM_DATA = sizeof(DATA) / sizeof(*DATA);

            for (int i = 0; i < NUM_DATA; ++i) {
                const int    LINE     = DATA[i].d_line;
                const string INPUT    = DATA[i].d_input_p;
                const Type   EXP      = DATA[i].d_exp;
                const bool   IS_VALID = DATA[i].d_isValid;
                      Type   value    = ERROR_VALUE;

                StringRef isb(INPUT.data(), INPUT.length());

                bslma::TestAllocator         da("default", veryVeryVerbose);
                bslma::DefaultAllocatorGuard dag(&da);

                const int rc = Util::getValue(&value, isb);
                if (IS_VALID) {
                    LOOP2_ASSERT(LINE, rc, 0 == rc);
                }
                else {
                    LOOP2_ASSERT(LINE, rc, rc);
                }
                LOOP3_ASSERT(LINE, EXP, value, EXP == value);

                ASSERTV(LINE, da.numBlocksTotal(), 0 == da.numBlocksTotal());
            }
        }
      } break;
      case 8: {
        // --------------------------------------------------------------------
        // TESTING 'getValue' for unsigned int values
        //
        // Concerns:
        //: 1 Values in the valid range, including the maximum and minimum
        //:   values for this type, are parsed correctly.
        //:
        //: 2 The passed in variable is unmodified if the data is not valid.
        //:
        //: 3 The return code is 0 on success and non-zero on failure.
        //
        // Plan:
        //: 1 Using the table-driven technique, specify a set of distinct
        //:   rows of string value, expected parsed value, and return code.
        //:
        //: 2 For each row in the table of P-1:
        //:
        //:   1 Provide the string value and a variable  to be parsed into to
        //:     the 'getValue' function.  The variable is assigned a sentinel
        //:     value before invoking the function.
        //:
        //:   2 If the parsing should succeed then verify that the variable
        //:     value matches the expected value.  Otherwise confirm that the
        //:     variable value is unmodified.
        //:
        //:   3 Confirm that the return code is 0 on success and non-zero
        //:     otherwise.
        //
        // Testing:
        //   static int getValue(unsigned int        *v, bslstl::StringRef s);
        // --------------------------------------------------------------------

        if (verbose) bsl::cout << "\nTESTING 'getValue' for unsigned int"
                               << "\n==================================="
                               << bsl::endl;

        {
            typedef unsigned int Type;

            const Type ERROR_VALUE = 99;
            const Type MAX         = bsl::numeric_limits<Type>::max();
            const Type MIN         = bsl::numeric_limits<Type>::min();

            static const struct {
                int         d_line;    // line number
                const char *d_input_p; // input on the stream
                Type        d_exp;     // exp unsigned value
                bool        d_isValid; // isValid flag
            } DATA[] = {
   // line          input                    exp     isValid
   // ----          -----                    ---     -------
    {  L_,           "0",                     0,      true    },
    {  L_,           "1",                     1,      true    },
    {  L_,          "95",                    95,      true    },
    {  L_,         "127",                   127,      true    },
    {  L_,         "128",                   128,      true    },
    {  L_,         "200",                   200,      true    },
    {  L_,         "255",                   255,      true    },
    {  L_,         "256",                   256,      true    },
    {  L_,       "32766",                 32766,      true    },
    {  L_,       "32767",                 32767,      true    },
    {  L_,       "65534",                 65534,      true    },
    {  L_,       "65535",                 65535,      true    },
    {  L_,     "8388607",               8388607,      true    },
    {  L_,     "8388608",               8388608,      true    },
    {  L_,  "2147483646",            2147483646,      true    },
    {  L_,  "2147483647",            2147483647,      true    },

    {  L_,           "0",                   MIN,      true    },
    {  L_,           "1",               MIN + 1,      true    },
    {  L_,  "4294967294",               MAX - 1,      true    },
    {  L_,  "4294967295",                   MAX,      true    },

    {  L_,           "0.0",                   0,      true    },
    {  L_,           "0.0000000000000",       0,      true    },
    {  L_,           "1.0",                   1,      true    },
    {  L_,           "1.00000000000",         1,      true    },
    {  L_,         "95.0",                   95,      true    },
    {  L_,         "95.0000000000",          95,      true    },
    {  L_,        "127.00",                 127,      true    },
    {  L_,        "128.00",                 128,      true    },
    {  L_,        "200.00",                 200,      true    },
    {  L_,        "255.00",                 255,      true    },
    {  L_,        "256.00",                 256,      true    },
    {  L_, "2147483646.0",           2147483646,      true    },
    {  L_, "2147483646.000000000",   2147483646,      true    },
    {  L_, "2147483647.0",           2147483647,      true    },
    {  L_, "2147483647.000000000",   2147483647,      true    },
    {  L_, "4294967294.0",           4294967294,      true    },
    {  L_, "4294967294.000000000",   4294967294,      true    },
    {  L_, "4294967295.0",           4294967295,      true    },
    {  L_, "4294967295.000000000",   4294967295,      true    },

    {  L_,          "1e0",                    1,      true    },
    {  L_,          "1E0",                    1,      true    },
    {  L_,          "1e+0",                   1,      true    },
    {  L_,          "1E+0",                   1,      true    },
    {  L_,          "1e-0",                   1,      true    },
    {  L_,          "1E-0",                   1,      true    },

    {  L_,          "1e1",                   10,      true    },
    {  L_,          "2E1",                   20,      true    },
    {  L_,          "3e+1",                  30,      true    },
    {  L_,          "4E+1",                  40,      true    },

    {  L_,          "2e2",                  200,      true    },
    {  L_,          "3E2",                  300,      true    },
    {  L_,          "4e+2",                 400,      true    },
    {  L_,          "5E+2",                 500,      true    },

    {  L_,          "0.1e1",                  1,      true    },
    {  L_,          "0.2e2",                 20,      true    },
    {  L_,          "0.30e2",                30,      true    },
    {  L_,          "0.400e3",              400,      true    },

    {  L_,          "0.429496729500e10", 4294967295,  true    },
    {  L_,          "4.29496729500e9",   4294967295,  true    },
    {  L_,         "42.9496729500e8",    4294967295,  true    },
    {  L_,        "429.496729500e7",     4294967295,  true    },
    {  L_,       "4294.96729500e6",      4294967295,  true    },
    {  L_,      "42949.6729500e5",       4294967295,  true    },
    {  L_,     "429496.729500e4",        4294967295,  true    },
    {  L_,    "4294967.29500e3",         4294967295,  true    },
    {  L_,   "42949672.9500e2",          4294967295,  true    },
    {  L_,  "429496729.500e1",           4294967295,  true    },
    {  L_, "4294967295.00e0",            4294967295,  true    },

    {  L_,  "429496729500000e-5",        4294967295,  true    },
    {  L_,  "429496729500000.00000e-5",  4294967295,  true    },
    {  L_,   "42949672950000e-4",        4294967295,  true    },
    {  L_,    "4294967295000e-3",        4294967295,  true    },
    {  L_,     "429496729500e-2",        4294967295,  true    },
    {  L_,      "42949672950e-1",        4294967295,  true    },
    {  L_,       "4294967295e-0",        4294967295,  true    },

    {  L_,          "1.0e0",                  1,      true    },
    {  L_,          "2.000e0",                2,      true    },
    {  L_,          "3.0e1",                 30,      true    },
    {  L_,          "4.5e1",                 45,      true    },
    {  L_,          "6.00e1",                60,      true    },
    {  L_,          "7.00e2",               700,      true    },
    {  L_,          "8.0000e2",             800,      true    },
    {  L_,          "9.12e2",               912,      true    },
    {  L_,          "1.1200e2",             112,      true    },

    {  L_,           ".5",          ERROR_VALUE,      false   },
    {  L_,           ".123",        ERROR_VALUE,      false   },

    {  L_,          "1.1",          ERROR_VALUE,      false   },
    {  L_,          "1.5",          ERROR_VALUE,      false   },
    {  L_,          "1.9",          ERROR_VALUE,      false   },

    {  L_,        "100.123",        ERROR_VALUE,      false   },
    {  L_,         "99.5",          ERROR_VALUE,      false   },
    {  L_,          "0.86",         ERROR_VALUE,      false   },

    {  L_,        "255.01",         ERROR_VALUE,      false   },
    {  L_,        "255.99",         ERROR_VALUE,      false   },

    {  L_,          "1.234e+1",     ERROR_VALUE,      false   },
    {  L_,          "1.987E+1",     ERROR_VALUE,      false   },

    {  L_,          "1e1e1",        ERROR_VALUE,      false   },
    {  L_,          "1e1e-1",       ERROR_VALUE,      false   },

    {  L_,         "12.34e-1",      ERROR_VALUE,      false   },
    {  L_,         "29.87E-1",      ERROR_VALUE,      false   },

    {  L_,         "12345e-1",      ERROR_VALUE,      false   },
    {  L_,         "12345e-2",      ERROR_VALUE,      false   },
    {  L_,         "12345e-4",      ERROR_VALUE,      false   },
    {  L_,         "12345e-5",      ERROR_VALUE,      false   },

    {  L_,         "123.45e-1",     ERROR_VALUE,      false   },
    {  L_,         "1234.5e-2",     ERROR_VALUE,      false   },

    {  L_,          "1.0000000001", ERROR_VALUE,      false   },
    {  L_,          "1.00001e0",    ERROR_VALUE,      false   },

    {  L_,      "4294967296",       ERROR_VALUE,      false   },
    {  L_,      "4294967295.01",    ERROR_VALUE,      false   },
    {  L_,      "4294967295.99",    ERROR_VALUE,      false   },
    {  L_,      "4294967296.01",    ERROR_VALUE,      false   },
    {  L_,      "4294967296.99",    ERROR_VALUE,      false   },

    {  L_,  "18446744073709551616", ERROR_VALUE,     false   },

    {  L_,        "-",              ERROR_VALUE,      false   },
    {  L_,        ".5",             ERROR_VALUE,      false   },
    {  L_,        "-.5",            ERROR_VALUE,      false   },
    {  L_,        "e",              ERROR_VALUE,      false   },
    {  L_,        "e1",             ERROR_VALUE,      false   },
    {  L_,        "E",              ERROR_VALUE,      false   },
    {  L_,        "E1",             ERROR_VALUE,      false   },
    {  L_,        "e+",             ERROR_VALUE,      false   },
    {  L_,        "e+1",            ERROR_VALUE,      false   },
    {  L_,        "E+",             ERROR_VALUE,      false   },
    {  L_,        "E+1",            ERROR_VALUE,      false   },
    {  L_,        "e-",             ERROR_VALUE,      false   },
    {  L_,        "e-1",            ERROR_VALUE,      false   },
    {  L_,        "E-",             ERROR_VALUE,      false   },
    {  L_,        "E-1",            ERROR_VALUE,      false   },

    {  L_,        "Z34.56e1",       ERROR_VALUE,      false   },
    {  L_,        "3Z4.56e1",       ERROR_VALUE,      false   },
    {  L_,        "34Z.56e1",       ERROR_VALUE,      false   },
    {  L_,         "34+56e1",       ERROR_VALUE,      false   },
    {  L_,         "34.Z6e1",       ERROR_VALUE,      false   },
    {  L_,         "34.5Ze1",       ERROR_VALUE,      false   },
    {  L_,         "34.56Z1",       ERROR_VALUE,      false   },
    {  L_,         "34.56eZ",       ERROR_VALUE,      false   },
    {  L_,         "34.56e+Z",      ERROR_VALUE,      false   },
    {  L_,         "34.56e-Z",      ERROR_VALUE,      false   },

    {  L_,         "0x12",          ERROR_VALUE,      false   },
    {  L_,         "0x256",         ERROR_VALUE,      false   },
    {  L_,         "JUNK",          ERROR_VALUE,      false   },
    {  L_,         "DEADBEEF",      ERROR_VALUE,      false   },
            };
            const int NUM_DATA = sizeof(DATA) / sizeof(*DATA);

            for (int i = 0; i < NUM_DATA; ++i) {
                const int    LINE     = DATA[i].d_line;
                const string INPUT    = DATA[i].d_input_p;
                const Type   EXP      = DATA[i].d_exp;
                const bool   IS_VALID = DATA[i].d_isValid;
                      Type   value    = ERROR_VALUE;

                StringRef isb(INPUT.data(), INPUT.length());

                bslma::TestAllocator         da("default", veryVeryVerbose);
                bslma::DefaultAllocatorGuard dag(&da);

                const int rc = Util::getValue(&value, isb);
                if (IS_VALID) {
                    LOOP2_ASSERT(LINE, rc, 0 == rc);
                }
                else {
                    LOOP2_ASSERT(LINE, rc, rc);
                }
                LOOP3_ASSERT(LINE, EXP, value, EXP == value);

                ASSERTV(LINE, da.numBlocksTotal(), 0 == da.numBlocksTotal());
            }
        }
      } break;
      case 7: {
        // --------------------------------------------------------------------
        // TESTING 'getValue' for int values
        //
        // Concerns:
        //: 1 Values in the valid range, including the maximum and minimum
        //:   values for this type, are parsed correctly.
        //:
        //: 2 The passed in variable is unmodified if the data is not valid.
        //:
        //: 3 The return code is 0 on success and non-zero on failure.
        //
        // Plan:
        //: 1 Using the table-driven technique, specify a set of distinct
        //:   rows of string value, expected parsed value, and return code.
        //:
        //: 2 For each row in the table of P-1:
        //:
        //:   1 Provide the string value and a variable  to be parsed into to
        //:     the 'getValue' function.  The variable is assigned a sentinel
        //:     value before invoking the function.
        //:
        //:   2 If the parsing should succeed then verify that the variable
        //:     value matches the expected value.  Otherwise confirm that the
        //:     variable value is unmodified.
        //:
        //:   3 Confirm that the return code is 0 on success and non-zero
        //:     otherwise.
        //
        // Testing:
        //   static int getValue(int                 *v, bslstl::StringRef s);
        // --------------------------------------------------------------------

        if (verbose) bsl::cout << "\nTESTING 'getValue' for int"
                               << "\n=========================="
                               << bsl::endl;
        {
            typedef int Type;

            const Type ERROR_VALUE = 99;
            const Type MAX         = bsl::numeric_limits<Type>::max();
            const Type MIN         = bsl::numeric_limits<Type>::min();

            static const struct {
                int         d_line;    // line number
                const char *d_input_p; // input on the stream
                Type        d_exp;     // exp unsigned value
                bool        d_isValid; // isValid flag
            } DATA[] = {
   // line          input                    exp     isValid
   // ----          -----                    ---     -------
    {  L_,           "0",                     0,      true    },
    {  L_,           "1",                     1,      true    },
    {  L_,          "95",                    95,      true    },
    {  L_,         "127",                   127,      true    },
    {  L_,         "128",                   128,      true    },
    {  L_,         "200",                   200,      true    },
    {  L_,         "255",                   255,      true    },
    {  L_,         "256",                   256,      true    },
    {  L_,       "32766",                 32766,      true    },
    {  L_,       "32767",                 32767,      true    },
    {  L_,       "65534",                 65534,      true    },
    {  L_,       "65535",                 65535,      true    },
    {  L_,     "8388607",               8388607,      true    },
    {  L_,     "8388608",               8388608,      true    },

    {  L_,          "-1",                    -1,      true    },
    {  L_,        "-128",                  -128,      true    },
    {  L_,        "-129",                  -129,      true    },
    {  L_,        "-255",                  -255,      true    },
    {  L_,        "-256",                  -256,      true    },
    {  L_,      "-32767",                -32767,      true    },
    {  L_,      "-32768",                -32768,      true    },
    {  L_,      "-65535",                -65535,      true    },
    {  L_,      "-65536",                -65536,      true    },

    {  L_, "-2147483648",                   MIN,      true    },
    {  L_, "-2147483647",               MIN + 1,      true    },
    {  L_,  "2147483646",               MAX - 1,      true    },
    {  L_,  "2147483647",                   MAX,      true    },

    {  L_,           "0.0",                   0,      true    },
    {  L_,           "0.0000000000000",       0,      true    },
    {  L_,           "1.0",                   1,      true    },
    {  L_,           "1.00000000000",         1,      true    },
    {  L_,         "95.0",                   95,      true    },
    {  L_,         "95.0000000000",          95,      true    },
    {  L_,        "127.00",                 127,      true    },
    {  L_,        "128.00",                 128,      true    },
    {  L_,        "200.00",                 200,      true    },
    {  L_,        "255.00",                 255,      true    },
    {  L_,        "256.00",                 256,      true    },
    {  L_, "2147483646.0",           2147483646,      true    },
    {  L_, "2147483646.000000000",   2147483646,      true    },
    {  L_, "2147483647.0",           2147483647,      true    },
    {  L_, "2147483647.000000000",   2147483647,      true    },

    {  L_,         "-1.00",                  -1,      true    },
    {  L_,       "-127.00",                -127,      true    },
    {  L_,       "-127.0000000",           -127,      true    },
    {  L_,       "-128.00",                -128,      true    },
    {  L_,       "-129.00",                -129,      true    },
    {  L_,       "-255.00",                -255,      true    },
    {  L_,       "-256.00",                -256,      true    },
    {  L_,"-2147483647.0",          -2147483647,      true    },
    {  L_,"-2147483647.000000000",  -2147483647,      true    },
    {  L_,"-2147483648.0",          -2147483648,      true    },
    {  L_,"-2147483648.000000000",  -2147483648,      true    },

    {  L_,          "1e0",                    1,      true    },
    {  L_,          "1E0",                    1,      true    },
    {  L_,          "1e+0",                   1,      true    },
    {  L_,          "1E+0",                   1,      true    },
    {  L_,          "1e-0",                   1,      true    },
    {  L_,          "1E-0",                   1,      true    },

    {  L_,          "1e1",                   10,      true    },
    {  L_,          "2E1",                   20,      true    },
    {  L_,          "3e+1",                  30,      true    },
    {  L_,          "4E+1",                  40,      true    },

    {  L_,          "2e2",                  200,      true    },
    {  L_,          "3E2",                  300,      true    },
    {  L_,          "4e+2",                 400,      true    },
    {  L_,          "5E+2",                 500,      true    },

    {  L_,          "0.1e1",                  1,      true    },
    {  L_,          "0.2e2",                 20,      true    },
    {  L_,          "0.30e2",                30,      true    },
    {  L_,          "0.400e3",              400,      true    },

    {  L_,          "0.214748364700e10", 2147483647,  true    },
    {  L_,          "2.14748364700e9",   2147483647,  true    },
    {  L_,         "21.4748364700e8",    2147483647,  true    },
    {  L_,        "214.748364700e7",     2147483647,  true    },
    {  L_,       "2147.48364700e6",      2147483647,  true    },
    {  L_,      "21474.8364700e5",       2147483647,  true    },
    {  L_,     "214748.364700e4",        2147483647,  true    },
    {  L_,    "2147483.64700e3",         2147483647,  true    },
    {  L_,   "21474836.4700e2",          2147483647,  true    },
    {  L_,  "214748364.700e1",           2147483647,  true    },
    {  L_, "2147483647.00e0",            2147483647,  true    },

    {  L_,         "-0.214748364800e10",-2147483648,  true    },
    {  L_,         "-2.14748364800e9",  -2147483648,  true    },
    {  L_,        "-21.4748364800e8",   -2147483648,  true    },
    {  L_,       "-214.748364800e7",    -2147483648,  true    },
    {  L_,      "-2147.48364800e6",     -2147483648,  true    },
    {  L_,     "-21474.8364800e5",      -2147483648,  true    },
    {  L_,    "-214748.364800e4",       -2147483648,  true    },
    {  L_,   "-2147483.64800e3",        -2147483648,  true    },
    {  L_,  "-21474836.4800e2",         -2147483648,  true    },
    {  L_, "-214748364.800e1",          -2147483648,  true    },
    {  L_,"-2147483648.00e0",           -2147483648,  true    },

    {  L_,  "214748364700000e-5",        2147483647,  true    },
    {  L_,  "214748364700000.00000e-5",  2147483647,  true    },
    {  L_,   "21474836470000e-4",        2147483647,  true    },
    {  L_,    "2147483647000e-3",        2147483647,  true    },
    {  L_,     "214748364700e-2",        2147483647,  true    },
    {  L_,      "21474836470e-1",        2147483647,  true    },
    {  L_,       "2147483647e-0",        2147483647,  true    },

    {  L_, "-214748364800000e-5",       -2147483648,  true    },
    {  L_, "-214748364800000.00000e-5", -2147483648,  true    },
    {  L_,  "-21474836480000e-4",       -2147483648,  true    },
    {  L_,   "-2147483648000e-3",       -2147483648,  true    },
    {  L_,    "-214748364800e-2",       -2147483648,  true    },
    {  L_,     "-21474836480e-1",       -2147483648,  true    },
    {  L_,      "-2147483648e-0",       -2147483648,  true    },

    {  L_,          "1.0e0",                  1,      true    },
    {  L_,          "2.000e0",                2,      true    },
    {  L_,          "3.0e1",                 30,      true    },
    {  L_,          "4.5e1",                 45,      true    },
    {  L_,          "6.00e1",                60,      true    },
    {  L_,          "7.00e2",               700,      true    },
    {  L_,          "8.0000e2",             800,      true    },
    {  L_,          "9.12e2",               912,      true    },
    {  L_,          "1.1200e2",             112,      true    },

    {  L_,           ".5",          ERROR_VALUE,      false   },
    {  L_,           ".123",        ERROR_VALUE,      false   },

    {  L_,          "1.1",          ERROR_VALUE,      false   },
    {  L_,          "1.5",          ERROR_VALUE,      false   },
    {  L_,          "1.9",          ERROR_VALUE,      false   },

    {  L_,        "100.123",        ERROR_VALUE,      false   },
    {  L_,         "99.5",          ERROR_VALUE,      false   },
    {  L_,          "0.86",         ERROR_VALUE,      false   },

    {  L_,        "255.01",         ERROR_VALUE,      false   },
    {  L_,        "255.99",         ERROR_VALUE,      false   },

    {  L_,          "1.234e+1",     ERROR_VALUE,      false   },
    {  L_,          "1.987E+1",     ERROR_VALUE,      false   },

    {  L_,          "1e1e1",        ERROR_VALUE,      false   },
    {  L_,          "1e1e-1",       ERROR_VALUE,      false   },

    {  L_,         "12.34e-1",      ERROR_VALUE,      false   },
    {  L_,         "29.87E-1",      ERROR_VALUE,      false   },

    {  L_,         "12345e-1",      ERROR_VALUE,      false   },
    {  L_,         "12345e-2",      ERROR_VALUE,      false   },
    {  L_,         "12345e-4",      ERROR_VALUE,      false   },
    {  L_,         "12345e-5",      ERROR_VALUE,      false   },

    {  L_,         "-12345e-1",     ERROR_VALUE,      false   },
    {  L_,         "-12345e-2",     ERROR_VALUE,      false   },
    {  L_,         "-12345e-4",     ERROR_VALUE,      false   },
    {  L_,         "-12345e-5",     ERROR_VALUE,      false   },
    {  L_,         "-12345e-6",     ERROR_VALUE,      false   },

    {  L_,         "123.45e-1",     ERROR_VALUE,      false   },
    {  L_,         "1234.5e-2",     ERROR_VALUE,      false   },

    {  L_,          "1.0000000001", ERROR_VALUE,      false   },
    {  L_,          "1.00001e0",    ERROR_VALUE,      false   },

    {  L_,     "2147483648",        ERROR_VALUE,      false   },
    {  L_,     "-2147483649",       ERROR_VALUE,      false   },

    {  L_,      "2147483647.01",    ERROR_VALUE,      false   },
    {  L_,      "2147483647.99",    ERROR_VALUE,      false   },
    {  L_,      "2147483648.01",    ERROR_VALUE,      false   },
    {  L_,      "2147483648.99",    ERROR_VALUE,      false   },

    {  L_,     "-2147483648.01",    ERROR_VALUE,      false   },
    {  L_,     "-2147483648.99",    ERROR_VALUE,      false   },
    {  L_,     "-2147483649.01",    ERROR_VALUE,      false   },
    {  L_,     "-2147483649.99",    ERROR_VALUE,      false   },

    {  L_,  "18446744073709551616", ERROR_VALUE,     false   },

    {  L_,        "-",              ERROR_VALUE,      false   },
    {  L_,        ".5",             ERROR_VALUE,      false   },
    {  L_,        "-.5",            ERROR_VALUE,      false   },
    {  L_,        "e",              ERROR_VALUE,      false   },
    {  L_,        "e1",             ERROR_VALUE,      false   },
    {  L_,        "E",              ERROR_VALUE,      false   },
    {  L_,        "E1",             ERROR_VALUE,      false   },
    {  L_,        "e+",             ERROR_VALUE,      false   },
    {  L_,        "e+1",            ERROR_VALUE,      false   },
    {  L_,        "E+",             ERROR_VALUE,      false   },
    {  L_,        "E+1",            ERROR_VALUE,      false   },
    {  L_,        "e-",             ERROR_VALUE,      false   },
    {  L_,        "e-1",            ERROR_VALUE,      false   },
    {  L_,        "E-",             ERROR_VALUE,      false   },
    {  L_,        "E-1",            ERROR_VALUE,      false   },

    {  L_,        "Z34.56e1",       ERROR_VALUE,      false   },
    {  L_,        "3Z4.56e1",       ERROR_VALUE,      false   },
    {  L_,        "34Z.56e1",       ERROR_VALUE,      false   },
    {  L_,         "34+56e1",       ERROR_VALUE,      false   },
    {  L_,         "34.Z6e1",       ERROR_VALUE,      false   },
    {  L_,         "34.5Ze1",       ERROR_VALUE,      false   },
    {  L_,         "34.56Z1",       ERROR_VALUE,      false   },
    {  L_,         "34.56eZ",       ERROR_VALUE,      false   },
    {  L_,         "34.56e+Z",      ERROR_VALUE,      false   },
    {  L_,         "34.56e-Z",      ERROR_VALUE,      false   },

    {  L_,         "0x12",          ERROR_VALUE,      false   },
    {  L_,         "0x256",         ERROR_VALUE,      false   },
    {  L_,         "JUNK",          ERROR_VALUE,      false   },
    {  L_,         "DEADBEEF",      ERROR_VALUE,      false   },
            };
            const int NUM_DATA = sizeof(DATA) / sizeof(*DATA);

            for (int i = 0; i < NUM_DATA; ++i) {
                const int    LINE     = DATA[i].d_line;
                const string INPUT    = DATA[i].d_input_p;
                const Type   EXP      = DATA[i].d_exp;
                const bool   IS_VALID = DATA[i].d_isValid;
                      Type   value    = ERROR_VALUE;

                StringRef isb(INPUT.data(), INPUT.length());

                bslma::TestAllocator         da("default", veryVeryVerbose);
                bslma::DefaultAllocatorGuard dag(&da);

                const int rc = Util::getValue(&value, isb);
                if (IS_VALID) {
                    LOOP2_ASSERT(LINE, rc, 0 == rc);
                }
                else {
                    LOOP2_ASSERT(LINE, rc, rc);
                }
                LOOP3_ASSERT(LINE, EXP, value, EXP == value);

                ASSERTV(LINE, da.numBlocksTotal(), 0 == da.numBlocksTotal());
            }
        }
      } break;
      case 6: {
        // --------------------------------------------------------------------
        // TESTING 'getValue' for unsigned short values
        //
        // Concerns:
        //: 1 Values in the valid range, including the maximum and minimum
        //:   values for this type, are parsed correctly.
        //:
        //: 2 The passed in variable is unmodified if the data is not valid.
        //:
        //: 3 The return code is 0 on success and non-zero on failure.
        //
        // Plan:
        //: 1 Using the table-driven technique, specify a set of distinct
        //:   rows of string value, expected parsed value, and return code.
        //:
        //: 2 For each row in the table of P-1:
        //:
        //:   1 Provide the string value and a variable  to be parsed into to
        //:     the 'getValue' function.  The variable is assigned a sentinel
        //:     value before invoking the function.
        //:
        //:   2 If the parsing should succeed then verify that the variable
        //:     value matches the expected value.  Otherwise confirm that the
        //:     variable value is unmodified.
        //:
        //:   3 Confirm that the return code is 0 on success and non-zero
        //:     otherwise.
        //
        // Testing:
        //   static int getValue(unsigned short      *v, bslstl::StringRef s);
        // --------------------------------------------------------------------

        if (verbose) bsl::cout << "\nTESTING 'getValue' for unsigned short"
                               << "\n====================================="
                               << bsl::endl;

        {
            typedef unsigned short Type;

            const Type ERROR_VALUE = 99;
            const Type MAX         = bsl::numeric_limits<Type>::max();
            const Type MIN         = bsl::numeric_limits<Type>::min();

            static const struct {
                int         d_line;    // line number
                const char *d_input_p; // input on the stream
                Type        d_exp;     // exp unsigned value
                bool        d_isValid; // isValid flag
            } DATA[] = {
   // line          input                    exp     isValid
   // ----          -----                    ---     -------
    {  L_,           "0",                     0,      true    },
    {  L_,           "1",                     1,      true    },
    {  L_,          "95",                    95,      true    },
    {  L_,         "127",                   127,      true    },
    {  L_,         "128",                   128,      true    },
    {  L_,         "200",                   200,      true    },
    {  L_,         "255",                   255,      true    },
    {  L_,         "256",                   256,      true    },
    {  L_,       "32766",                 32766,      true    },
    {  L_,       "32767",                 32767,      true    },
    {  L_,       "65534",                 65534,      true    },
    {  L_,       "65535",                 65535,      true    },

    {  L_,           "0",                   MIN,      true    },
    {  L_,           "1",               MIN + 1,      true    },
    {  L_,       "65534",               MAX - 1,      true    },
    {  L_,       "65535",                   MAX,      true    },

    {  L_,           "0.0",                   0,      true    },
    {  L_,           "0.0000000000000",       0,      true    },
    {  L_,           "1.0",                   1,      true    },
    {  L_,           "1.00000000000",         1,      true    },
    {  L_,         "95.0",                   95,      true    },
    {  L_,         "95.0000000000",          95,      true    },
    {  L_,        "127.00",                 127,      true    },
    {  L_,        "128.00",                 128,      true    },
    {  L_,        "200.00",                 200,      true    },
    {  L_,        "255.00",                 255,      true    },
    {  L_,        "256.00",                 256,      true    },
    {  L_,      "32766.0",                32766,      true    },
    {  L_,      "32766.00000000",         32766,      true    },
    {  L_,      "32767.0",                32767,      true    },
    {  L_,      "32767.00000000",         32767,      true    },
    {  L_,      "65534.0",                65534,      true    },
    {  L_,      "65534.00000000",         65534,      true    },
    {  L_,      "65535.0",                65535,      true    },
    {  L_,      "65535.00000000",         65535,      true    },

    {  L_,          "1e0",                    1,      true    },
    {  L_,          "1E0",                    1,      true    },
    {  L_,          "1e+0",                   1,      true    },
    {  L_,          "1E+0",                   1,      true    },
    {  L_,          "1e-0",                   1,      true    },
    {  L_,          "1E-0",                   1,      true    },

    {  L_,          "1e1",                   10,      true    },
    {  L_,          "2E1",                   20,      true    },
    {  L_,          "3e+1",                  30,      true    },
    {  L_,          "4E+1",                  40,      true    },

    {  L_,          "2e2",                  200,      true    },
    {  L_,          "3E2",                  300,      true    },
    {  L_,          "4e+2",                 400,      true    },
    {  L_,          "5E+2",                 500,      true    },

    {  L_,          "0.1e1",                  1,      true    },
    {  L_,          "0.2e2",                 20,      true    },
    {  L_,          "0.30e2",                30,      true    },
    {  L_,          "0.400e3",              400,      true    },

    {  L_,          "0.6553500e5",        65535,      true    },
    {  L_,          "6.5535000e4",        65535,      true    },
    {  L_,         "65.5350000e3",        65535,      true    },
    {  L_,        "655.3500000e2",        65535,      true    },
    {  L_,       "6553.5000000e1",        65535,      true    },
    {  L_,      "65535.000000e0",         65535,      true    },

    {  L_,  "6553500000e-5",              65535,      true    },
    {  L_,  "6553500000.00000e-5",        65535,      true    },
    {  L_,   "655350000e-4",              65535,      true    },
    {  L_,    "65535000e-3",              65535,      true    },
    {  L_,     "6553500e-2",              65535,      true    },
    {  L_,      "655350e-1",              65535,      true    },
    {  L_,       "65535e-0",              65535,      true    },

    {  L_,          "1.0e0",                  1,      true    },
    {  L_,          "2.000e0",                2,      true    },
    {  L_,          "3.0e1",                 30,      true    },
    {  L_,          "4.5e1",                 45,      true    },
    {  L_,          "6.00e1",                60,      true    },
    {  L_,          "7.00e2",               700,      true    },
    {  L_,          "8.0000e2",             800,      true    },
    {  L_,          "9.12e2",               912,      true    },
    {  L_,          "1.1200e2",             112,      true    },

    {  L_,           ".5",          ERROR_VALUE,      false   },
    {  L_,           ".123",        ERROR_VALUE,      false   },

    {  L_,          "1.1",          ERROR_VALUE,      false   },
    {  L_,          "1.5",          ERROR_VALUE,      false   },
    {  L_,          "1.9",          ERROR_VALUE,      false   },

    {  L_,        "100.123",        ERROR_VALUE,      false   },
    {  L_,         "99.5",          ERROR_VALUE,      false   },
    {  L_,          "0.86",         ERROR_VALUE,      false   },

    {  L_,        "255.01",         ERROR_VALUE,      false   },
    {  L_,        "255.99",         ERROR_VALUE,      false   },

    {  L_,          "1.234e+1",     ERROR_VALUE,      false   },
    {  L_,          "1.987E+1",     ERROR_VALUE,      false   },

    {  L_,          "1e1e1",        ERROR_VALUE,      false   },
    {  L_,          "1e1e-1",       ERROR_VALUE,      false   },

    {  L_,         "12.34e-1",      ERROR_VALUE,      false   },
    {  L_,         "29.87E-1",      ERROR_VALUE,      false   },

    {  L_,         "12345e-1",      ERROR_VALUE,      false   },
    {  L_,         "12345e-2",      ERROR_VALUE,      false   },
    {  L_,         "12345e-4",      ERROR_VALUE,      false   },
    {  L_,         "12345e-5",      ERROR_VALUE,      false   },

    {  L_,         "123.45e-1",     ERROR_VALUE,      false   },
    {  L_,         "1234.5e-2",     ERROR_VALUE,      false   },

    {  L_,          "1.0000000001", ERROR_VALUE,      false   },
    {  L_,          "1.00001e0",    ERROR_VALUE,      false   },

    {  L_,      "65536",            ERROR_VALUE,      false   },
    {  L_,      "65537",            ERROR_VALUE,      false   },

    {  L_,      "65535.01",         ERROR_VALUE,      false   },
    {  L_,      "65535.99",         ERROR_VALUE,      false   },
    {  L_,      "65536.01",         ERROR_VALUE,      false   },
    {  L_,      "65536.99",         ERROR_VALUE,      false   },

    {  L_,  "18446744073709551616", ERROR_VALUE,     false   },

    {  L_,        "-",              ERROR_VALUE,      false   },
    {  L_,        ".5",             ERROR_VALUE,      false   },
    {  L_,        "-.5",            ERROR_VALUE,      false   },
    {  L_,        "e",              ERROR_VALUE,      false   },
    {  L_,        "e1",             ERROR_VALUE,      false   },
    {  L_,        "E",              ERROR_VALUE,      false   },
    {  L_,        "E1",             ERROR_VALUE,      false   },
    {  L_,        "e+",             ERROR_VALUE,      false   },
    {  L_,        "e+1",            ERROR_VALUE,      false   },
    {  L_,        "E+",             ERROR_VALUE,      false   },
    {  L_,        "E+1",            ERROR_VALUE,      false   },
    {  L_,        "e-",             ERROR_VALUE,      false   },
    {  L_,        "e-1",            ERROR_VALUE,      false   },
    {  L_,        "E-",             ERROR_VALUE,      false   },
    {  L_,        "E-1",            ERROR_VALUE,      false   },

    {  L_,        "Z34.56e1",       ERROR_VALUE,      false   },
    {  L_,        "3Z4.56e1",       ERROR_VALUE,      false   },
    {  L_,        "34Z.56e1",       ERROR_VALUE,      false   },
    {  L_,         "34+56e1",       ERROR_VALUE,      false   },
    {  L_,         "34.Z6e1",       ERROR_VALUE,      false   },
    {  L_,         "34.5Ze1",       ERROR_VALUE,      false   },
    {  L_,         "34.56Z1",       ERROR_VALUE,      false   },
    {  L_,         "34.56eZ",       ERROR_VALUE,      false   },
    {  L_,         "34.56e+Z",      ERROR_VALUE,      false   },
    {  L_,         "34.56e-Z",      ERROR_VALUE,      false   },

    {  L_,         "0x12",          ERROR_VALUE,      false   },
    {  L_,         "0x256",         ERROR_VALUE,      false   },
    {  L_,         "JUNK",          ERROR_VALUE,      false   },
    {  L_,         "DEADBEEF",      ERROR_VALUE,      false   },
            };
            const int NUM_DATA = sizeof(DATA) / sizeof(*DATA);

            for (int i = 0; i < NUM_DATA; ++i) {
                const int    LINE     = DATA[i].d_line;
                const string INPUT    = DATA[i].d_input_p;
                const Type   EXP      = DATA[i].d_exp;
                const bool   IS_VALID = DATA[i].d_isValid;
                      Type   value    = ERROR_VALUE;

                StringRef isb(INPUT.data(), INPUT.length());

                bslma::TestAllocator         da("default", veryVeryVerbose);
                bslma::DefaultAllocatorGuard dag(&da);

                const int rc = Util::getValue(&value, isb);
                if (IS_VALID) {
                    LOOP2_ASSERT(LINE, rc, 0 == rc);
                }
                else {
                    LOOP2_ASSERT(LINE, rc, rc);
                }
                LOOP3_ASSERT(LINE, EXP, value, EXP == value);

                ASSERTV(LINE, da.numBlocksTotal(), 0 == da.numBlocksTotal());
            }
        }
      } break;
      case 5: {
        // --------------------------------------------------------------------
        // TESTING 'getValue' for short values
        //
        // Concerns:
        //: 1 Values in the valid range, including the maximum and minimum
        //:   values for this type, are parsed correctly.
        //:
        //: 2 The passed in variable is unmodified if the data is not valid.
        //:
        //: 3 The return code is 0 on success and non-zero on failure.
        //
        // Plan:
        //: 1 Using the table-driven technique, specify a set of distinct
        //:   rows of string value, expected parsed value, and return code.
        //:
        //: 2 For each row in the table of P-1:
        //:
        //:   1 Provide the string value and a variable  to be parsed into to
        //:     the 'getValue' function.  The variable is assigned a sentinel
        //:     value before invoking the function.
        //:
        //:   2 If the parsing should succeed then verify that the variable
        //:     value matches the expected value.  Otherwise confirm that the
        //:     variable value is unmodified.
        //:
        //:   3 Confirm that the return code is 0 on success and non-zero
        //:     otherwise.
        //
        // Testing:
        //   static int getValue(short               *v, bslstl::StringRef s);
        // --------------------------------------------------------------------

        if (verbose) bsl::cout << "\nTESTING 'getValue' for short"
                               << "\n============================"
                               << bsl::endl;
        {
            typedef short Type;

            const Type ERROR_VALUE = 99;
            const Type MAX         = bsl::numeric_limits<Type>::max();
            const Type MIN         = bsl::numeric_limits<Type>::min();

            static const struct {
                int         d_line;    // line number
                const char *d_input_p; // input on the stream
                Type        d_exp;     // exp unsigned value
                bool        d_isValid; // isValid flag
            } DATA[] = {
   // line          input                    exp     isValid
   // ----          -----                    ---     -------
    {  L_,           "0",                     0,      true    },
    {  L_,           "1",                     1,      true    },
    {  L_,          "95",                    95,      true    },
    {  L_,         "127",                   127,      true    },
    {  L_,         "128",                   128,      true    },
    {  L_,         "200",                   200,      true    },
    {  L_,         "255",                   255,      true    },
    {  L_,         "256",                   256,      true    },

    {  L_,          "-1",                    -1,      true    },
    {  L_,        "-128",                  -128,      true    },
    {  L_,        "-129",                  -129,      true    },
    {  L_,        "-255",                  -255,      true    },
    {  L_,        "-256",                  -256,      true    },

    {  L_,      "-32768",                   MIN,      true    },
    {  L_,      "-32767",               MIN + 1,      true    },
    {  L_,       "32766",               MAX - 1,      true    },
    {  L_,       "32767",                   MAX,      true    },

    {  L_,           "0.0",                   0,      true    },
    {  L_,           "0.0000000000000",       0,      true    },
    {  L_,           "1.0",                   1,      true    },
    {  L_,           "1.00000000000",         1,      true    },
    {  L_,         "95.0",                   95,      true    },
    {  L_,         "95.0000000000",          95,      true    },
    {  L_,        "127.00",                 127,      true    },
    {  L_,        "128.00",                 128,      true    },
    {  L_,        "200.00",                 200,      true    },
    {  L_,        "255.00",                 255,      true    },
    {  L_,        "256.00",                 256,      true    },
    {  L_,      "32766.0",                32766,      true    },
    {  L_,      "32766.00000000",         32766,      true    },
    {  L_,      "32767.0",                32767,      true    },
    {  L_,      "32767.00000000",         32767,      true    },

    {  L_,         "-1.00",                  -1,      true    },
    {  L_,       "-127.00",                -127,      true    },
    {  L_,       "-127.0000000",           -127,      true    },
    {  L_,       "-128.00",                -128,      true    },
    {  L_,       "-129.00",                -129,      true    },
    {  L_,       "-255.00",                -255,      true    },
    {  L_,       "-256.00",                -256,      true    },
    {  L_,     "-32767.0",               -32767,      true    },
    {  L_,     "-32767.00000000",        -32767,      true    },
    {  L_,     "-32768.0",               -32768,      true    },
    {  L_,     "-32768.00000000",        -32768,      true    },

    {  L_,          "1e0",                    1,      true    },
    {  L_,          "1E0",                    1,      true    },
    {  L_,          "1e+0",                   1,      true    },
    {  L_,          "1E+0",                   1,      true    },
    {  L_,          "1e-0",                   1,      true    },
    {  L_,          "1E-0",                   1,      true    },

    {  L_,          "1e1",                   10,      true    },
    {  L_,          "2E1",                   20,      true    },
    {  L_,          "3e+1",                  30,      true    },
    {  L_,          "4E+1",                  40,      true    },

    {  L_,          "2e2",                  200,      true    },
    {  L_,          "3E2",                  300,      true    },
    {  L_,          "4e+2",                 400,      true    },
    {  L_,          "5E+2",                 500,      true    },

    {  L_,          "0.1e1",                  1,      true    },
    {  L_,          "0.2e2",                 20,      true    },
    {  L_,          "0.30e2",                30,      true    },
    {  L_,          "0.400e3",              400,      true    },

    {  L_,          "0.3276700e5",        32767,      true    },
    {  L_,          "3.2767000e4",        32767,      true    },
    {  L_,         "32.7670000e3",        32767,      true    },
    {  L_,        "327.6700000e2",        32767,      true    },
    {  L_,       "3276.7000000e1",        32767,      true    },
    {  L_,       "32767.000000e0",        32767,      true    },

    {  L_,         "-0.3276800e5",       -32768,      true    },
    {  L_,         "-3.2768000e4",       -32768,      true    },
    {  L_,        "-32.7680000e3",       -32768,      true    },
    {  L_,       "-327.6800000e2",       -32768,      true    },
    {  L_,      "-3276.8000000e1",       -32768,      true    },
    {  L_,      "-32768.000000e0",       -32768,      true    },

    {  L_,  "3276700000e-5",              32767,      true    },
    {  L_,  "3276700000.00000e-5",        32767,      true    },
    {  L_,   "327670000e-4",              32767,      true    },
    {  L_,    "32767000e-3",              32767,      true    },
    {  L_,     "3276700e-2",              32767,      true    },
    {  L_,      "327670e-1",              32767,      true    },
    {  L_,       "32767e-0",              32767,      true    },

    {  L_,  "-3276800000e-5",            -32768,      true    },
    {  L_,  "-3276800000.000000e-5",     -32768,      true    },
    {  L_,   "-327680000e-4",            -32768,      true    },
    {  L_,    "-32768000e-3",            -32768,      true    },
    {  L_,     "-3276800e-2",            -32768,      true    },
    {  L_,      "-327680e-1",            -32768,      true    },
    {  L_,       "-32768e-0",            -32768,      true    },

    {  L_,          "1.0e0",                  1,      true    },
    {  L_,          "2.000e0",                2,      true    },
    {  L_,          "3.0e1",                 30,      true    },
    {  L_,          "4.5e1",                 45,      true    },
    {  L_,          "6.00e1",                60,      true    },
    {  L_,          "7.00e2",               700,      true    },
    {  L_,          "8.0000e2",             800,      true    },
    {  L_,          "9.12e2",               912,      true    },
    {  L_,          "1.1200e2",             112,      true    },

    {  L_,           ".5",          ERROR_VALUE,      false   },
    {  L_,           ".123",        ERROR_VALUE,      false   },

    {  L_,          "1.1",          ERROR_VALUE,      false   },
    {  L_,          "1.5",          ERROR_VALUE,      false   },
    {  L_,          "1.9",          ERROR_VALUE,      false   },

    {  L_,        "100.123",        ERROR_VALUE,      false   },
    {  L_,         "99.5",          ERROR_VALUE,      false   },
    {  L_,          "0.86",         ERROR_VALUE,      false   },

    {  L_,        "255.01",         ERROR_VALUE,      false   },
    {  L_,        "255.99",         ERROR_VALUE,      false   },

    {  L_,          "1.234e+1",     ERROR_VALUE,      false   },
    {  L_,          "1.987E+1",     ERROR_VALUE,      false   },

    {  L_,          "1e1e1",        ERROR_VALUE,      false   },
    {  L_,          "1e1e-1",       ERROR_VALUE,      false   },

    {  L_,         "12.34e-1",      ERROR_VALUE,      false   },
    {  L_,         "29.87E-1",      ERROR_VALUE,      false   },

    {  L_,         "12345e-1",      ERROR_VALUE,      false   },
    {  L_,         "12345e-2",      ERROR_VALUE,      false   },
    {  L_,         "12345e-4",      ERROR_VALUE,      false   },
    {  L_,         "12345e-5",      ERROR_VALUE,      false   },

    {  L_,         "-12345e-1",     ERROR_VALUE,      false   },
    {  L_,         "-12345e-2",     ERROR_VALUE,      false   },
    {  L_,         "-12345e-4",     ERROR_VALUE,      false   },
    {  L_,         "-12345e-5",     ERROR_VALUE,      false   },
    {  L_,         "-12345e-6",     ERROR_VALUE,      false   },

    {  L_,         "123.45e-1",     ERROR_VALUE,      false   },
    {  L_,         "1234.5e-2",     ERROR_VALUE,      false   },

    {  L_,          "1.0000000001", ERROR_VALUE,      false   },
    {  L_,          "1.00001e0",    ERROR_VALUE,      false   },

    {  L_,      "32768",            ERROR_VALUE,      false   },
    {  L_,      "65535",            ERROR_VALUE,      false   },

    {  L_,     "-32769",            ERROR_VALUE,      false   },
    {  L_,     "-65535",            ERROR_VALUE,      false   },

    {  L_,      "32767.01",         ERROR_VALUE,      false   },
    {  L_,      "32767.99",         ERROR_VALUE,      false   },
    {  L_,      "32768.01",         ERROR_VALUE,      false   },
    {  L_,      "65535.01",         ERROR_VALUE,      false   },

    {  L_,     "-32768.01",         ERROR_VALUE,      false   },
    {  L_,     "-32768.99",         ERROR_VALUE,      false   },
    {  L_,     "-32769.01",         ERROR_VALUE,      false   },
    {  L_,     "-32769.99",         ERROR_VALUE,      false   },

    {  L_,  "18446744073709551616", ERROR_VALUE,     false   },

    {  L_,        "-",              ERROR_VALUE,      false   },
    {  L_,        ".5",             ERROR_VALUE,      false   },
    {  L_,        "-.5",            ERROR_VALUE,      false   },
    {  L_,        "e",              ERROR_VALUE,      false   },
    {  L_,        "e1",             ERROR_VALUE,      false   },
    {  L_,        "E",              ERROR_VALUE,      false   },
    {  L_,        "E1",             ERROR_VALUE,      false   },
    {  L_,        "e+",             ERROR_VALUE,      false   },
    {  L_,        "e+1",            ERROR_VALUE,      false   },
    {  L_,        "E+",             ERROR_VALUE,      false   },
    {  L_,        "E+1",            ERROR_VALUE,      false   },
    {  L_,        "e-",             ERROR_VALUE,      false   },
    {  L_,        "e-1",            ERROR_VALUE,      false   },
    {  L_,        "E-",             ERROR_VALUE,      false   },
    {  L_,        "E-1",            ERROR_VALUE,      false   },

    {  L_,        "Z34.56e1",       ERROR_VALUE,      false   },
    {  L_,        "3Z4.56e1",       ERROR_VALUE,      false   },
    {  L_,        "34Z.56e1",       ERROR_VALUE,      false   },
    {  L_,         "34+56e1",       ERROR_VALUE,      false   },
    {  L_,         "34.Z6e1",       ERROR_VALUE,      false   },
    {  L_,         "34.5Ze1",       ERROR_VALUE,      false   },
    {  L_,         "34.56Z1",       ERROR_VALUE,      false   },
    {  L_,         "34.56eZ",       ERROR_VALUE,      false   },
    {  L_,         "34.56e+Z",      ERROR_VALUE,      false   },
    {  L_,         "34.56e-Z",      ERROR_VALUE,      false   },

    {  L_,         "0x12",          ERROR_VALUE,      false   },
    {  L_,         "0x256",         ERROR_VALUE,      false   },
    {  L_,         "JUNK",          ERROR_VALUE,      false   },
    {  L_,         "DEADBEEF",      ERROR_VALUE,      false   },
            };
            const int NUM_DATA = sizeof(DATA) / sizeof(*DATA);

            for (int i = 0; i < NUM_DATA; ++i) {
                const int    LINE     = DATA[i].d_line;
                const string INPUT    = DATA[i].d_input_p;
                const Type   EXP      = DATA[i].d_exp;
                const int    IS_VALID = DATA[i].d_isValid;
                      Type   value    = ERROR_VALUE;

                StringRef isb(INPUT.data(), INPUT.length());

                bslma::TestAllocator         da("default", veryVeryVerbose);
                bslma::DefaultAllocatorGuard dag(&da);

                const int rc = Util::getValue(&value, isb);
                if (IS_VALID) {
                    LOOP2_ASSERT(LINE, rc, 0 == rc);
                }
                else {
                    LOOP2_ASSERT(LINE, rc, rc);
                }
                LOOP3_ASSERT(LINE, EXP, value, EXP == value);

                ASSERTV(LINE, da.numBlocksTotal(), 0 == da.numBlocksTotal());
            }
        }
      } break;
      case 4: {
        // --------------------------------------------------------------------
        // TESTING 'getValue' for unsigned char values
        //
        // Concerns:
        //: 1 Values in the valid range, including the maximum and minimum
        //:   values for this type, are parsed correctly.
        //:
        //: 2 The passed in variable is unmodified if the data is not valid.
        //:
        //: 3 The return code is 0 on success and non-zero on failure.
        //
        // Plan:
        //: 1 Using the table-driven technique, specify a set of distinct
        //:   rows of string value, expected parsed value, and return code.
        //:
        //: 2 For each row in the table of P-1:
        //:
        //:   1 Provide the string value and a variable  to be parsed into to
        //:     the 'getValue' function.  The variable is assigned a sentinel
        //:     value before invoking the function.
        //:
        //:   2 If the parsing should succeed then verify that the variable
        //:     value matches the expected value.  Otherwise confirm that the
        //:     variable value is unmodified.
        //:
        //:   3 Confirm that the return code is 0 on success and non-zero
        //:     otherwise.
        //
        // Testing:
        //   static int getValue(unsigned char       *v, bslstl::StringRef s);
        // --------------------------------------------------------------------

        if (verbose) bsl::cout << "\nTESTING 'getValue' for unsigned char"
                               << "\n===================================="
                               << bsl::endl;
        {
            typedef unsigned char Type;

            const Type ERROR_VALUE = 99;
            const Type MAX         = bsl::numeric_limits<Type>::max();
            const Type MIN         = bsl::numeric_limits<Type>::min();

            static const struct {
                int         d_line;    // line number
                const char *d_input_p; // input on the stream
                Type        d_exp;     // exp unsigned value
                bool        d_isValid; // isValid flag
            } DATA[] = {
   // line          input                    exp     isValid
   // ----          -----                    ---     -------
    {  L_,           "1",                     1,      true    },
    {  L_,          "95",                    95,      true    },
    {  L_,         "127",                   127,      true    },
    {  L_,         "128",                   128,      true    },
    {  L_,         "200",                   200,      true    },

    {  L_,           "0",                   MIN,      true    },
    {  L_,           "1",               MIN + 1,      true    },
    {  L_,         "254",               MAX - 1,      true    },
    {  L_,         "255",                   MAX,      true    },

    {  L_,           "0.0",                   0,      true    },
    {  L_,           "0.0000000000000",       0,      true    },
    {  L_,           "1.0",                   1,      true    },
    {  L_,           "1.00000000000",         1,      true    },
    {  L_,         "95.0",                   95,      true    },
    {  L_,         "95.0000000000",          95,      true    },
    {  L_,        "127.00",                 127,      true    },
    {  L_,        "128.00",                 128,      true    },
    {  L_,        "200.00",                 200,      true    },
    {  L_,        "255.00",                 255,      true    },

    {  L_,          "1e0",                    1,      true    },
    {  L_,          "1E0",                    1,      true    },
    {  L_,          "1e+0",                   1,      true    },
    {  L_,          "1E+0",                   1,      true    },
    {  L_,          "1e-0",                   1,      true    },
    {  L_,          "1E-0",                   1,      true    },

    {  L_,          "1e1",                   10,      true    },
    {  L_,          "2E1",                   20,      true    },
    {  L_,          "3e+1",                  30,      true    },
    {  L_,          "4E+1",                  40,      true    },
    {  L_,          "2e2",                  200,      true    },

    {  L_,          "0.1e1",                  1,      true    },
    {  L_,          "0.2e2",                 20,      true    },
    {  L_,          "0.30e2",                30,      true    },

    {  L_,          "0.25500e3",            255,      true    },
    {  L_,          "2.55000e2",            255,      true    },
    {  L_,          "25.5000e1",            255,      true    },
    {  L_,          "255.000e0",            255,      true    },

    {  L_,  "25500000e-5",                  255,      true    },
    {  L_,  "25500000.0000000e-5",          255,      true    },
    {  L_,   "2550000e-4",                  255,      true    },
    {  L_,    "255000e-3",                  255,      true    },
    {  L_,     "25500e-2",                  255,      true    },
    {  L_,      "2550e-1",                  255,      true    },
    {  L_,       "255e-0",                  255,      true    },

    {  L_,          "1.0e0",                  1,      true    },
    {  L_,          "2.000e0",                2,      true    },
    {  L_,          "3.0e1",                 30,      true    },
    {  L_,          "4.5e1",                 45,      true    },
    {  L_,          "6.00e1",                60,      true    },

    {  L_,           ".5",          ERROR_VALUE,      false   },
    {  L_,           ".123",        ERROR_VALUE,      false   },

    {  L_,          "1.1",          ERROR_VALUE,      false   },
    {  L_,          "1.5",          ERROR_VALUE,      false   },
    {  L_,          "1.9",          ERROR_VALUE,      false   },

    {  L_,        "100.123",        ERROR_VALUE,      false   },
    {  L_,         "99.5",          ERROR_VALUE,      false   },
    {  L_,          "0.86",         ERROR_VALUE,      false   },

    {  L_,        "255.01",         ERROR_VALUE,      false   },
    {  L_,        "255.99",         ERROR_VALUE,      false   },

    {  L_,          "1.234e+1",     ERROR_VALUE,      false   },
    {  L_,          "1.987E+1",     ERROR_VALUE,      false   },

    {  L_,         "12.34e-1",      ERROR_VALUE,      false   },
    {  L_,         "29.87E-1",      ERROR_VALUE,      false   },

    {  L_,         "12345e-1",      ERROR_VALUE,      false   },
    {  L_,         "12345e-2",      ERROR_VALUE,      false   },
    {  L_,         "12345e-4",      ERROR_VALUE,      false   },
    {  L_,         "12345e-5",      ERROR_VALUE,      false   },

    {  L_,         "-12345e-1",     ERROR_VALUE,      false   },
    {  L_,         "-12345e-2",     ERROR_VALUE,      false   },
    {  L_,         "-12345e-4",     ERROR_VALUE,      false   },
    {  L_,         "-12345e-5",     ERROR_VALUE,      false   },
    {  L_,         "-12345e-6",     ERROR_VALUE,      false   },

    {  L_,         "123.45e-1",     ERROR_VALUE,      false   },
    {  L_,         "1234.5e-2",     ERROR_VALUE,      false   },

    {  L_,          "1.0000000001", ERROR_VALUE,      false   },
    {  L_,          "1.00001e0",    ERROR_VALUE,      false   },

    {  L_,        "256",            ERROR_VALUE,      false   },

    {  L_,        "255.01",         ERROR_VALUE,      false   },
    {  L_,        "255.99",         ERROR_VALUE,      false   },

    {  L_,  "18446744073709551616", ERROR_VALUE,     false   },

    {  L_,        "-",              ERROR_VALUE,      false   },
    {  L_,        ".5",             ERROR_VALUE,      false   },
    {  L_,        "-.5",            ERROR_VALUE,      false   },
    {  L_,        "e",              ERROR_VALUE,      false   },
    {  L_,        "e1",             ERROR_VALUE,      false   },
    {  L_,        "E",              ERROR_VALUE,      false   },
    {  L_,        "E1",             ERROR_VALUE,      false   },
    {  L_,        "e+",             ERROR_VALUE,      false   },
    {  L_,        "e+1",            ERROR_VALUE,      false   },
    {  L_,        "E+",             ERROR_VALUE,      false   },
    {  L_,        "E+1",            ERROR_VALUE,      false   },
    {  L_,        "e-",             ERROR_VALUE,      false   },
    {  L_,        "e-1",            ERROR_VALUE,      false   },
    {  L_,        "E-",             ERROR_VALUE,      false   },
    {  L_,        "E-1",            ERROR_VALUE,      false   },

    {  L_,         "Z4.56e1",       ERROR_VALUE,      false   },
    {  L_,         "3Z.56e1",       ERROR_VALUE,      false   },
    {  L_,          "3+56e1",       ERROR_VALUE,      false   },
    {  L_,          "3.Z6e1",       ERROR_VALUE,      false   },
    {  L_,          "3.5Ze1",       ERROR_VALUE,      false   },
    {  L_,          "3.56Z1",       ERROR_VALUE,      false   },
    {  L_,          "3.56eZ",       ERROR_VALUE,      false   },
    {  L_,          "3.56e+Z",      ERROR_VALUE,      false   },
    {  L_,          "3.56e-Z",      ERROR_VALUE,      false   },

    {  L_,         "0x12",          ERROR_VALUE,      false   },
    {  L_,         "0x256",         ERROR_VALUE,      false   },
    {  L_,         "JUNK",          ERROR_VALUE,      false   },
    {  L_,         "DEADBEEF",      ERROR_VALUE,      false   },
            };
            const int NUM_DATA = sizeof(DATA) / sizeof(*DATA);

            for (int i = 0; i < NUM_DATA; ++i) {
                const int    LINE     = DATA[i].d_line;
                const string INPUT    = DATA[i].d_input_p;
                const Type   EXP      = DATA[i].d_exp;
                const bool   IS_VALID = DATA[i].d_isValid;
                      Type   value    = ERROR_VALUE;

                StringRef isb(INPUT.data(), INPUT.length());

                bslma::TestAllocator         da("default", veryVeryVerbose);
                bslma::DefaultAllocatorGuard dag(&da);

                const int rc = Util::getValue(&value, isb);
                if (IS_VALID) {
                    LOOP2_ASSERT(LINE, rc, 0 == rc);
                }
                else {
                    LOOP2_ASSERT(LINE, rc, rc);
                }
                LOOP3_ASSERT(LINE, EXP, value, EXP == value);

                ASSERTV(LINE, da.numBlocksTotal(), 0 == da.numBlocksTotal());
            }
        }
      } break;
      case 3: {
        // --------------------------------------------------------------------
        // TESTING 'getValue' for signed char values
        //
        // Concerns:
        //: 1 Values in the valid range, including the maximum and minimum
        //:   values for this type, are parsed correctly.
        //:
        //: 2 The passed in variable is unmodified if the data is not valid.
        //:
        //: 3 The return code is 0 on success and non-zero on failure.
        //
        // Plan:
        //: 1 Using the table-driven technique, specify a set of distinct
        //:   rows of string value, expected parsed value, and return code.
        //:
        //: 2 For each row in the table of P-1:
        //:
        //:   1 Provide the string value and a variable  to be parsed into to
        //:     the 'getValue' function.  The variable is assigned a sentinel
        //:     value before invoking the function.
        //:
        //:   2 If the parsing should succeed then verify that the variable
        //:     value matches the expected value.  Otherwise confirm that the
        //:     variable value is unmodified.
        //:
        //:   3 Confirm that the return code is 0 on success and non-zero
        //:     otherwise.
        //
        // Testing:
        //   static int getValue(char                *v, bslstl::StringRef s);
        // --------------------------------------------------------------------

        if (verbose) bsl::cout << "\nTESTING 'getValue' for signed char"
                               << "\n=================================="
                               << bsl::endl;

        {
            const char ERROR_VALUE = 'X';
            const char MAX         = bsl::numeric_limits<signed char>::max();
            const char MIN         = bsl::numeric_limits<signed char>::min();

            static const struct {
                int          d_line;    // line number
                const char  *d_input_p; // input on the stream
                signed char  d_exp;     // exp char value
                bool         d_isValid; // isValid flag
            } DATA[] = {
   // line          input                    exp     isValid
   // ----          -----                    ---     -------
    {  L_,           "0",                  '\0',      true    },
    {  L_,          "32",                   ' ',      true    },
    {  L_,          "49",                   '1',      true    },
    {  L_,          "65",                   'A',      true    },
    {  L_,         "126",                   '~',      true    },

    {  L_,        "-128",                  MIN,       true    },
    {  L_,        "-127",               MIN + 1,      true    },
    {  L_,         "126",               MAX - 1,      true    },
    {  L_,         "127",                   MAX,      true    },

    {  L_,           "9",                  '\t',      true    },
    {  L_,          "10",                  '\n',      true    },
    {  L_,          "13",                  '\r',      true    },
    {  L_,          "34",                  '\"',      true    },
    {  L_,          "92",                  '\\',      true    },

    {  L_,           "0.0",                '\0',      true    },
    {  L_,           "0.0000000000000",    '\0',      true    },
    {  L_,          "32.0",                 ' ',      true    },
    {  L_,          "32.00000000000",       ' ',      true    },
    {  L_,         "95.0",                  '_',      true    },
    {  L_,         "95.0000000000",         '_',      true    },
    {  L_,        "126.00",                 '~',      true    },

    {  L_,          "0e0",                 '\0',      true    },
    {  L_,          "0E0",                 '\0',      true    },
    {  L_,          "0e+0",                '\0',      true    },
    {  L_,          "0E+0",                '\0',      true    },
    {  L_,          "0e-0",                '\0',      true    },
    {  L_,          "0E-0",                '\0',      true    },

    {  L_,          "1e1",                 '\n',      true    },
    {  L_,          "1E1",                 '\n',      true    },
    {  L_,          "1e+1",                '\n',      true    },
    {  L_,          "1E+1",                '\n',      true    },

    {  L_,          "0.9e1",               '\t',      true    },
    {  L_,          "0.7e2",                'F',      true    },
    {  L_,          "0.70e2",               'F',      true    },
    {  L_,          "0.100e3",              'd',      true    },

    {  L_,          "0.12600e3",            '~',      true    },
    {  L_,          "1.260e2",              '~',      true    },
    {  L_,          "12.60e1",              '~',      true    },
    {  L_,          "126.0e0",              '~',      true    },

    {  L_,  "12600000e-5",                  '~',      true    },
    {  L_,  "12600000.00000e-5",            '~',      true    },
    {  L_,   "1260000e-4",                  '~',      true    },
    {  L_,    "126000e-3",                  '~',      true    },
    {  L_,     "12600e-2",                  '~',      true    },
    {  L_,      "1260e-1",                  '~',      true    },
    {  L_,       "126e-0",                  '~',      true    },

    {  L_,          "9.0e0",               '\t',      true    },
    {  L_,          "9.000e0",             '\t',      true    },
    {  L_,          "3.3e1",                '!',      true    },
    {  L_,          "6.5e1",                'A',      true    },
    {  L_,          "6.50e1",               'A',      true    },

    {  L_,           ".5",          ERROR_VALUE,      false   },
    {  L_,           ".123",        ERROR_VALUE,      false   },

    {  L_,          "1.1",          ERROR_VALUE,      false   },
    {  L_,          "1.5",          ERROR_VALUE,      false   },
    {  L_,          "1.9",          ERROR_VALUE,      false   },

    {  L_,        "100.123",        ERROR_VALUE,      false   },
    {  L_,         "99.5",          ERROR_VALUE,      false   },
    {  L_,          "0.86",         ERROR_VALUE,      false   },

    {  L_,        "127.01",         ERROR_VALUE,      false   },
    {  L_,        "127.99",         ERROR_VALUE,      false   },

    {  L_,  "18446744073709551616", ERROR_VALUE,     false   },

    {  L_,          "1.234e+1",     ERROR_VALUE,      false   },
    {  L_,          "1.987E+1",     ERROR_VALUE,      false   },

    {  L_,          "1e1e1",        ERROR_VALUE,      false   },
    {  L_,          "1e1e-1",       ERROR_VALUE,      false   },

    {  L_,         "12.34e-1",      ERROR_VALUE,      false   },
    {  L_,         "29.87E-1",      ERROR_VALUE,      false   },

    {  L_,         "12345e-1",      ERROR_VALUE,      false   },
    {  L_,         "12345e-2",      ERROR_VALUE,      false   },
    {  L_,         "12345e-4",      ERROR_VALUE,      false   },
    {  L_,         "12345e-5",      ERROR_VALUE,      false   },

    {  L_,         "-12345e-1",     ERROR_VALUE,      false   },
    {  L_,         "-12345e-2",     ERROR_VALUE,      false   },
    {  L_,         "-12345e-4",     ERROR_VALUE,      false   },
    {  L_,         "-12345e-5",     ERROR_VALUE,      false   },
    {  L_,         "-12345e-6",     ERROR_VALUE,      false   },

    {  L_,         "123.45e-1",     ERROR_VALUE,      false   },
    {  L_,         "1234.5e-2",     ERROR_VALUE,      false   },

    {  L_,          "1.0000000001", ERROR_VALUE,      false   },
    {  L_,          "1.00001e0",    ERROR_VALUE,      false   },

    {  L_,        "128",            ERROR_VALUE,      false   },
    {  L_,       "-129",            ERROR_VALUE,      false   },

    {  L_,      "127.01",           ERROR_VALUE,      false   },
    {  L_,      "127.99",           ERROR_VALUE,      false   },
    {  L_,      "128.01",           ERROR_VALUE,      false   },
    {  L_,      "128.01",           ERROR_VALUE,      false   },

    {  L_,     "-128.01",           ERROR_VALUE,      false   },
    {  L_,     "-128.99",           ERROR_VALUE,      false   },
    {  L_,     "-129.01",           ERROR_VALUE,      false   },
    {  L_,     "-129.99",           ERROR_VALUE,      false   },

    {  L_,        "-",              ERROR_VALUE,      false   },
    {  L_,        ".5",             ERROR_VALUE,      false   },
    {  L_,        "-.5",            ERROR_VALUE,      false   },

    {  L_,       "Z2.7e1",          ERROR_VALUE,      false   },
    {  L_,       "1Z.7e1",          ERROR_VALUE,      false   },
    {  L_,       "12+7e1",          ERROR_VALUE,      false   },
    {  L_,       "12.Ze1",          ERROR_VALUE,      false   },
    {  L_,       "12.7Z1",          ERROR_VALUE,      false   },
    {  L_,       "12.7eZ",          ERROR_VALUE,      false   },
    {  L_,       "12.7e+Z",         ERROR_VALUE,      false   },
    {  L_,       "12.7e-Z",         ERROR_VALUE,      false   },

    {  L_,       "0x12",            ERROR_VALUE,      false   },
    {  L_,       "0x256",           ERROR_VALUE,      false   },
    {  L_,       "JUNK",            ERROR_VALUE,      false   },
    {  L_,       "DEADBEEF",        ERROR_VALUE,      false   },

    {  L_,       "\"\"",            ERROR_VALUE,      false   },
    {  L_,       "\"AB\"",          ERROR_VALUE,      false   },
            };
            const int NUM_DATA = sizeof(DATA) / sizeof(*DATA);

            for (int i = 0; i < NUM_DATA; ++i) {
                const int            LINE     = DATA[i].d_line;
                const string         INPUT    = DATA[i].d_input_p;
                const char           C        = DATA[i].d_exp;
                const signed char    SC       = (signed char) DATA[i].d_exp;
                const bool           IS_VALID = DATA[i].d_isValid;
                      char           c        = ERROR_VALUE;
                      signed char    sc       = ERROR_VALUE;

                if (veryVerbose) { P(INPUT) P(C) }

                // char values
                {
                    StringRef isb(INPUT.data(), INPUT.length());
                    const int rc = Util::getValue(&c, isb);
                    if (IS_VALID) {
                        LOOP2_ASSERT(LINE, rc, 0 == rc);
                    }
                    else {
                        LOOP2_ASSERT(LINE, rc, rc);
                    }
                    LOOP3_ASSERT(LINE, C, c, C == c);
                }

                // signed char values
                {
                    StringRef isb(INPUT.data(), INPUT.length());
                    const int rc = Util::getValue(&sc, isb);
                    if (IS_VALID) {
                        LOOP2_ASSERT(LINE, rc, 0 == rc);
                    }
                    else {
                        LOOP2_ASSERT(LINE, rc, rc);
                    }
                    LOOP3_ASSERT(LINE, SC, sc, SC == sc);
                }
            }
        }
      } break;
      case 2: {
        // --------------------------------------------------------------------
        // TESTING 'getValue' for bool values
        //
        // Concerns:
        //: 1 "true" is decoded into 'true' and "false" is decoded into
        //:   'false'.
        //:
        //: 2 The return code is 0 on success and non-zero on failure.
        //
        // Plan:
        //: 1 Use a brute force approach to test both cases.  Confirm that the
        //:   return value is 0.
        //:
        //: 2 Try to decode an errorneous value and verify that the return
        //:   value is non-zero.
        //
        // Testing:
        //   static int getValue(bool                *v, bslstl::StringRef s);
        // --------------------------------------------------------------------

        if (verbose) bsl::cout << "\nTESTING 'getValue' for bool"
                               << "\n===========================" << bsl::endl;

        {
            typedef bool Type;

            const Type   XA1 = true;    Type XA2; const string EA = "true";
            const Type   XB1 = false;   Type XB2; const string EB = "false";
                  Type   XC1 = true;    Type XC2 = false;
            const string  EC = "error";

            {
                StringRef isb(EA.data(), EA.length());
                ASSERT(SUCCESS == Util::getValue(&XA2, isb));
                ASSERT(XA1     == XA2);
            }

            {
                StringRef isb(EB.data(), EB.length());
                ASSERT(SUCCESS == Util::getValue(&XB2, isb));
                ASSERT(XB1     == XB2);
            }

            {
                StringRef isb(EC.data(), EC.length());
                ASSERT(SUCCESS != Util::getValue(&XC1, isb));
                ASSERT(true    == XC1);
            }

            {
                StringRef isb(EC.data(), EC.length());
                ASSERT(SUCCESS != Util::getValue(&XC2, isb));
                ASSERT(false   == XC2);
            }
        }
      } break;
      case 1: {
        // --------------------------------------------------------------------
        // BREATHING TEST
        //   This case exercises (but does not fully test) basic functionality.
        //
        // Concerns:
        //: 1 The class is sufficiently functional to enable comprehensive
        //:   testing in subsequent test cases.
        //
        // Plan:
        //
        // Testing:
        //   BREATHING TEST
        // --------------------------------------------------------------------

        if (verbose) cout << endl
                          << "BREATHING TEST" << endl
                          << "==============" << endl;

        const struct {
            int         d_line;
            const char* d_string;
            bool        d_validFlag;
            double      d_result;
        } DATA[] = {
            //LINE        STRING    FLAG      RESULTS
            //----        ------    ----      -------

            { L_,   "-1.625e308",   true,  -1.625e308 },
            { L_,    "-3.125e38",   true,   -3.125e38 },

            { L_,         "-1.0",   true,        -1.0 },
            { L_,         "-0.0",   true,         0.0 },

            { L_,            "0",   true,         0.0 },
            { L_,          "0.0",   true,         0.0 },
            { L_,          "1.0",   true,         1.0 },
            { L_,     "3.125e38",   true,    3.125e38 },
            { L_,    "1.625e308",   true,   1.625e308 },

            { L_,          "0e0",   true,         0.0 },

            { L_,          "1e0",   true,         1.0 },

            { L_,         "-1.5",   true,        -1.5 },
            { L_,     "-1.25e-3",   true,    -1.25e-3 },
            { L_,     "9.25e+10",   true,     9.25e10 },

            { L_,           "+1",  false,         0.0 },
            { L_,          "--1",  false,         0.0 },
            { L_,           "1.",  false,         0.0 },
            { L_,        "1e+-1",  false,         0.0 }
        };
        const int NUM_DATA = sizeof DATA / sizeof *DATA;

        for (int ti = 0; ti < NUM_DATA; ++ ti) {
            const int         LINE   = DATA[ti].d_line;
            const char *const STRING = DATA[ti].d_string;
            const bool        FLAG   = DATA[ti].d_validFlag;
            const double      EXP    = DATA[ti].d_result;

            bslstl::StringRef iss(STRING);

            double result;
            const int rc = Util::getValue(&result, iss);
            if (FLAG) {
                ASSERTV(LINE, rc,               0 == rc);
                ASSERTV(LINE, result, EXP, result == EXP);
            }
            else {
                ASSERTV(LINE, rc, rc);
            }
        }
      } break;
      default: {
        cerr << "WARNING: CASE `" << test << "' NOT FOUND." << endl;
        testStatus = -1;
      }
    }

    // CONCERN: In no case does memory come from the global/default allocator.

    LOOP_ASSERT(globalAllocator.numBlocksTotal(),
                0 == globalAllocator.numBlocksTotal());

    if (testStatus > 0) {
        cerr << "Error, non-zero test status = " << testStatus << "." << endl;
    }

    return testStatus;
}

// ---------------------------------------------------------------------------
// NOTICE:
//      Copyright (C) Bloomberg L.P., 2012
//      All Rights Reserved.
//      Property of Bloomberg L.P. (BLP)
//      This software is made available solely pursuant to the
//      terms of a BLP license agreement which governs its use.
// ----------------------------- END-OF-FILE ---------------------------------<|MERGE_RESOLUTION|>--- conflicted
+++ resolved
@@ -1,7 +1,6 @@
 // baejsn_parserutil.t.cpp                                            -*-C++-*-
 #include <baejsn_parserutil.h>
 
-<<<<<<< HEAD
 #include <bsl_sstream.h>
 #include <bsl_cfloat.h>
 #include <bsl_climits.h>
@@ -10,8 +9,6 @@
 
 #include <bsl_string.h>
 
-=======
->>>>>>> e4429856
 #include <bdepu_typesparser.h>
 
 #include <bdesb_memoutstreambuf.h>            // for testing only
@@ -22,17 +19,6 @@
 #include <bslma_defaultallocatorguard.h>
 #include <bslma_testallocator.h>
 
-<<<<<<< HEAD
-=======
-#include <bsls_types.h>
-
-#include <bsl_sstream.h>
-#include <bsl_cfloat.h>
-#include <bsl_climits.h>
-#include <bsl_limits.h>
-#include <bsl_iostream.h>
-
->>>>>>> e4429856
 using namespace BloombergLP;
 using namespace bsl;
 using bsl::cout;
