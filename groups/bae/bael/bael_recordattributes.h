// bael_recordattributes.h                                            -*-C++-*-
#ifndef INCLUDED_BAEL_RECORDATTRIBUTES
#define INCLUDED_BAEL_RECORDATTRIBUTES

#ifndef INCLUDED_BDES_IDENT
#include <bdes_ident.h>
#endif
BDES_IDENT("$Id: $")

//@PURPOSE: Provide a container for a fixed set of fields suitable for logging.
//
//@CLASSES:
//     bael_RecordAttributes: container for a fixed set of log fields
//
//@SEE_ALSO: bael_record
//
//@AUTHOR: Hong Shi (hshi2)
//
//@DESCRIPTION: This component defines a container for aggregating a fixed set
// of fields intrinsically appropriate for logging.  Using
// 'bael_RecordAttributes', a logger can transmit log message text together
// with relevant auxiliary information (e.g., timestamp, filename, line number,
// etc.) as a single instance, rather than passing around individual attributes
// separately.
//
// The attributes held by 'bael_RecordAttributes' are given in the following
// table:
//..
//     Attribute        Type               Description               Default
//     ----------   -------------   ------------------------------   -------
//     timestamp    bdet_Datetime   creation date and time           (*Note*)
//     processID    int             process id of creator              0
//     threadID     Uint64          thread id of creator               0
//     fileName     string          file where created  (__FILE__)     ""
//     lineNumber   int             line number in file (__LINE__)     0
//     category     string          category of logged record          ""
//     severity     int             severity of logged record          0
//     message      string          log message text                   ""
//..
// *Note*: The default value given to the timestamp attribute is implementation
// defined.  (See the 'bdet_datetime' component-level documentation for more
// information.)
//
// For each attribute, there is a method to access its value and a method to
// change its value.  E.g., for the timestamp attribute, there is the
// 'timestamp' accessor and the 'setTimestamp' manipulator.  The class
// also provides the ability to stream an object (whose class must support
// the 'operator<<') into the message attribute using 'messageStreamBuf'
// method (see the usage example-2).  The default values listed in the
// table above are the values given to the respective attributes by
// the default constructor of 'bael_RecordAttributes'.
//
///Usage
///------
//
///Example 1:
///- - - - -
// The 'bael_RecordAttributes' class holds sufficient information on which to
// base a rudimentary logging, tracing, or reporting facility.  The following
// code fragments illustrate the essentials of working with these attributes.
//
// Assume that our example is part of a financial application using categories
// and message severities as follows:
//..
//      const char *Category[] = { "Bonds", "Equities", "Futures" };
//      enum { INFO, WARN, BUY, SELL };
//..
// First define a 'bael_RecordAttributes' object with each attribute
// initialized to its default value:
//..
//      bael_RecordAttributes attributes;
//..
// Next set each of the attributes to some meaningful value:
//..
//      bdet_Datetime now;
//      bdetu_Epoch::convertFromTimeT(&now, time(0));
//      attributes.setTimestamp(now);                // current time
//      attributes.setProcessID(getpid());
//      attributes.setThreadID((bsls_PlatformUtil::Uint64) pthread_self());
//      attributes.setFileName(__FILE__);
//      attributes.setLineNumber(__LINE__);
//      attributes.setCategory(Category[2]);         // "Futures"
//      attributes.setSeverity(WARN);
//      attributes.setMessage("sugar up (locust infestations on the rise)");
//..
// The message in this example briefly informs that something interesting may
// be happening with respect to sugar futures.  In general, the message
// attribute can contain an arbitrary amount of information.
//
// Now that the sample 'bael_RecordAttributes' object has been populated with
// the desired information, it can be passed to a function, stored in a
// database, cached in a container of 'bael_RecordAttributes' objects, etc.
// For the purposes of this illustration, we'll simply format and stream
// selected attributes to a specified 'ostream' using the following function:
//..
//      void printMessage(ostream&                     stream,
//                        const bael_RecordAttributes& attributes)
//      {
//          using namespace std;
//          stream << "\tTimestamp: " << attributes.timestamp() << endl;
//          stream << "\tCategory:  " << attributes.category()  << endl;
//          stream << "\tMessage:   " << attributes.message()   << endl;
//          stream << endl;
//      }
//..
// The following call:
//..
//      printMessage(bsl::cout, attributes);
//..
// prints these attributes to 'stdout':
//..
//              Timestamp: 19JAN2004_23:07:38.000
//              Category:  Futures
//              Message:   sugar up (locust infestations on the rise)
//..
///Example 2:
///- - - - -
// Following example demonstrates how an object of a class supporting 'ostream'
// operation ('operator<<') can be streamed into the message
// attribute.  Suppose we want to stream objects of following class.
//..
//    class Information
//    {
//      private:
//        bsl::string d_heading;
//        bsl::string d_contents;
//
//      public:
//        Information(const char *heading, const char *contents);
//        const bsl::string& heading() const;
//        const bsl::string& contents() const;
//    };
//..
// The component containing the 'Information' must provide 'operator<<'.
// Here is a possible implementation.
//..
//    bsl::ostream& operator<<(bsl::ostream& stream,
//                             const Information& information)
//    {
//        stream << information.heading() << endl;
//        stream << '\t';
//        stream << information.contents() << endl;
//        return stream;
//    }
//..
//
// The following function streams an 'Information' object into the message
// attribute of a 'bael_RecordAttributes' object.
//..
//    void streamInformationIntoMessageAttribute(
//                                          bael_RecordAttributes& attributes,
//                                          const Information&     information)
//    {
//        // first clear the message attributes
//        attributes.clearMessage();
//
//        // create an 'ostream' from message stream buffer
//        bsl::ostream os(&attributes.messageStreamBuf());
//
//        // now stream the information object into the created ostream,
//        // this will set the message attribute of 'attributes' to the
//        // streamed contents.
//        os << information;
//    }
//..

#ifndef INCLUDED_BAESCM_VERSION
#include <baescm_version.h>
#endif

#ifndef INCLUDED_BDESB_MEMOUTSTREAMBUF
#include <bdesb_memoutstreambuf.h>
#endif

#ifndef INCLUDED_BDET_DATETIME
#include <bdet_datetime.h>
#endif

#ifndef INCLUDED_BSLS_PLATFORM
#include <bsls_platform.h>
#endif

#ifdef BSLS_PLATFORM__OS_WINDOWS

#ifndef INCLUDED_BSL_OSTREAM
#include <bsl_ostream.h>
#endif

#else

#ifndef INCLUDED_BSL_IOSFWD
#include <bsl_iosfwd.h>
#endif

#endif

#ifndef INCLUDED_BSL_STRING
#include <bsl_string.h>
#endif

<<<<<<< HEAD
#ifndef INCLUDED_BSLSTL_STRINGREF
#include <bslstl_stringref.h>
#endif

namespace BloombergLP {
=======
#ifndef INCLUDED_BSLFWD_BSLMA_ALLOCATOR
#include <bslfwd_bslma_allocator.h>
#endif
>>>>>>> f556c0f4

namespace BloombergLP {

                        // ===========================
                        // class bael_RecordAttributes
                        // ===========================

class bael_RecordAttributes {
    // This class provides a container for a fixed set of attributes
    // appropriate for logging.  For each attribute in this class (e.g.,
    // 'category'), there is an accessor for obtaining the attribute's value
    // (the 'category' accessor) and a manipulator for changing the attribute's
    // value (the 'setCategory' manipulator).
    //
    // Additionally, this class supports a complete set of *value* *semantic*
    // operations, including copy construction, assignment and equality
    // comparison, 'ostream' printing, and 'bdex' serialization.  A precise
    // operational definition of when two instances have the same value can be
    // found in the description of 'operator==' for the class.  This class is
    // *exception* *neutral* with no guarantee of rollback: If an exception is
    // thrown during the invocation of a method on a pre-existing instance, the
    // object is left in a valid state, but its value is undefined.  In no
    // event is memory leaked.  Finally, *aliasing* (e.g., using all or part of
    // an object as both source and destination) is supported in all cases.

    // PRIVATE TYPES
    typedef bsls_PlatformUtil::Uint64 Uint64;

    // DATA
    bdet_Datetime    d_timestamp;    // creation date and time
    int              d_processID;    // process id of creator
    Uint64           d_threadID;     // thread id of creator
    bsl::string      d_fileName;     // name of file where created (__FILE__)
    int              d_lineNumber;   // line number of said file   (__LINE__)
    bsl::string      d_category;     // category of log record
    int              d_severity;     // severity of log record

    bdesb_MemOutStreamBuf
                     d_messageStreamBuf;
                                     // stream buffer associated with the
                                     // message attribute

    // FRIENDS
    friend bool operator==(const bael_RecordAttributes&,
                           const bael_RecordAttributes&);

  public:
    // CLASS METHODS
    static int maxSupportedBdexVersion();
        // Return the most current 'bdex' streaming version number supported by
        // this class.  (See the package-group-level documentation for more
        // information on 'bdex' streaming of value-semantic types and
        // containers.)

    static int maxSupportedVersion();
        // Return the most current 'bdex' streaming version number supported by
        // this class.  (See the package-group-level documentation for more
        // information on 'bdex' streaming of value-semantic types and
        // containers.)
        //
        // DEPRECATED: Replaced by the 'maxSupportedBdexVersion' method.

    // CREATORS
    bael_RecordAttributes(bslma_Allocator *basicAllocator = 0);
        // Create a record attributes object with all attributes having default
        // values.  Optionally specify a 'basicAllocator' used to supply
        // memory.  If 'basicAllocator' is 0, the currently installed default
        // allocator is used.

    bael_RecordAttributes(const bdet_Datetime&      timestamp,
                          int                       processID,
                          bsls_PlatformUtil::Uint64 threadID,
                          const char               *fileName,
                          int                       lineNumber,
                          const char               *category,
                          int                       severity,
                          const char               *message,
                          bslma_Allocator          *basicAllocator = 0);
        // Create a record attributes object having the specified 'timestamp',
        // 'processID', 'threadID', 'fileName', 'lineNumber', 'category',
        // 'severity' and 'message' values, respectively.  Optionally specify a
        // 'basicAllocator' used to supply memory.  If 'basicAllocator' is 0,
        // the currently installed default allocator is used.  The behavior is
        // undefined if any 'const char *' argument is null.

    bael_RecordAttributes(const bael_RecordAttributes&  original,
                          bslma_Allocator              *basicAllocator = 0);
        // Create a record attributes object having the value of the specified
        // 'original' record attributes object.  Optionally specify a
        // 'basicAllocator' used to supply memory.  If 'basicAllocator' is 0,
        // the currently installed default allocator is used.

    ~bael_RecordAttributes();
        // Destroy this record attributes object.

    // MANIPULATORS
    bael_RecordAttributes& operator=(const bael_RecordAttributes& rhs);
        // Assign to this record attributes object the value of the specified
        // 'rhs' record attributes object.

    void clearMessage();
        // Set the message attribute of this record attributes object to
        // empty string.

    bdesb_MemOutStreamBuf& messageStreamBuf();
        // Return a reference to the modifiable stream buffer associated with
        // the message attribute of this record attributes object.

    void setCategory(const char *category);
        // Set the category attribute of this record attributes object to the
        // specified (non-null) 'category'.

    void setFileName(const char *fileName);
        // Set the filename attribute of this record attributes object to the
        // specified (non-null) 'fileName'.

    void setLineNumber(int lineNumber);
        // Set the line number attribute of this record attributes object to
        // the specified 'lineNumber'.

    void setMessage(const char *message);
        // Set the message attribute of this record attributes object to the
        // specified (non-null) 'message'.

    void setProcessID(int processID);
        // Set the processID attribute of this record attributes object to the
        // specified 'processID'.

    void setSeverity(int severity);
        // Set the severity attribute of this record attributes object to the
        // specified 'severity'.

    void setThreadID(bsls_PlatformUtil::Uint64 threadID);
        // Set the threadID attribute of this record attributes object to the
        // specified 'threadID'.

    void setTimestamp(const bdet_Datetime& timestamp);
        // Set the timestamp attribute of this record attributes object to the
        // specified 'timestamp'.

    template <class STREAM>
    STREAM& bdexStreamIn(STREAM& stream, int version);
        // Assign to this object the value read from the specified input
        // 'stream' using the specified 'version' format and return a reference
        // to the modifiable 'stream'.  If 'stream' is initially invalid, this
        // operation has no effect.  If 'stream' becomes invalid during this
        // operation, this object is valid, but its value is undefined.  If the
        // specified 'version' is not supported, 'stream' is marked invalid,
        // but this object is unaltered.  Note that no version is read from
        // 'stream'.  (See the package-group-level documentation for more
        // information on 'bdex' streaming of value-semantic types and
        // containers.)

    // ACCESSORS
    const char *category() const;
        // Return the category attribute of this record attributes object.

    const char *fileName() const;
        // Return the filename attribute of this record attributes object.

    int lineNumber() const;
        // Return the line number attribute of this record attributes object.

    const char *message() const;
        // Return the message attribute of this record attributes object.

    bslstl_StringRef messageRef() const;
        // Return a string reference providing non-modifiable access to the
        // message attribute of this record attributes object.  Note that the
        // returned string reference is not null-terminated, and may contain
        // null ('\0') characters.

    int processID() const;
        // Return the processID attribute of this record attributes object.

    int severity() const;
        // Return the severity attribute of this record attributes object.

    bsls_PlatformUtil::Uint64 threadID() const;
        // Return the threadID attribute of this record attributes object.

    const bdet_Datetime& timestamp() const;
        // Return the timestamp attribute of this record attributes object.

    const bdesb_MemOutStreamBuf& messageStreamBuf() const;
        // Return a reference to the non-modifiable stream buffer associated
        // with the message attribute of this record attributes object.

    bsl::ostream& print(bsl::ostream& stream,
                        int           level = 0,
                        int           spacesPerLevel = 4) const;
        // Format this object to the specified output 'stream' at the
        // optionally specified indentation 'level' and return a reference to
        // the modifiable 'stream'.  If 'level' is specified, optionally
        // specify 'spacesPerLevel', the number of spaces per indentation level
        // for this and all of its nested objects.  Each line is indented by
        // the absolute value of 'level * spacesPerLevel'.  If 'level' is
        // negative, suppress indentation of the first line.  If
        // 'spacesPerLevel' is negative, suppress line breaks and format the
        // entire output on one line.  If 'stream' is initially invalid, this
        // operation has no effect.

    template <class STREAM>
    STREAM& bdexStreamOut(STREAM& stream, int version) const;
        // Write this value to the specified output 'stream' and return a
        // reference to the modifiable 'stream'.  Optionally specify an
        // explicit 'version' format; by default, the maximum supported version
        // is written to 'stream' and used as the format.  If 'version' is
        // specified, that format is used but *not* written to 'stream'.  If
        // 'version' is not supported, 'stream' is left unmodified.  (See
        // the package-group-level documentation for more information on 'bdex'
        // streaming of value-semantic types and containers.)
};

// FREE OPERATORS
bool operator==(const bael_RecordAttributes& lhs,
                const bael_RecordAttributes& rhs);
    // Return 'true' if the specified 'lhs' and 'rhs' record attributes objects
    // have the same value, and 'false' otherwise.  Two record attributes
    // objects have the same value if each respective pair of attributes have
    // the same value.

inline
bool operator!=(const bael_RecordAttributes& lhs,
               const bael_RecordAttributes& rhs);
    // Return 'true' if the specified 'lhs' and 'rhs' record attributes objects
    // do not have the same value, and 'false' otherwise.  Two record
    // attributes objects do not have the same value if one or more respective
    // attributes differ in value.

inline
bsl::ostream& operator<<(bsl::ostream&                stream,
                         const bael_RecordAttributes& attributes);
    // Format the members of the specified 'attributes' to the specified
    // output 'stream' and return a reference to the modifiable 'stream'.

// ============================================================================
//                          INLINE FUNCTION DEFINITIONS
// ============================================================================

                        // ---------------------------
                        // class bael_RecordAttributes
                        // ---------------------------

// CLASS METHODS
inline
int bael_RecordAttributes::maxSupportedBdexVersion()
{
    return 1;  // required by BDE policy; versions start at 1
}

inline
int bael_RecordAttributes::maxSupportedVersion()
{
    return maxSupportedBdexVersion();
}

// CREATORS
inline
bael_RecordAttributes::~bael_RecordAttributes()
{
}

// MANIPULATORS
inline
void bael_RecordAttributes::clearMessage()
{
    d_messageStreamBuf.pubseekpos(0);
}

inline
bdesb_MemOutStreamBuf& bael_RecordAttributes::messageStreamBuf()
{
    return d_messageStreamBuf;
}

inline
void bael_RecordAttributes::setCategory(const char *category)
{
    d_category = category;
}

inline
void bael_RecordAttributes::setFileName(const char *fileName)
{
    d_fileName = fileName;
}

inline
void bael_RecordAttributes::setLineNumber(int lineNumber)
{
    d_lineNumber = lineNumber;
}

inline
void bael_RecordAttributes::setProcessID(int processID)
{
    d_processID = processID;
}

inline
void bael_RecordAttributes::setSeverity(int severity)
{
    d_severity = severity;
}

inline
void bael_RecordAttributes::setThreadID(bsls_PlatformUtil::Uint64 threadID)
{
    d_threadID = threadID;
}

inline
void bael_RecordAttributes::setTimestamp(const bdet_Datetime& timestamp)
{
    d_timestamp = timestamp;
}

template <class STREAM>
STREAM& bael_RecordAttributes::bdexStreamIn(STREAM& stream, int version)
{
    switch(version) {  // switch on RecordAttributes version (starting with 1)
      case 1: {
        d_timestamp.bdexStreamIn(stream, 1);
        if (!stream) {
            return stream;                                            // RETURN
        }

        stream.getInt32(d_processID);

        // TBD: d_threadID is 64 bit.  Temporarily we are just streaming the
        // low order 32 bits of it.  Eventually stream all 64 bits.
        int tmp;
        stream.getInt32(tmp);
        d_threadID = tmp;

        stream.getString(d_fileName);
        if (!stream) {
            return stream;                                            // RETURN
        }

        stream.getInt32(d_lineNumber);
        if (!stream) {
            return stream;                                            // RETURN
        }

        stream.getString(d_category);
        if (!stream) {
            return stream;                                            // RETURN
        }

        stream.getInt32(d_severity);
        if (!stream) {
            return stream;                                            // RETURN
        }

        d_messageStreamBuf.pubseekpos(0);
        int len;
        stream.getInt32(len);
        if (!stream) {
            return stream;                                            // RETURN
        }

        char c;
        while(stream && len--) {
            stream.getInt8(c);
            if (!stream) {
                return stream;                                        // RETURN
            }
            d_messageStreamBuf.sputc(c);
        }

      } break;
      default: {
        stream.invalidate();  // unrecognized version number
      } break;
    }
    return stream;
}

// ACCESSORS
inline
const char *bael_RecordAttributes::category() const
{
    return d_category.c_str();
}

inline
const char *bael_RecordAttributes::fileName() const
{
    return d_fileName.c_str();
}

inline
int bael_RecordAttributes::lineNumber() const
{
    return d_lineNumber;
}

inline
int bael_RecordAttributes::processID() const
{
    return d_processID;
}

inline
int bael_RecordAttributes::severity() const
{
    return d_severity;
}

inline
bsls_PlatformUtil::Uint64 bael_RecordAttributes::threadID() const
{
    return d_threadID;
}

inline
const bdesb_MemOutStreamBuf& bael_RecordAttributes::messageStreamBuf() const
{
    return d_messageStreamBuf;
}

inline
const bdet_Datetime& bael_RecordAttributes::timestamp() const
{
    return d_timestamp;
}

template <class STREAM>
STREAM& bael_RecordAttributes::bdexStreamOut(STREAM& stream, int version) const
{
    switch (version) {
      case 1: {
        d_timestamp.bdexStreamOut(stream, 1);
        stream.putInt32(d_processID);

        // TBD: d_threadID is 64 bit.  Temporarily, for compatibility, we are
        // just streaming the low order 32 bits.  Eventually stream all 64
        // bits.
        stream.putInt32((int) d_threadID);

        stream.putString(d_fileName);

        stream.putInt32(d_lineNumber);

        stream.putString(d_category);

        stream.putInt32(d_severity);

        const int len = static_cast<int>(d_messageStreamBuf.length());
        const char *data = d_messageStreamBuf.data();

        stream.putInt32(len);
        for (int i = 0; i < len; ++i) {
            stream.putInt8(data[i]);
        }

        // COMMENT NEEDED: Would it be wrong to use the following instead (but
        // using following breaks one test case to my surprise!!)
        //         stream.putInt32(len);
        //         stream.putArrayInt8(data, len);

      } break;
      default: {
      } break;
    }
    return stream;
}

// FREE OPERATORS
inline
bool operator!=(const bael_RecordAttributes& lhs,
                const bael_RecordAttributes& rhs)
{
    return !(lhs == rhs);
}

inline
bsl::ostream& operator<<(bsl::ostream&                stream,
                         const bael_RecordAttributes& rhs)
{
    return rhs.print(stream, 0, -1);
}

}  // close namespace BloombergLP

#endif

// ---------------------------------------------------------------------------
// NOTICE:
//      Copyright (C) Bloomberg L.P., 2004
//      All Rights Reserved.
//      Property of Bloomberg L.P. (BLP)
//      This software is made available solely pursuant to the
//      terms of a BLP license agreement which governs its use.
// ----------------------------- END-OF-FILE ---------------------------------<|MERGE_RESOLUTION|>--- conflicted
+++ resolved
@@ -198,19 +198,16 @@
 #include <bsl_string.h>
 #endif
 
-<<<<<<< HEAD
 #ifndef INCLUDED_BSLSTL_STRINGREF
 #include <bslstl_stringref.h>
 #endif
-
-namespace BloombergLP {
-=======
 #ifndef INCLUDED_BSLFWD_BSLMA_ALLOCATOR
 #include <bslfwd_bslma_allocator.h>
 #endif
->>>>>>> f556c0f4
 
 namespace BloombergLP {
+
+class bslma_Allocator;
 
                         // ===========================
                         // class bael_RecordAttributes
