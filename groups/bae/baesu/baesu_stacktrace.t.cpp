// baesu_stacktrace.t.cpp                                             -*-C++-*-
#include <baesu_stacktrace.h>

#include <bslma_bufferallocator.h>
#include <bslma_default.h>
#include <bslma_defaultallocatorguard.h>
#include <bslma_testallocator.h>
#include <bslma_testallocatorexception.h>

#include <bsl_iostream.h>
#include <bsl_sstream.h>

using namespace BloombergLP;
using namespace bsl;

// ============================================================================
//                             TEST PLAN
// ----------------------------------------------------------------------------
//                             Overview
//                             --------
// The component under test implements a single (value-semantic) container
// class.
//
// Primary Manipulators:
//: o 'append'
//: o 'removeAll'
//
// Basic Accessors:
//: o 'allocator' (orthogonal to value)
//: o 'length'
//: o 'operator[]'
//
// This particular attribute class also provides a value constructor capable of
// creating an object in any state relevant for thorough testing, obviating the
// primitive generator function, 'gg', normally used for this purpose.  We will
// therefore follow our standard 10-case approach to testing value-semantic
// types except that we will test the value constructor in case 3 (in lieu of
// the generator function), with the default constructor and primary
// manipulators tested fully in case 2.
//
// Certain standard value-semantic-type test cases are omitted:
//: o [10] -- BSLX streaming is not (yet) implemented for this class.
//
// Global Concerns:
//: o ACCESSOR methods are declared 'const'.
//: o CREATOR & MANIPULATOR pointer/reference parameters are declared 'const'.
//: o No memory is ever allocated from the global allocator.
//: o Any allocated memory is always from the object allocator.
//: o An object's value is independent of the allocator used to supply memory.
//: o Injected exceptions are safely propagated during memory allocation.
//: o Precondition violations are detected in appropriate build modes.
//
// Global Assumptions:
//: o All explicit memory allocations are presumed to use the global, default,
//:   or object allocator.
//: o ACCESSOR methods are 'const' thread-safe.
//: o Individual attribute types are presumed to be *alias-safe*; hence, only
//:   certain methods require the testing of this property:
//:   o copy-assignment
//:   o swap
// ----------------------------------------------------------------------------
// CREATORS
// [  ] baesu_StackTrace(bslma_Allocator *bA = 0);
// [  ] baesu_StackTrace(const baesu_StackTrace& o, *bA = 0);
//
// MANIPULATORS
// [  ] baesu_StackTrace& operator=(const baesu_StackTrace& rhs);
// [  ] baesu_StackTraceFrame& operator[](int index);
// [  ] void append(const baesu_StackTraceFrame& value);
// [  ] void removeAll();
// [  ] void resize(int newLength);
// [  ] void swap(baesu_StackTrace& other);
//
// ACCESSORS
// [  ] const baesu_StackTraceFrame& operator[](int index) const;
// [  ] int length() const;
//
// [  ] bslma_Allocator *allocator() const;
// [  ] ostream& print(ostream& s, int level = 0, int sPL = 4) const;

// FREE OPERATORS
// [  ] bool operator==(const baesu_StackTrace& lhs, rhs);
// [  ] bool operator!=(const baesu_StackTrace& lhs, rhs);
// [  ] operator<<(ostream& s, const baesu_StackTrace& o);

// FREE FUNCTIONS
// [  ]void swap(baesu_StackTrace& a, b);
// ----------------------------------------------------------------------------
// [ 1] BREATHING TEST
// [  ] USAGE EXAMPLE

// [ *] CONCERN: This test driver is reusable w/other, similar components.
// [ *] CONCERN: In no case does memory come from the global allocator.
// [ 3] CONCERN: All creator/manipulator ptr./ref. parameters are 'const'.
// [ 5] CONCERN: All accessor methods are declared 'const'.
// [ 3] CONCERN: String arguments can be either 'char *' or 'string'.
// [ 9] CONCERN: All memory allocation is from the object's allocator.
// [ 9] CONCERN: All memory allocation is exception neutral.
// [ 9] CONCERN: Object value is independent of the object allocator.
// [ 9] CONCERN: There is no temporary allocation from any allocator.
// [ 8] CONCERN: Precondition violations are detected when enabled.
// [10] Reserved for 'bslx' streaming.
//
// [ 3] void stretch(baesu_StackTrace *object, int size);
// [ 3] void stretchRemoveAll(baesu_StackTrace *o, int size);
// [ 3] int ggg(baesu_StackTrace *o, const char *s, int vF = 1);
// [ 3] baesu_StackTrace& gg(baesu_StackTrace *o, const char *s);
// [ 8] baesu_StackTrace   g(const char *spec);

// ============================================================================
//                    STANDARD BDE ASSERT TEST MACROS
// ----------------------------------------------------------------------------

static int testStatus = 0;

static void aSsErT(int c, const char *s, int i) {
    if (c) {
        cout << "Error " << __FILE__ << "(" << i << "): " << s
             << "    (failed)" << endl;
        if (testStatus >= 0 && testStatus <= 100) ++testStatus;
    }
}
# define ASSERT(X) { aSsErT(!(X), #X, __LINE__); }

// ============================================================================
//                  STANDARD BDE LOOP-ASSERT TEST MACROS
// ----------------------------------------------------------------------------

#define LOOP_ASSERT(I,X) {                                                    \
    if (!(X)) { cout << #I << ": " << I << "\n"; aSsErT(1, #X, __LINE__);}}

#define LOOP2_ASSERT(I,J,X) {                                                 \
    if (!(X)) { cout << #I << ": " << I << "\t" << #J << ": "                 \
              << J << "\n"; aSsErT(1, #X, __LINE__); } }

#define LOOP3_ASSERT(I,J,K,X) {                                               \
   if (!(X)) { cout << #I << ": " << I << "\t" << #J << ": " << J << "\t"     \
              << #K << ": " << K << "\n"; aSsErT(1, #X, __LINE__); } }

#define LOOP4_ASSERT(I,J,K,L,X) {                                             \
   if (!(X)) { cout << #I << ": " << I << "\t" << #J << ": " << J << "\t" <<  \
       #K << ": " << K << "\t" << #L << ": " << L << "\n";                    \
       aSsErT(1, #X, __LINE__); } }

#define LOOP5_ASSERT(I,J,K,L,M,X) {                                           \
   if (!(X)) { cout << #I << ": " << I << "\t" << #J << ": " << J << "\t" <<  \
       #K << ": " << K << "\t" << #L << ": " << L << "\t" <<                  \
       #M << ": " << M << "\n";                                               \
       aSsErT(1, #X, __LINE__); } }

// ============================================================================
//                  SEMI-STANDARD TEST OUTPUT MACROS
// ----------------------------------------------------------------------------

#define P(X) cout << #X " = " << (X) << endl; // Print identifier and value.
#define Q(X) cout << "<| " #X " |>" << endl;  // Quote identifier literally.
#define P_(X) cout << #X " = " << (X) << ", " << flush; // 'P(X)' without '\n'
#define T_ cout << "\t" << flush;             // Print tab w/o newline.
#define L_ __LINE__                           // current Line number

// ============================================================================
//                  NEGATIVE-TEST MACRO ABBREVIATIONS
// ----------------------------------------------------------------------------

#define ASSERT_SAFE_FAIL(expr) BSLS_ASSERTTEST_ASSERT_SAFE_FAIL(expr)
#define ASSERT_SAFE_PASS(expr) BSLS_ASSERTTEST_ASSERT_SAFE_PASS(expr)

// ============================================================================
//                     GLOBAL TYPEDEFS FOR TESTING
// ----------------------------------------------------------------------------

typedef baesu_StackTrace      Obj;
typedef baesu_StackTraceFrame Frame;
typedef Frame                 Element;

const Frame VALUES[]   = {

    Frame((void *)0x1234,
         "lib0.a",
           10,
         "_woof_0",
           50,
         "sourceFile0.cpp",
         "woof0"),

    Frame((void *)0xabcd,
         "lib1.a",
         110,
         "_woof_1",
         150,
         "/a/sourceFile1.cpp",
         "woof1"),

    Frame((void *)0xabcd,
         "lib2.a",
         210,
         "sourceFile2.cpp",
         250,
         "_woof_2",
         "woof2"),

    Frame((void *)0xcdef,
         "lib3.a",
         310,
         "/a/b/sourceFile3.cpp",
         350,
         "_woof_3",
         "woof3"),

    Frame((void *)0xef01,
         "lib4.a",
         410,
         "/a/b/c/sourceFile4.cpp",
         450,
         "_woof_4",
         "woof4"),

    Frame((void *)0x0123,
         "lib5.a",
         510,
         "/a/b/c/d/sourceFile5.cpp",
         550,
         "_woof_5",
         "woof5")
};

//const Frame VALUES[]   = { V0, V1, V2, V3, V4, V5 };  // avoid 'DEFAULT_VALUE'
const int   NUM_VALUES = sizeof VALUES / sizeof *VALUES;

const Element &V0 = VALUES[0],  &VA = V0, // 'V0', 'V1', ... are used in
              &V1 = VALUES[1],  &VB = V1, // conjunction with the 'VALUES'
              &V2 = VALUES[2],  &VC = V2, // array.
              &V3 = VALUES[3],  &VD = V3, // 'VA', 'VB', ... are used in
              &V4 = VALUES[4],  &VE = V4; // conjuction with 'g' and 'gg'.


// ============================================================================
//                                 TYPE TRAITS
// ----------------------------------------------------------------------------

BSLMF_ASSERT((bslalg_HasTrait<Obj,
                              bslalg_TypeTraitBitwiseMoveable>::VALUE));
BSLMF_ASSERT((bslalg_HasTrait<Obj,
                              bslalg_TypeTraitUsesBslmaAllocator>::VALUE));

// ============================================================================
//                     GLOBAL CONSTANTS USED FOR TESTING
// ----------------------------------------------------------------------------

// Define 'bsl::string' value long enough to ensure dynamic memory allocation.

// JSL: Do we want to move this string to the component of bsl::string itself?
// JSL: e.g.,  #define BSLSTL_LONG_STRING ...   TBD!

#ifdef BSLS_PLATFORM__CPU_32_BIT
#define SUFFICIENTLY_LONG_STRING "123456789012345678901234567890123"
#else  // 64_BIT
#define SUFFICIENTLY_LONG_STRING "12345678901234567890123456789012" \
                                 "123456789012345678901234567890123"
#endif
BSLMF_ASSERT(sizeof SUFFICIENTLY_LONG_STRING > sizeof(bsl::string));

const char *const LONG_STRING    = "a_"   SUFFICIENTLY_LONG_STRING;
const char *const LONGER_STRING  = "ab_"  SUFFICIENTLY_LONG_STRING;
const char *const LONGEST_STRING = "abc_" SUFFICIENTLY_LONG_STRING;

// ============================================================================
//                               TEST APPARATUS
// ----------------------------------------------------------------------------
// JSL: REMOVE THIS after it is moved to the test allocator.
// JSL: change the name to 'bslma_TestAllocatorMonitor'.

class bslma_TestAllocatorMonitor {
    // TBD

    // DATA
    int                              d_lastInUse;
    int                              d_lastMax;
    int                              d_lastTotal;
    const bslma_TestAllocator *const d_allocator_p;

  public:
    // CREATORS
<<<<<<< HEAD
=======
    explicit
>>>>>>> a094549d
    bslma_TestAllocatorMonitor(const bslma_TestAllocator& basicAllocator);
        // TBD

    ~bslma_TestAllocatorMonitor();
        // TBD
<<<<<<< HEAD

    // ACCESSORS
    bool isInUseSame() const;
        // TBD

    bool isInUseUp() const;
        // TBD

    bool isMaxSame() const;
        // TBD

    bool isMaxUp() const;
        // TBD

    bool isTotalSame() const;
        // TBD

    bool isTotalUp() const;
        // TBD
};

// CREATORS
inline
bslma_TestAllocatorMonitor::bslma_TestAllocatorMonitor(
                                     const bslma_TestAllocator& basicAllocator)
: d_lastInUse(basicAllocator.numBlocksInUse())
, d_lastMax(basicAllocator.numBlocksMax())
, d_lastTotal(basicAllocator.numBlocksTotal())
, d_allocator_p(&basicAllocator)
{
}

inline
bslma_TestAllocatorMonitor::~bslma_TestAllocatorMonitor()
{
}

// ACCESSORS
inline
bool bslma_TestAllocatorMonitor::isInUseSame() const
{
    BSLS_ASSERT(d_lastInUse <= d_allocator_p->numBlocksInUse());

    return d_allocator_p->numBlocksInUse() == d_lastInUse;
}

inline
bool bslma_TestAllocatorMonitor::isInUseUp() const
{
    BSLS_ASSERT(d_lastInUse <= d_allocator_p->numBlocksInUse());

    return d_allocator_p->numBlocksInUse() != d_lastInUse;
}

inline
bool bslma_TestAllocatorMonitor::isMaxSame() const
{
    return d_allocator_p->numBlocksMax() == d_lastMax;
}

inline
bool bslma_TestAllocatorMonitor::isMaxUp() const
{
    return d_allocator_p->numBlocksMax() != d_lastMax;
}

inline
bool bslma_TestAllocatorMonitor::isTotalSame() const
{
    return d_allocator_p->numBlocksTotal() == d_lastTotal;
}

=======

    // ACCESSORS
    bool isInUseSame() const;
        // TBD

    bool isInUseUp() const;
        // TBD

    bool isMaxSame() const;
        // TBD

    bool isMaxUp() const;
        // TBD

    bool isTotalSame() const;
        // TBD

    bool isTotalUp() const;
        // TBD
};

// CREATORS
inline
bslma_TestAllocatorMonitor::bslma_TestAllocatorMonitor(
                                     const bslma_TestAllocator& basicAllocator)
: d_lastInUse(basicAllocator.numBlocksInUse())
, d_lastMax(basicAllocator.numBlocksMax())
, d_lastTotal(basicAllocator.numBlocksTotal())
, d_allocator_p(&basicAllocator)
{
}

inline
bslma_TestAllocatorMonitor::~bslma_TestAllocatorMonitor()
{
}

// ACCESSORS
inline
bool bslma_TestAllocatorMonitor::isInUseSame() const
{
    BSLS_ASSERT(d_lastInUse <= d_allocator_p->numBlocksInUse());

    return d_allocator_p->numBlocksInUse() == d_lastInUse;
}

inline
bool bslma_TestAllocatorMonitor::isInUseUp() const
{
    BSLS_ASSERT(d_lastInUse <= d_allocator_p->numBlocksInUse());

    return d_allocator_p->numBlocksInUse() != d_lastInUse;
}

inline
bool bslma_TestAllocatorMonitor::isMaxSame() const
{
    return d_allocator_p->numBlocksMax() == d_lastMax;
}

inline
bool bslma_TestAllocatorMonitor::isMaxUp() const
{
    return d_allocator_p->numBlocksMax() != d_lastMax;
}

inline
bool bslma_TestAllocatorMonitor::isTotalSame() const
{
    return d_allocator_p->numBlocksTotal() == d_lastTotal;
}

>>>>>>> a094549d
inline
bool bslma_TestAllocatorMonitor::isTotalUp() const
{
    return d_allocator_p->numBlocksTotal() != d_lastTotal;
}

//=============================================================================
//                  GLOBAL HELPER FUNCTIONS FOR TESTING
//-----------------------------------------------------------------------------

void stretch(Obj *object, int size)
   // Using only primary manipulators, extend the length of the specified
   // 'object' by the specified size.  The resulting value is not specified.
   // The behavior is undefined unless 0 <= size.
{
    ASSERT(object);
    ASSERT(0 <= size);
    for (int i = 0; i < size; ++i) {
        object->append(V0);
    }
    ASSERT(object->length() >= size);
}

void stretchRemoveAll(Obj *object, int size)
   // Using only primary manipulators, extend the capacity of the specified
   // 'object' to (at least) the specified size; then remove all elements
   // leaving 'object' empty.  The behavior is undefined unless 0 <= size.
{
    ASSERT(object);
    ASSERT(0 <= size);
    stretch(object, size);
    object->removeAll();
    ASSERT(0 == object->length());
}

void outerP(const char *leader, const Obj &X)
    // This function is used to avert an uncaught exception on Windows during
    // bdema exception testing.  This can happen, e.g., in test cases with
    // large DATA sets.
{
    cout << leader; P(X);
}

//=============================================================================
//              GENERATOR FUNCTIONS 'g' AND 'gg' FOR TESTING
//-----------------------------------------------------------------------------
// The following functions interpret the given 'spec' in order from left to
// right to configure the object according to a custom language.  Uppercase
// letters '[A .. E]' correspond to arbitrary (but unique) 'Element' values to
// be appended to the 'Obj' object.  A tilde ('~') indicates that the logical
// (but not necessarily physical) state of the object is to be set to its
// initial, empty state (via the 'removeAll' method).
//
// LANGUAGE SPECIFICATION:
// -----------------------
//
// <SPEC>       ::= <EMPTY>   | <LIST>
//
// <EMPTY>      ::=
//
// <LIST>       ::= <ITEM>    | <ITEM><LIST>
//
// <ITEM>       ::= <ELEMENT> | <REMOVE_ALL>
//
// <ELEMENT>    ::= 'A' | 'B' | 'C' | 'D' | 'E'
//                                      // unique but otherwise arbitrary
// <REMOVE_ALL> ::= '~'
//
// Spec String  Description
// -----------  ---------------------------------------------------------------
// ""           Has no effect; leaves the object empty.
// "A"          Append the value corresponding to A.
// "AA"         Append two values both corresponding to A.
// "ABC"        Append three values corresponding to A, B and C.
// "ABC~"       Append three values corresponding to A, B and C and then
//              remove all the elements (set array length to 0).  Note that
//              this spec yields an object that is logically equivalent
//              (but not necessarily identical internally) to one
//              yielded by ("").
// "ABC~DE"     Append three values corresponding to A, B, and C; empty
//              the object; and append values corresponding to D and E.
//
//-----------------------------------------------------------------------------

int ggg(Obj *object, const char *spec, int verboseFlag = 1)
    // Configure the specified 'object' according to the specified 'spec',
    // using only the primary manipulator function 'append' and white-box
    // manipulator 'removeAll'.  Optionally specify a zero 'verboseFlag' to
    // suppress 'spec' syntax error messages.  Return the index of the first
    // invalid character, and a negative value otherwise.  Note that this
    // function is used to implement 'gg' as well as allow for verification of
    // syntax error detection.
{
    enum { SUCCESS = -1 };
    for (int i = 0; spec[i]; ++i) {
        if ('A' <= spec[i] && spec[i] <= 'E') {
            object->append(VALUES[spec[i] - 'A']);
        }
        else if ('~' == spec[i]) {
            object->removeAll();
        }
        else {
            if (verboseFlag) {
                cout << "Error, bad character ('" << spec[i] << "') in spec \""
                     << spec << "\" at position " << i << '.' << endl;
            }
<<<<<<< HEAD
            return i;  // Discontinue processing this spec.
=======
            return i;  // Discontinue processing this spec.           // RETURN
>>>>>>> a094549d
        }
   }
   return SUCCESS;
}

Obj& gg(Obj *object, const char *spec)
    // Return, by reference, the specified object with its value adjusted
    // according to the specified 'spec'.
{
    ASSERT(ggg(object, spec) < 0);
    return *object;
}

Obj g(const char *spec)
    // Return, by value, a new object corresponding to the specified 'spec'.
{
    Obj object((bslma_Allocator *)0);
    return gg(&object, spec);
}

class EqualityTester {
<<<<<<< HEAD
private:
        const Obj   *A;
        const Obj   *B;
public:
        EqualityTester(const Obj *a, const Obj *b);
        ~EqualityTester();
};

// CREATORS
inline EqualityTester::EqualityTester(const Obj *a, const Obj *b)
=======

  // DATA
  private:
    const Obj   *A;
    const Obj   *B;

  public:
    // CREATORS
    EqualityTester(const Obj *a, const Obj *b);
    ~EqualityTester();

};

// CREATORS
inline
EqualityTester::EqualityTester(const Obj *a, const Obj *b)
>>>>>>> a094549d
: A(a)
, B(b)
{
}

<<<<<<< HEAD
inline EqualityTester::~EqualityTester()
=======
inline
EqualityTester::~EqualityTester()
>>>>>>> a094549d
{
        ASSERT(*A == *B);
}

// ============================================================================
//                            MAIN PROGRAM
// ----------------------------------------------------------------------------

int main(int argc, char *argv[])
{
    int                 test = argc > 1 ? atoi(argv[1]) : 0;
    bool             verbose = argc > 2;
    bool         veryVerbose = argc > 3;
    bool     veryVeryVerbose = argc > 4;
    bool veryVeryVeryVerbose = argc > 5;

    cout << "TEST " << __FILE__ << " CASE " << test << endl;

    // CONCERN: This test driver is reusable w/other, similar components.

    // CONCERN: In no case does memory come from the global allocator.

    bslma_TestAllocator globalAllocator("global", veryVeryVeryVerbose);
    bslma_Default::setGlobalAllocator(&globalAllocator);

    bslma_TestAllocator defaultAllocator("default", veryVeryVeryVerbose);
    bslma_DefaultAllocatorGuard guard(&defaultAllocator);

    switch (test) { case 0:
      case 99: {
        // --------------------------------------------------------------------
        // USAGE EXAMPLE
        //
        // Concerns:
        //: 1 The usage example provided in the component header file compiles,
        //:   links, and runs as shown.
        //
        // Plan:
        //: 1 Incorporate usage example from header into test driver, remove
        //:   leading comment characters, and replace 'assert' with 'ASSERT'.
        //
        // Testing:
        //   USAGE EXAMPLE
        // --------------------------------------------------------------------

        if (verbose) cout << endl
                          << "USAGE EXAMPLE" << endl
                          << "=============" << endl;
///Usage
///-----
// In this section we show the intended usage of this component.
//
<<<<<<< HEAD
///Example 1: Configuring a stack-trace value
=======
///Example 1: Configuring a Stack-Trace Value
>>>>>>> a094549d
/// - - - - - - - - - - - - - - - - - - - - -
// In the following example we demonstrate how to create a 'baesu_StackTrace'
// object, then both modify and access its value.
//
// First, we set up a test allocator as default allocator.  A
// 'baesu_StackTrace' object, by default, gets all its memory from an owned
// instance of 'bdema_HeapBypassAllocator'.  To demonstrate this we start by
// setting the default allocator to a test allocator so we can verify later
// that it was unused:
//..
    bslma_TestAllocator         da;
    bslma_DefaultAllocatorGuard guard(&da);
//..
// Next, we create a stack trace object.  Note that when we don't specify an
// allocator, the default allocator is not used -- rather, a heap bypass
// allocator owned by the stack trace object is used.  The heap bypass
// allocator is recommended because this component is often used to obtain
// debug information in instances where an error has occurred, and the
// possibility of heap corruption can't be ruled out.  The heap bypass
// allocator obtains its memory directly from virtual memory rather than going
// through the heap, avoiding potential complications due to heap corruption.
//..
    baesu_StackTrace stackTrace;
    ASSERT(0 == stackTrace.length());
//..
// Then, we 'resize' the stack-trace object to contain two default-constructed
// frames, and take references to each of the two new frames.
//..
    stackTrace.resize(2);
    ASSERT(2 == stackTrace.length());
    baesu_StackTraceFrame& frame0 = stackTrace[0];
    baesu_StackTraceFrame& frame1 = stackTrace[1];
//..
// Next, we set the values of the fields of the two new frames.
//..
    frame0.setAddress((void *) 0x12ab);
    frame0.setLibraryFileName("/a/b/c/baesu_stacktrace.t.dbg_exc_mt");
    frame0.setLineNumber(5);
    frame0.setOffsetFromSymbol(116);
    frame0.setSourceFileName("/a/b/c/sourceFile.cpp");
    frame0.setMangledSymbolName("_woof_1a");
    frame0.setSymbolName("woof");

    frame1.setAddress((void *) 0x34cd);
    frame1.setLibraryFileName("/lib/libd.a");
    frame1.setLineNumber(15);
    frame1.setOffsetFromSymbol(228);
    frame1.setSourceFileName("/a/b/c/secondSourceFile.cpp");
    frame1.setMangledSymbolName("_arf_1a");
    frame1.setSymbolName("arf");
//..
// Then, we verify the frames have the values we expect.
//..
    ASSERT((void *) 0x12ab               == frame0.address());
    ASSERT("/a/b/c/baesu_stacktrace.t.dbg_exc_mt"
                                         == frame0.libraryFileName());
    ASSERT(  5                           == frame0.lineNumber());
    ASSERT(116                           == frame0.offsetFromSymbol());
    ASSERT("/a/b/c/sourceFile.cpp"       == frame0.sourceFileName());
    ASSERT("_woof_1a"                    == frame0.mangledSymbolName());
    ASSERT("woof"                        == frame0.symbolName());

    ASSERT((void *) 0x34cd               == frame1.address());
    ASSERT("/lib/libd.a"                 == frame1.libraryFileName());
    ASSERT( 15                           == frame1.lineNumber());
    ASSERT(228                           == frame1.offsetFromSymbol());
    ASSERT("/a/b/c/secondSourceFile.cpp" == frame1.sourceFileName());
    ASSERT("_arf_1a"                     == frame1.mangledSymbolName());
    ASSERT("arf"                         == frame1.symbolName());
//..
// Next, we output the stack trace object.
//..
    stackTrace.print(cout, 1, 2);
//..
// Finally, we observe the default allocator was never used.
//..
    ASSERT(0 == da.numAllocations());
//..
// The above usage produces the following output:
//..
//  [
//    [
//      address = 0x12ab
//      library file name = "/a/b/c/baesu_stacktrace.t.dbg_exc_mt"
//      line number = 5
//      mangled symbol name = "_woof_1a"
//      offset from symbol = 116
//      source file name = "/a/b/c/sourceFile.cpp"
//      symbol name = "woof"
//    ]
//    [
//      address = 0x34cd
//      library file name = "/lib/libd.a"
//      line number = 15
//      mangled symbol name = "_arf_1a"
//      offset from symbol = 228
//      source file name = "/a/b/c/secondSourceFile.cpp"
//      symbol name = "arf"
//    ]
//  ]
//..

      }  break;
      case 102: {
#if 0
        // --------------------------------------------------------------------
        // DEFAULT CTOR, PRIMARY MANIPULATORS, & DTOR
        //   Ensure that we can use the default constructor to create an
        //   object (having the default-constructed value), use the primary
        //   manipulators to put that object into any state relevant for
        //   thorough testing, and use the destructor to destroy it safely.
        //
        // Concerns:
        //: 1 An object created with the default constructor (with or without
        //:   a supplied allocator) has the contractually specified default
        //:   value.
        //:
        //: 2 If an allocator is NOT supplied to the default constructor, the
        //:   default allocator in effect at the time of construction becomes
        //:   the object allocator for the resulting object.
        //:
        //: 3 If an allocator IS supplied to the default constructor, that
        //:   allocator becomes the object allocator for the resulting object.
        //:
        //: 4 Supplying a null allocator address has the same effect as not
        //:   supplying an allocator.
        //:
        //: 5 Supplying an allocator to the default constructor has no effect
        //:   on subsequent object values.
        //:
        //: 6 Any memory allocation is from the object allocator.
        //:
        //: 7 There is no temporary allocation from any allocator.
        //:
        //: 8 Every object releases any allocated memory at destruction.
        //:
        //: 9 QoI: The default constructor allocates no memory.
        //:
        //:10 Each attribute is modifiable independently.
        //:
        //:11 Each attribute can be set to represent any value that does not
        //:   violate that attribute's documented constraints.
        //:
        //:12 Any string arguments can be of type 'char *' or 'string'.
        //:
        //:13 Any argument can be 'const'.
        //:
        //:14 Any memory allocation is exception neutral.
        //:
        //:15 QoI: Asserted precondition violations are detected when enabled.
        //
        // Plan:
        //: 1 Create three sets of attribute values for the object: ('D')
        //:   values corresponding to the default-constructed object, ('A')
        //:   values that allocate memory if possible, and ('B') other values
        //:   that do not cause additional memory allocation beyond that which
        //:   may be incurred by 'A'.  Both the 'A' and 'B' attribute values
        //:   should be chosen to be boundary values where possible.  If an
        //:   attribute can be supplied via alternate C++ types (e.g., 'string'
        //:   instead of 'char *'), use the alternate type for 'B'.
        //:
        //: 2 Using a loop-based approach, default-construct three distinct
        //:   objects, in turn, but configured differently: (a) without passing
        //:   an allocator, (b) passing a null allocator address explicitly,
        //:   and (c) passing the address of a test allocator distinct from the
        //:   default.  For each of these three iterations:  (C-1..14)
        //:
        //:   1 Create three 'bslma_TestAllocator' objects, and install one as
        //:     as the current default allocator (note that a ubiquitous test
        //:     allocator is already installed as the global allocator).
        //:
        //:   2 Use the default constructor to dynamically create an object
        //:     'X', with its object allocator configured appropriately (see
        //:     P-2); use a distinct test allocator for the object's footprint.
        //:
        //:   3 Use the 'allocator' accessor of each underlying attribute
        //:     capable of allocating memory to ensure that its object
        //:     allocator is properly installed; also invoke the (as yet
        //:     unproven) 'allocator' accessor of the object under test.
        //:     (C-2..4)
        //:
        //:   4 Use the appropriate test allocators to verify that no memory
        //:     is allocated by the default constructor.  (C-9)
        //:
        //:   5 Use the individual (as yet unproven) salient attribute
        //:     accessors to verify the default-constructed value.  (C-1)
        //:
        //:   6 For each attribute 'i', in turn, create a local block.  Then
        //:     inside the block, using brute force, set that attribute's
        //:     value, passing a 'const' argument representing each of the
        //:     three test values, in turn (see P-1), first to 'Ai', then to
        //:     'Bi', and finally back to 'Di'.  If attribute 'i' can allocate
        //:     memory, verify that it does so on the first value transition
        //:     ('Di' -> 'Ai'), and that the corresponding primary manipulator
        //:     is exception neutral (using the
        //:     'BSLMA_TESTALLOCATOR_EXCEPTION_TEST_*' macros).  In all other
        //:     cases, verify that no memory allocation occurs.  After each
        //:     transition, use the (as yet unproven) basic accessors to verify
        //:     that only the intended attribute value changed.  (C-5..6,
        //:     11..14)
        //:
        //:   7 Corroborate that attributes are modifiable independently by
        //:     first setting all of the attributes to their 'A' values, then
        //:     setting all of the attributes to their 'B' values.  (C-10)
        //:
        //:   8 Verify that no temporary memory is allocated from the object
        //:     allocator.  (C-7)
        //:
        //:   9 Verify that all object memory is released when the object is
        //:     destroyed.  (C-8)
        //:
        //: 3 Verify that, in appropriate build modes, defensive checks are
        //:   triggered for invalid attribute values, but not triggered for
        //:   adjacent valid ones (using the 'BSLS_ASSERTTEST_*' macros).
        //:   (C-15)
        //
        // Testing:
        //   baetzo_LocalTimeDescriptor(bslma_Allocator *bA = 0);
        //   ~baetzo_LocalTimeDescriptor();
        //   setDescription(const StringRef& value);
        //   setDstInEffectFlag(bool value);
        //   setUtcOffsetInSeconds(int value);
<<<<<<< HEAD
=======
        // --------------------------------------------------------------------

        if (verbose) cout << endl
                       << "DEFAULT CTOR, PRIMARY MANIPULATORS, & DTOR" << endl
                       << "==========================================" << endl;

        if (verbose) cout << "\nEstablish suitable attribute values." << endl;

        Frame mFA(&ta);      const Frame& FA = mFA;
        mFA.setLineNumber(5);
        mFA.setSymbolName("woof");

        Frame mFB(&ta);      const Frame& FB = mFB;
        mFB.setOffsetFromSymbol(20);
        mFB.setLibraryFileName("arf");

        Frame mFC(&ta);      const Frame& FC = mFC;
        mFC.setMangledSymbolName("urp");
        mFC.setSourceFileName("um");

        if (verbose) cout << "\nTesting with various allocator configurations."
                          << endl;

        for (char cfg = 'c'; cfg <= 'c'; ++cfg) {
            const char CONFIG = cfg;  // how we specify the allocator

            bslma_TestAllocator da("default2",  veryVeryVeryVerbose);
            bslma_TestAllocator fa("footprint", veryVeryVeryVerbose);
            bslma_TestAllocator sa("supplied",  veryVeryVeryVerbose);

            bslma_Default::setDefaultAllocatorRaw(&da);

            Obj                 *objPtr;
            bslma_TestAllocator *objAllocatorPtr;

            switch (CONFIG) {
              // Exemplar cases 'a' and 'b' were eliminated, as they use the
              // internal heap bypass allocator, which is not a test allocator.

              case 'c': {
                objPtr = new (fa) Obj(&sa);
                objAllocatorPtr = &sa;
              } break;
              default: {
                LOOP_ASSERT(CONFIG, !"Bad allocator config.");
              } break;
            }

            Obj&                  mX = *objPtr;  const Obj& X = mX;
            bslma_TestAllocator&  oa = *objAllocatorPtr;
            bslma_TestAllocator& noa = 'c' != CONFIG ? sa : da;

            // Also invoke the object's 'allocator' accessor.

            LOOP5_ASSERT(CONFIG, &da, &sa, &oa, X.allocator(),
                                                         &oa == X.allocator());

            // Verify no allocation from the object/non-object allocators.

            LOOP2_ASSERT(CONFIG,  oa.numBlocksTotal(),
                         0 ==  oa.numBlocksTotal());
            LOOP2_ASSERT(CONFIG, noa.numBlocksTotal(),
                         0 == noa.numBlocksTotal());

            // -------------------------------------
            // Verify the object's attribute values.
            // -------------------------------------

            LOOP_ASSERT(CONFIG, 0 == X.length());

            {
                BSLMA_TESTALLOCATOR_EXCEPTION_TEST_BEGIN(oa) {
                    if (veryVeryVerbose) { T_ T_ Q(ExceptionTestBody) }

                    const int inUse = oa.numBytesInUse();

                    mX.resize(3);
                    mX[0] = FA;
                    mX[1] = FB;
                    mX[2] = FC;
                    LOOP_ASSERT(CONFIG, inUse < oa.numBytesInUse());
                } BSLMA_TESTALLOCATOR_EXCEPTION_TEST_END

                // -------------------------------------------------------
                // Verify any attribute allocators are installed properly.
                // -------------------------------------------------------

                LOOP_ASSERT(CONFIG, &oa == mX[0].allocator());

                LOOP_ASSERT(CONFIG, "woof" == X[0].symbolName());
                LOOP_ASSERT(CONFIG, ""     == X[0].sourceFileName());

                const int numA  = oa.numAllocations();
                const int inUse = oa.numBytesInUse();

                mX[0].setSymbolName("bark");

                LOOP_ASSERT(CONFIG, "bark" == X[0].symbolName());
                LOOP_ASSERT(CONFIG, ""     == X[0].sourceFileName());

                mX[0].setSymbolName("");

                LOOP_ASSERT(CONFIG, ""     == X[0].symbolName());
                LOOP_ASSERT(CONFIG, ""     == X[0].sourceFileName());

                LOOP_ASSERT(CONFIG, numA  == oa.numAllocations());
                LOOP_ASSERT(CONFIG, inUse == oa.numBytesInUse());
            }

            // Verify no temporary memory is allocated from the object
            // allocator.

            LOOP3_ASSERT(CONFIG, oa.numBlocksTotal(), oa.numBlocksInUse(),
                         oa.numBlocksTotal() == oa.numBlocksInUse());

            // Reclaim dynamically allocated object under test.

            fa.deleteObject(objPtr);

            // Verify all memory is released on object destruction.

            LOOP_ASSERT(fa.numBlocksInUse(),  0 ==  fa.numBlocksInUse());
            LOOP_ASSERT(oa.numBlocksInUse(),  0 ==  oa.numBlocksInUse());
            LOOP_ASSERT(noa.numBlocksTotal(), 0 == noa.numBlocksTotal());

            // Double check that some object memory was allocated.

            LOOP_ASSERT(CONFIG, 1 <= oa.numBlocksTotal());

            // Note that memory should be independently allocated for each
            // attribute capable of allocating memory.

            if (CONFIG != 'a') {
                LOOP_ASSERT(CONFIG, 0 == da.numBlocksTotal());
            }
        }
#endif

      } break;
      case 101: {
        // --------------------------------------------------------------------
        // BREATHING TEST
        //   This case exercises (but does not fully test) basic functionality.
        //
        // Concerns:
        //: 1 The class is sufficiently functional to enable comprehensive
        //:   testing in subsequent test cases.
        //
        // Plan:
        //: 1 Create an object 'w' (default ctor).       { w:D             }
        //: 2 Create an object 'x' (copy from 'w').      { w:D x:D         }
        //: 3 Set 'x' to 'A' (value distinct from 'D').  { w:D x:A         }
        //: 4 Create an object 'y' (init. to 'A').       { w:D x:A y:A     }
        //: 5 Create an object 'z' (copy from 'y').      { w:D x:A y:A z:A }
        //: 6 Set 'z' to 'D' (the default value).        { w:D x:A y:A z:D }
        //: 7 Assign 'w' from 'x'.                       { w:A x:A y:A z:D }
        //: 8 Assign 'w' from 'z'.                       { w:D x:A y:A z:D }
        //: 9 Assign 'x' from 'x' (aliasing).            { w:D x:A y:A z:D }
        //
        // Testing:
        //   BREATHING TEST
        // --------------------------------------------------------------------

        if (verbose) cout << "Creator Test\n"
                             "============\n";

        Frame mFA;      const Frame& FA = mFA;
        mFA.setLineNumber(5);
        mFA.setSymbolName("woof");

        Frame mFB;      const Frame& FB = mFB;
        mFB.setOffsetFromSymbol(20);
        mFB.setLibraryFileName("arf");

        Frame mFC;      const Frame& FC = mFC;
        mFC.setMangledSymbolName("urp");
        mFC.setSourceFileName("um");

        // - - - - - - - - - - - - - - - - - - - - - - - - - - - - - - - - - -

        if (verbose) cout << "\n 1. Create an object 'w' (default ctor)."
                             "\t\t{ w:D             }" << endl;

        Obj mW;  const Obj& W = mW;

        if (veryVerbose) cout << "\ta. Check initial value of 'w'." << endl;
        if (veryVeryVerbose) { T_ T_ P(W) }

        ASSERT(0 == W.length());

        if (veryVerbose) cout <<
                  "\tb. Try equality operators: 'w' <op> 'w'." << endl;

        ASSERT(1 == (W == W));        ASSERT(0 == (W != W));

        // - - - - - - - - - - - - - - - - - - - - - - - - - - - - - - - - - -

        if (verbose) cout << "\n 2. Create an object 'x' (copy from 'w')."
                             "\t\t{ w:D x:D         }" << endl;

        Obj mX(W);  const Obj& X = mX;

        if (veryVerbose) cout << "\ta. Check initial value of 'x'." << endl;
        if (veryVeryVerbose) { T_ T_ P(X) }

        ASSERT(0 == X.length());

        if (veryVerbose) cout <<
                   "\tb. Try equality operators: 'x' <op> 'w', 'x'." << endl;

        ASSERT(1 == (X == W));        ASSERT(0 == (X != W));
        ASSERT(1 == (X == X));        ASSERT(0 == (X != X));

        // - - - - - - - - - - - - - - - - - - - - - - - - - - - - - - - - - -

        if (verbose) cout << "\n 3. Set 'x' to 'A' (value distinct from 'D')."
                             "\t\t{ w:D x:A         }" << endl;

        mX.resize(3);
        mX[0] = FA;
        mX[1] = FB;
        mX[2] = FC;

        if (veryVerbose) cout << "\ta. Check new value of 'x'." << endl;
        if (veryVeryVerbose) { T_ T_ P(X) }

        ASSERT(3 == X.length());
        ASSERT(FA == X[0]);
        ASSERT(FB == X[1]);
        ASSERT(FC == X[2]);

        if (veryVerbose) cout <<
             "\tb. Try equality operators: 'x' <op> 'w', 'x'." << endl;

        ASSERT(0 == (X == W));        ASSERT(1 == (X != W));
        ASSERT(1 == (X == X));        ASSERT(0 == (X != X));

        // - - - - - - - - - - - - - - - - - - - - - - - - - - - - - - - - - -

        if (verbose) cout << "\n 4. Create an object 'y' (init. to 'A')."
                             "\t\t{ w:D x:A y:A     }" << endl;

        Obj mY(X);  const Obj& Y = mY;

        if (veryVerbose) cout << "\ta. Check initial value of 'y'." << endl;
        if (veryVeryVerbose) { T_ T_ P(Y) }

        ASSERT(3 == Y.length());
        ASSERT(FA == Y[0]);
        ASSERT(FB == Y[1]);
        ASSERT(FC == Y[2]);

        if (veryVerbose) cout <<
             "\tb. Try equality operators: 'y' <op> 'w', 'x', 'y'" << endl;

        ASSERT(0 == (Y == W));        ASSERT(1 == (Y != W));
        ASSERT(1 == (Y == X));        ASSERT(0 == (Y != X));
        ASSERT(1 == (Y == Y));        ASSERT(0 == (Y != Y));

        // - - - - - - - - - - - - - - - - - - - - - - - - - - - - - - - - - -

        if (verbose) cout << "\n 5. Create an object 'z' (copy from 'y')."
                             "\t\t{ w:D x:A y:A z:A }" << endl;

        Obj mZ(Y);  const Obj& Z = mZ;

        if (veryVerbose) cout << "\ta. Check initial value of 'z'." << endl;
        if (veryVeryVerbose) { T_ T_ P(Z) }

        ASSERT(3 == Z.length());
        ASSERT(FA == Z[0]);
        ASSERT(FB == Z[1]);
        ASSERT(FC == Z[2]);

        if (veryVerbose) cout <<
           "\tb. Try equality operators: 'z' <op> 'w', 'x', 'y', 'z'." << endl;

        ASSERT(0 == (Z == W));        ASSERT(1 == (Z != W));
        ASSERT(1 == (Z == X));        ASSERT(0 == (Z != X));
        ASSERT(1 == (Z == Y));        ASSERT(0 == (Z != Y));
        ASSERT(1 == (Z == Z));        ASSERT(0 == (Z != Z));

        // - - - - - - - - - - - - - - - - - - - - - - - - - - - - - - - - - -

        if (verbose) cout << "\n 6. Set 'z' to 'D' (the default value)."
                             "\t\t\t{ w:D x:A y:A z:D }" << endl;

        mZ.removeAll();

        if (veryVerbose) cout << "\ta. Check new value of 'z'." << endl;
        if (veryVeryVerbose) { T_ T_ P(Z) }

        ASSERT(0 == Z.length());
        ASSERT(W == Z);

        if (veryVerbose) cout <<
           "\tb. Try equality operators: 'z' <op> 'w', 'x', 'y', 'z'." << endl;

        ASSERT(1 == (Z == W));        ASSERT(0 == (Z != W));
        ASSERT(0 == (Z == X));        ASSERT(1 == (Z != X));
        ASSERT(0 == (Z == Y));        ASSERT(1 == (Z != Y));
        ASSERT(1 == (Z == Z));        ASSERT(0 == (Z != Z));

        // - - - - - - - - - - - - - - - - - - - - - - - - - - - - - - - - - -

        if (verbose) cout << "\n 7. Assign 'w' from 'x'."
                             "\t\t\t\t{ w:A x:A y:A z:D }" << endl;
        mW = X;

        if (veryVerbose) cout << "\ta. Check new value of 'w'." << endl;
        if (veryVeryVerbose) { T_ T_ P(W) }

        ASSERT(3 == W.length());
        ASSERT(FA == W[0]);
        ASSERT(FB == W[1]);
        ASSERT(FC == W[2]);

        if (veryVerbose) cout <<
           "\tb. Try equality operators: 'w' <op> 'w', 'x', 'y', 'z'." << endl;

        ASSERT(1 == (W == W));        ASSERT(0 == (W != W));
        ASSERT(1 == (W == X));        ASSERT(0 == (W != X));
        ASSERT(1 == (W == Y));        ASSERT(0 == (W != Y));
        ASSERT(0 == (W == Z));        ASSERT(1 == (W != Z));

        // - - - - - - - - - - - - - - - - - - - - - - - - - - - - - - - - - -

        if (verbose) cout << "\n 8. Assign 'w' from 'z'."
                             "\t\t\t\t{ w:D x:A y:A z:D }" << endl;
        mW = Z;

        if (veryVerbose) cout << "\ta. Check new value of 'w'." << endl;
        if (veryVeryVerbose) { T_ T_ P(W) }

        ASSERT(0 == W.length());

        if (veryVerbose) cout <<
           "\tb. Try equality operators: 'x' <op> 'w', 'x', 'y', 'z'." << endl;

        ASSERT(1 == (W == W));        ASSERT(0 == (W != W));
        ASSERT(0 == (W == X));        ASSERT(1 == (W != X));
        ASSERT(0 == (W == Y));        ASSERT(1 == (W != Y));
        ASSERT(1 == (W == Z));        ASSERT(0 == (W != Z));

        // - - - - - - - - - - - - - - - - - - - - - - - - - - - - - - - - - -

        if (verbose) cout << "\n 9. Assign 'x' from 'x' (aliasing)."
                             "\t\t\t{ w:D x:A y:A z:D }" << endl;
        mX = X;

        if (veryVerbose) cout << "\ta. Check (same) value of 'x'." << endl;
        if (veryVeryVerbose) { T_ T_ P(X) }

        ASSERT(3 == X.length());
        ASSERT(FA == X[0]);
        ASSERT(FB == X[1]);
        ASSERT(FC == X[2]);

        if (veryVerbose) cout <<
           "\tb. Try equality operators: 'x' <op> 'w', 'x', 'y', 'z'." << endl;

        ASSERT(0 == (X == W));        ASSERT(1 == (X != W));
        ASSERT(1 == (X == X));        ASSERT(0 == (X != X));
        ASSERT(1 == (X == Y));        ASSERT(0 == (X != Y));
        ASSERT(0 == (X == Z));        ASSERT(1 == (X != Z));

        Obj mU(X, X.allocator());    const Obj& U = mU;
        ASSERT(3 == U.length());
        ASSERT(U == X);

        bsl::swap(mU[0], mU[2]);

        ASSERT(U != X);
        ASSERT(X[0] == FA);    ASSERT(X[1] == FB);    ASSERT(X[2] == FC);
        ASSERT(U[0] == FC);    ASSERT(U[1] == FB);    ASSERT(U[2] == FA);

        mU.swap(mX);
        ASSERT(3 == U.length());
        ASSERT(3 == X.length());
        ASSERT(U != X);
        ASSERT(U[0] == FA);    ASSERT(U[1] == FB);    ASSERT(U[2] == FC);
        ASSERT(X[0] == FC);    ASSERT(X[1] == FB);    ASSERT(X[2] == FA);

        swap(mU, mX);
        ASSERT(3 == U.length());
        ASSERT(3 == X.length());
        ASSERT(U != X);
        ASSERT(X[0] == FA);    ASSERT(X[1] == FB);    ASSERT(X[2] == FC);
        ASSERT(U[0] == FC);    ASSERT(U[1] == FB);    ASSERT(U[2] == FA);

      } break;
      case 14: {
        // --------------------------------------------------------------------
        // 'operator[]'
        //
        // Concern:
        //: 1 The 'operator[]' method must be able to modify its indexed
        //:   element when used as an lvalue, but must not modify its indexed
        //:   element when used as an rvalue.
        //
        // Plan:
        //: 1 Use the enumeration technique to a depth of 5 for both the normal
        //:   and alias cases.  Data is tabulated explicitly for the 'replace'
        //:   method that takes a range from a source array (or itself, for the
        //:   aliasing test); the "scalar" 'replace' test selects a subset of
        //:   the table by testing 'if (1 == NE)' where 'NE' is the tabulated
        //:   number of elements to replace.  'operator[]' is also tested using
        //:   the scalar 'replace' data, but using explicit assignment to
        //:   achieve the "expected" result.
        //:   o Since 'baesu_StackTrace' does not currently provide a 'replace'
        //:     method, those tests are omitted.
        //:   o In the "canonical state" (black-box) tests, we confirm that the
        //:     source is unmodified by the method call, and that its
        //:     subsequent destruction has no effect on the destination object.
        //:   o In all cases we want to make sure that after the application of
        //:     the operation, the object is allowed to go out of scope
        //:     directly to enable the destructor to assert object invariants.
        //:   o Each object constructed should be wrapped in separate BSLMA
        //:     test assert macros and use 'gg' as an optimization.
        //
        // Testing:
        //   baesu_StackTraceFrame& operator[](int index);
        // --------------------------------------------------------------------

        if (verbose) cout << endl
                          << "'operator[]'" << endl
                          << "============" << endl;

        if (verbose) cout << "\nNo Aliasing" << endl;
        {
            static const struct {
                int         d_lineNum;  // source line number
                const char *d_daSpec;   // initial (destination) array
                int         d_di;       // index at which to replace into da
                const char *d_saSpec;   // source array
                int         d_si;       // index at which to replace from sa
                int         d_ne;       // number of elements to replace
                const char *d_expSpec;  // expected array value
            } DATA[] = {
                //line  d-array di   s-array si  ne  expected
                //----  ------- --   ------- --  --  --------   Depth = 0
                { L_,   "",      0,  "",      0,  0, ""      },

                //line  d-array di   s-array si  ne  expected
                //----  ------- --   ------- --  --  --------   Depth = 1
                { L_,   "A",     0,  "",      0,  0, "A"     },
                { L_,   "A",     1,  "",      0,  0, "A"     },

                { L_,   "",      0,  "B",     0,  0, ""      },
                { L_,   "",      0,  "B",     1,  0, ""      },

                //line  d-array di   s-array si  ne  expected
                //----  ------- --   ------- --  --  --------   Depth = 2
                { L_,   "AB",    0,  "",      0,  0, "AB"    },
                { L_,   "AB",    1,  "",      0,  0, "AB"    },
                { L_,   "AB",    2,  "",      0,  0, "AB"    },

                { L_,   "A",     0,  "B",     0,  0, "A"     },
                { L_,   "A",     0,  "B",     0,  1, "B"     },
                { L_,   "A",     0,  "B",     1,  0, "A"     },
                { L_,   "A",     1,  "B",     0,  0, "A"     },
                { L_,   "A",     1,  "B",     1,  0, "A"     },

                { L_,   "",      0,  "AB",    0,  0, ""      },
                { L_,   "",      0,  "AB",    1,  0, ""      },
                { L_,   "",      0,  "AB",    2,  0, ""      },

                //line  d-array di   s-array si  ne  expected
                //----  ------- --   ------- --  --  --------   Depth = 3
                { L_,   "ABC",   0,  "",      0,  0, "ABC"   },
                { L_,   "ABC",   1,  "",      0,  0, "ABC"   },
                { L_,   "ABC",   2,  "",      0,  0, "ABC"   },
                { L_,   "ABC",   3,  "",      0,  0, "ABC"   },

                { L_,   "AB",    0,  "C",     0,  0, "AB"    },
                { L_,   "AB",    0,  "C",     0,  1, "CB"    },
                { L_,   "AB",    0,  "C",     1,  0, "AB"    },
                { L_,   "AB",    1,  "C",     0,  0, "AB"    },
                { L_,   "AB",    1,  "C",     0,  1, "AC"    },
                { L_,   "AB",    1,  "C",     1,  0, "AB"    },
                { L_,   "AB",    2,  "C",     0,  0, "AB"    },
                { L_,   "AB",    2,  "C",     1,  0, "AB"    },

                { L_,   "A",     0,  "BC",    0,  0, "A"     },
                { L_,   "A",     0,  "BC",    0,  1, "B"     },
                { L_,   "A",     0,  "BC",    1,  0, "A"     },
                { L_,   "A",     0,  "BC",    1,  1, "C"     },
                { L_,   "A",     0,  "BC",    2,  0, "A"     },
                { L_,   "A",     1,  "BC",    0,  0, "A"     },
                { L_,   "A",     1,  "BC",    1,  0, "A"     },
                { L_,   "A",     1,  "BC",    2,  0, "A"     },

                { L_,   "",      0,  "ABC",   0,  0, ""      },
                { L_,   "",      0,  "ABC",   1,  0, ""      },
                { L_,   "",      0,  "ABC",   2,  0, ""      },
                { L_,   "",      0,  "ABC",   3,  0, ""      },

                //line  d-array di   s-array si  ne  expected
                //----  ------- --   ------- --  --  --------   Depth = 4
                { L_,   "ABCD",  0,  "",      0,  0, "ABCD"  },
                { L_,   "ABCD",  1,  "",      0,  0, "ABCD"  },
                { L_,   "ABCD",  2,  "",      0,  0, "ABCD"  },
                { L_,   "ABCD",  3,  "",      0,  0, "ABCD"  },
                { L_,   "ABCD",  4,  "",      0,  0, "ABCD"  },

                { L_,   "ABC",   0,  "D",     0,  0, "ABC"   },
                { L_,   "ABC",   0,  "D",     0,  1, "DBC"   },
                { L_,   "ABC",   0,  "D",     1,  0, "ABC"   },
                { L_,   "ABC",   1,  "D",     0,  0, "ABC"   },
                { L_,   "ABC",   1,  "D",     0,  1, "ADC"   },
                { L_,   "ABC",   1,  "D",     1,  0, "ABC"   },
                { L_,   "ABC",   2,  "D",     0,  0, "ABC"   },
                { L_,   "ABC",   2,  "D",     0,  1, "ABD"   },
                { L_,   "ABC",   2,  "D",     1,  0, "ABC"   },
                { L_,   "ABC",   3,  "D",     0,  0, "ABC"   },
                { L_,   "ABC",   3,  "D",     1,  0, "ABC"   },

                { L_,   "AB",    0,  "CD",    0,  0, "AB"    },
                { L_,   "AB",    0,  "CD",    0,  1, "CB"    },
                { L_,   "AB",    0,  "CD",    0,  2, "CD"    },
                { L_,   "AB",    0,  "CD",    1,  0, "AB"    },
                { L_,   "AB",    0,  "CD",    1,  1, "DB"    },
                { L_,   "AB",    0,  "CD",    2,  0, "AB"    },
                { L_,   "AB",    1,  "CD",    0,  0, "AB"    },
                { L_,   "AB",    1,  "CD",    0,  1, "AC"    },
                { L_,   "AB",    1,  "CD",    1,  0, "AB"    },
                { L_,   "AB",    1,  "CD",    1,  1, "AD"    },
                { L_,   "AB",    1,  "CD",    2,  0, "AB"    },
                { L_,   "AB",    2,  "CD",    0,  0, "AB"    },
                { L_,   "AB",    2,  "CD",    1,  0, "AB"    },
                { L_,   "AB",    2,  "CD",    2,  0, "AB"    },

                { L_,   "A",     0,  "BCD",   0,  0, "A"     },
                { L_,   "A",     0,  "BCD",   0,  1, "B"     },
                { L_,   "A",     0,  "BCD",   1,  0, "A"     },
                { L_,   "A",     0,  "BCD",   1,  1, "C"     },
                { L_,   "A",     0,  "BCD",   2,  0, "A"     },
                { L_,   "A",     0,  "BCD",   2,  1, "D"     },
                { L_,   "A",     0,  "BCD",   3,  0, "A"     },
                { L_,   "A",     1,  "BCD",   0,  0, "A"     },
                { L_,   "A",     1,  "BCD",   1,  0, "A"     },
                { L_,   "A",     1,  "BCD",   2,  0, "A"     },
                { L_,   "A",     1,  "BCD",   3,  0, "A"     },

                { L_,   "",      0,  "ABCD",  0,  0, ""      },
                { L_,   "",      0,  "ABCD",  1,  0, ""      },
                { L_,   "",      0,  "ABCD",  2,  0, ""      },
                { L_,   "",      0,  "ABCD",  3,  0, ""      },
                { L_,   "",      0,  "ABCD",  4,  0, ""      },

                //line  d-array di   s-array si  ne  expected
                //----  ------- --   ------- --  --  --------   Depth = 5
                { L_,   "ABCDE", 0,  "",      0,  0, "ABCDE" },
                { L_,   "ABCDE", 1,  "",      0,  0, "ABCDE" },
                { L_,   "ABCDE", 2,  "",      0,  0, "ABCDE" },
                { L_,   "ABCDE", 3,  "",      0,  0, "ABCDE" },
                { L_,   "ABCDE", 4,  "",      0,  0, "ABCDE" },
                { L_,   "ABCDE", 5,  "",      0,  0, "ABCDE" },

                { L_,   "ABCD",  0,  "E",     0,  0, "ABCD"  },
                { L_,   "ABCD",  0,  "E",     0,  1, "EBCD"  },
                { L_,   "ABCD",  0,  "E",     1,  0, "ABCD"  },
                { L_,   "ABCD",  1,  "E",     0,  0, "ABCD"  },
                { L_,   "ABCD",  1,  "E",     0,  1, "AECD"  },
                { L_,   "ABCD",  1,  "E",     1,  0, "ABCD"  },
                { L_,   "ABCD",  2,  "E",     0,  0, "ABCD"  },
                { L_,   "ABCD",  2,  "E",     0,  1, "ABED"  },
                { L_,   "ABCD",  2,  "E",     1,  0, "ABCD"  },
                { L_,   "ABCD",  3,  "E",     0,  0, "ABCD"  },
                { L_,   "ABCD",  3,  "E",     0,  1, "ABCE"  },
                { L_,   "ABCD",  3,  "E",     1,  0, "ABCD"  },
                { L_,   "ABCD",  4,  "E",     0,  0, "ABCD"  },
                { L_,   "ABCD",  4,  "E",     1,  0, "ABCD"  },

                { L_,   "ABC",   0,  "DE",    0,  0, "ABC"   },
                { L_,   "ABC",   0,  "DE",    0,  1, "DBC"   },
                { L_,   "ABC",   0,  "DE",    0,  2, "DEC"   },
                { L_,   "ABC",   0,  "DE",    1,  0, "ABC"   },
                { L_,   "ABC",   0,  "DE",    1,  1, "EBC"   },
                { L_,   "ABC",   0,  "DE",    2,  0, "ABC"   },
                { L_,   "ABC",   1,  "DE",    0,  0, "ABC"   },
                { L_,   "ABC",   1,  "DE",    0,  1, "ADC"   },
                { L_,   "ABC",   1,  "DE",    0,  2, "ADE"   },
                { L_,   "ABC",   1,  "DE",    1,  0, "ABC"   },
                { L_,   "ABC",   1,  "DE",    1,  1, "AEC"   },
                { L_,   "ABC",   1,  "DE",    2,  0, "ABC"   },
                { L_,   "ABC",   2,  "DE",    0,  0, "ABC"   },
                { L_,   "ABC",   2,  "DE",    0,  1, "ABD"   },
                { L_,   "ABC",   2,  "DE",    1,  0, "ABC"   },
                { L_,   "ABC",   2,  "DE",    1,  1, "ABE"   },
                { L_,   "ABC",   2,  "DE",    2,  0, "ABC"   },
                { L_,   "ABC",   3,  "DE",    0,  0, "ABC"   },
                { L_,   "ABC",   3,  "DE",    1,  0, "ABC"   },
                { L_,   "ABC",   3,  "DE",    2,  0, "ABC"   },

                { L_,   "AB",    0,  "CDE",   0,  0, "AB"    },
                { L_,   "AB",    0,  "CDE",   0,  1, "CB"    },
                { L_,   "AB",    0,  "CDE",   0,  2, "CD"    },
                { L_,   "AB",    0,  "CDE",   1,  0, "AB"    },
                { L_,   "AB",    0,  "CDE",   1,  1, "DB"    },
                { L_,   "AB",    0,  "CDE",   2,  0, "AB"    },
                { L_,   "AB",    0,  "CDE",   2,  1, "EB"    },
                { L_,   "AB",    0,  "CDE",   3,  0, "AB"    },
                { L_,   "AB",    1,  "CDE",   0,  0, "AB"    },
                { L_,   "AB",    1,  "CDE",   0,  1, "AC"    },
                { L_,   "AB",    1,  "CDE",   1,  0, "AB"    },
                { L_,   "AB",    1,  "CDE",   1,  1, "AD"    },
                { L_,   "AB",    1,  "CDE",   2,  0, "AB"    },
                { L_,   "AB",    1,  "CDE",   2,  1, "AE"    },
                { L_,   "AB",    1,  "CDE",   3,  0, "AB"    },
                { L_,   "AB",    2,  "CDE",   0,  0, "AB"    },
                { L_,   "AB",    2,  "CDE",   1,  0, "AB"    },
                { L_,   "AB",    2,  "CDE",   2,  0, "AB"    },
                { L_,   "AB",    2,  "CDE",   3,  0, "AB"    },

                { L_,   "A",     0,  "BCDE",  0,  0, "A"     },
                { L_,   "A",     0,  "BCDE",  0,  1, "B"     },
                { L_,   "A",     0,  "BCDE",  1,  0, "A"     },
                { L_,   "A",     0,  "BCDE",  1,  1, "C"     },
                { L_,   "A",     0,  "BCDE",  2,  0, "A"     },
                { L_,   "A",     0,  "BCDE",  2,  1, "D"     },
                { L_,   "A",     0,  "BCDE",  3,  0, "A"     },
                { L_,   "A",     0,  "BCDE",  3,  1, "E"     },
                { L_,   "A",     0,  "BCDE",  4,  0, "A"     },
                { L_,   "A",     1,  "BCDE",  0,  0, "A"     },
                { L_,   "A",     1,  "BCDE",  1,  0, "A"     },
                { L_,   "A",     1,  "BCDE",  2,  0, "A"     },
                { L_,   "A",     1,  "BCDE",  3,  0, "A"     },
                { L_,   "A",     1,  "BCDE",  4,  0, "A"     },

                { L_,   "",      0,  "ABCDE", 0,  0, ""      },
                { L_,   "",      0,  "ABCDE", 1,  0, ""      },
                { L_,   "",      0,  "ABCDE", 2,  0, ""      },
                { L_,   "",      0,  "ABCDE", 3,  0, ""      },
                { L_,   "",      0,  "ABCDE", 4,  0, ""      },
                { L_,   "",      0,  "ABCDE", 5,  0, ""      },
            };
            const int NUM_DATA = sizeof DATA / sizeof *DATA;

            bslma_TestAllocator testAllocator("object", veryVeryVeryVerbose);

            int oldDepth = -1;
            for (int ti = 0; ti < NUM_DATA ; ++ti) {
                const int   LINE   = DATA[ti].d_lineNum;
                const char *D_SPEC = DATA[ti].d_daSpec;
                const int   DI     = DATA[ti].d_di;
                const char *S_SPEC = DATA[ti].d_saSpec;
                const int   SI     = DATA[ti].d_si;
                const int   NE     = DATA[ti].d_ne;
                const char *E_SPEC = DATA[ti].d_expSpec;

                const int   DEPTH  = (int) strlen(D_SPEC) + strlen(S_SPEC);
                if (DEPTH > oldDepth) {
                    oldDepth = DEPTH;
                    if (verbose) { cout << '\t';  P(DEPTH); }
                }

                const Obj DD(g(D_SPEC));          // control for destination
                const Obj SS(g(S_SPEC));          // control for source
                const Obj EE(g(E_SPEC));          // control for expected value

                if (veryVerbose) {
                    cout << "\t  =================================="
                                "==================================" << endl;
                    cout << "\t  "; P_(D_SPEC); P_(DI); P_(S_SPEC);
                                                P_(SI); P_(NE); P(E_SPEC);
                    cout << "\t\t"; P(DD);
                    cout << "\t\t"; P(SS);
                    cout << "\t\t"; P(EE);

                    cout << "\t\t\t---------- BLACK BOX ----------" << endl;
                }

                if (veryVerbose) cout << "\t\toperator[](index)" << endl;
                if (1 == NE) {
                  BSLMA_TESTALLOCATOR_EXCEPTION_TEST_BEGIN(testAllocator) {
                    Obj x(DD, &testAllocator);  const Obj &X = x;
                    {
                        Obj s(SS, &testAllocator);  const Obj &S = s;
                        if (veryVerbose) { cout << "\t\t\tBEFORE: "; P(X); }
                        x[DI] = s[SI];                  // source non-'const'
                        if (veryVerbose) { cout << "\t\t\t AFTER: "; P(X); }
                        LOOP_ASSERT(LINE, EE == X);
                        LOOP_ASSERT(LINE, SS == S);     // source unchanged?
                    }
                    LOOP_ASSERT(LINE, EE == X);  // source is out of scope
                  } BSLMA_TESTALLOCATOR_EXCEPTION_TEST_END
                }

                if (veryVerbose) {
                    cout << "\t\t\t---------- WHITE BOX ----------" << endl;
                }

                Obj x(&testAllocator);  const Obj &X = x;

                const int STRETCH_SIZE = 50;

                stretchRemoveAll(&x, STRETCH_SIZE);

                if (veryVerbose) cout << "\t\toperator[](int index)" << endl;
                if (1 == NE) {
                    x.removeAll();  gg(&x, D_SPEC);
                    if (veryVerbose) { cout << "\t\t\tBEFORE: "; P(X); }
                    { Q(debug)  P_(DI) P_(x.length()) P_(SI) P(SS.length()) }
                    x[DI] = SS[SI];
                    if (veryVerbose) { cout << "\t\t\t AFTER: "; P(X); }
                    LOOP_ASSERT(LINE, EE == X);
                }
            }
        }

        //---------------------------------------------------------------------

        if (verbose) cout <<
            "\nTesting x.replace(di, sa, si, ne) et. al. (aliasing)" << endl;
        {
            static const struct {
                int         d_lineNum;  // source line number
                const char *d_xSpec;    // initial array (= srcArray)
                int         d_di;       // index at which to insert into x
                int         d_si;       // index at which to insert from x
                int         d_ne;       // number of elements to insert
                const char *d_expSpec;  // expected array value
            } DATA[] = {
                //line  x-array di   si  ne  expected
                //----  ------- --   --  --  --------   Depth = 0
                { L_,   "",      0,  0,  0,  ""      },

                //line  x-array di   si  ne  expected
                //----  ------- --   --  --  --------   Depth = 1
                { L_,   "A",     0,  0,  0,  "A"     },
                { L_,   "A",     0,  0,  1,  "A"     },
                { L_,   "A",     0,  1,  0,  "A"     },

                { L_,   "A",     1,  0,  0,  "A"     },
                { L_,   "A",     1,  1,  0,  "A"     },

                //line  x-array di   si  ne  expected
                //----  ------- --   --  --  --------   Depth = 2
                { L_,   "AB",    0,  0,  0,  "AB"    },
                { L_,   "AB",    0,  0,  1,  "AB"    },
                { L_,   "AB",    0,  0,  2,  "AB"    },
                { L_,   "AB",    0,  1,  0,  "AB"    },
                { L_,   "AB",    0,  1,  1,  "BB"    },
                { L_,   "AB",    0,  2,  0,  "AB"    },

                { L_,   "AB",    1,  0,  0,  "AB"    },
                { L_,   "AB",    1,  0,  1,  "AA"    },
                { L_,   "AB",    1,  1,  0,  "AB"    },
                { L_,   "AB",    1,  1,  1,  "AB"    },
                { L_,   "AB",    1,  2,  0,  "AB"    },

                { L_,   "AB",    2,  0,  0,  "AB"    },
                { L_,   "AB",    2,  1,  0,  "AB"    },
                { L_,   "AB",    2,  2,  0,  "AB"    },

                //line  x-array di   si  ne  expected
                //----  ------- --   --  --  --------   Depth = 3
                { L_,   "ABC",   0,  0,  0,  "ABC"   },
                { L_,   "ABC",   0,  0,  1,  "ABC"   },
                { L_,   "ABC",   0,  0,  2,  "ABC"   },
                { L_,   "ABC",   0,  0,  3,  "ABC"   },
                { L_,   "ABC",   0,  1,  0,  "ABC"   },
                { L_,   "ABC",   0,  1,  1,  "BBC"   },
                { L_,   "ABC",   0,  1,  2,  "BCC"   },
                { L_,   "ABC",   0,  2,  0,  "ABC"   },
                { L_,   "ABC",   0,  2,  1,  "CBC"   },
                { L_,   "ABC",   0,  3,  0,  "ABC"   },

                { L_,   "ABC",   1,  0,  0,  "ABC"   },
                { L_,   "ABC",   1,  0,  1,  "AAC"   },
                { L_,   "ABC",   1,  0,  2,  "AAB"   },
                { L_,   "ABC",   1,  1,  0,  "ABC"   },
                { L_,   "ABC",   1,  1,  1,  "ABC"   },
                { L_,   "ABC",   1,  1,  2,  "ABC"   },
                { L_,   "ABC",   1,  2,  0,  "ABC"   },
                { L_,   "ABC",   1,  2,  1,  "ACC"   },
                { L_,   "ABC",   1,  3,  0,  "ABC"   },

                { L_,   "ABC",   2,  0,  0,  "ABC"   },
                { L_,   "ABC",   2,  0,  1,  "ABA"   },
                { L_,   "ABC",   2,  1,  0,  "ABC"   },
                { L_,   "ABC",   2,  1,  1,  "ABB"   },
                { L_,   "ABC",   2,  2,  0,  "ABC"   },
                { L_,   "ABC",   2,  2,  1,  "ABC"   },
                { L_,   "ABC",   2,  3,  0,  "ABC"   },

                { L_,   "ABC",   3,  0,  0,  "ABC"   },
                { L_,   "ABC",   3,  1,  0,  "ABC"   },
                { L_,   "ABC",   3,  2,  0,  "ABC"   },
                { L_,   "ABC",   3,  3,  0,  "ABC"   },

                //line  x-array di   si  ne  expected
                //----  ------- --   --  --  --------   Depth = 4
                { L_,   "ABCD",  0,  0,  0,  "ABCD"  },
                { L_,   "ABCD",  0,  0,  1,  "ABCD"  },
                { L_,   "ABCD",  0,  0,  2,  "ABCD"  },
                { L_,   "ABCD",  0,  0,  3,  "ABCD"  },
                { L_,   "ABCD",  0,  0,  4,  "ABCD"  },
                { L_,   "ABCD",  0,  1,  0,  "ABCD"  },
                { L_,   "ABCD",  0,  1,  1,  "BBCD"  },
                { L_,   "ABCD",  0,  1,  2,  "BCCD"  },
                { L_,   "ABCD",  0,  1,  3,  "BCDD"  },
                { L_,   "ABCD",  0,  2,  0,  "ABCD"  },
                { L_,   "ABCD",  0,  2,  1,  "CBCD"  },
                { L_,   "ABCD",  0,  2,  2,  "CDCD"  },
                { L_,   "ABCD",  0,  3,  0,  "ABCD"  },
                { L_,   "ABCD",  0,  3,  1,  "DBCD"  },
                { L_,   "ABCD",  0,  4,  0,  "ABCD"  },

                { L_,   "ABCD",  1,  0,  0,  "ABCD"  },
                { L_,   "ABCD",  1,  0,  1,  "AACD"  },
                { L_,   "ABCD",  1,  0,  2,  "AABD"  },
                { L_,   "ABCD",  1,  0,  3,  "AABC"  },
                { L_,   "ABCD",  1,  1,  0,  "ABCD"  },
                { L_,   "ABCD",  1,  1,  1,  "ABCD"  },
                { L_,   "ABCD",  1,  1,  2,  "ABCD"  },
                { L_,   "ABCD",  1,  1,  3,  "ABCD"  },
                { L_,   "ABCD",  1,  2,  0,  "ABCD"  },
                { L_,   "ABCD",  1,  2,  1,  "ACCD"  },
                { L_,   "ABCD",  1,  2,  2,  "ACDD"  },
                { L_,   "ABCD",  1,  3,  0,  "ABCD"  },
                { L_,   "ABCD",  1,  3,  1,  "ADCD"  },
                { L_,   "ABCD",  1,  4,  0,  "ABCD"  },

                { L_,   "ABCD",  2,  0,  0,  "ABCD"  },
                { L_,   "ABCD",  2,  0,  1,  "ABAD"  },
                { L_,   "ABCD",  2,  0,  2,  "ABAB"  },
                { L_,   "ABCD",  2,  1,  0,  "ABCD"  },
                { L_,   "ABCD",  2,  1,  1,  "ABBD"  },
                { L_,   "ABCD",  2,  1,  2,  "ABBC"  },
                { L_,   "ABCD",  2,  2,  0,  "ABCD"  },
                { L_,   "ABCD",  2,  2,  1,  "ABCD"  },
                { L_,   "ABCD",  2,  2,  2,  "ABCD"  },
                { L_,   "ABCD",  2,  3,  0,  "ABCD"  },
                { L_,   "ABCD",  2,  3,  1,  "ABDD"  },
                { L_,   "ABCD",  2,  4,  0,  "ABCD"  },

                { L_,   "ABCD",  3,  0,  0,  "ABCD"  },
                { L_,   "ABCD",  3,  0,  1,  "ABCA"  },
                { L_,   "ABCD",  3,  1,  0,  "ABCD"  },
                { L_,   "ABCD",  3,  1,  1,  "ABCB"  },
                { L_,   "ABCD",  3,  2,  0,  "ABCD"  },
                { L_,   "ABCD",  3,  2,  1,  "ABCC"  },
                { L_,   "ABCD",  3,  3,  0,  "ABCD"  },
                { L_,   "ABCD",  3,  3,  1,  "ABCD"  },
                { L_,   "ABCD",  3,  4,  0,  "ABCD"  },

                { L_,   "ABCD",  4,  0,  0,  "ABCD"  },
                { L_,   "ABCD",  4,  1,  0,  "ABCD"  },
                { L_,   "ABCD",  4,  2,  0,  "ABCD"  },
                { L_,   "ABCD",  4,  3,  0,  "ABCD"  },
                { L_,   "ABCD",  4,  4,  0,  "ABCD"  },

                //line  x-array di   si  ne  expected
                //----  ------- --   --  --  --------   Depth = 5
                { L_,   "ABCDE", 0,  0,  0,  "ABCDE" },
                { L_,   "ABCDE", 0,  0,  1,  "ABCDE" },
                { L_,   "ABCDE", 0,  0,  2,  "ABCDE" },
                { L_,   "ABCDE", 0,  0,  3,  "ABCDE" },
                { L_,   "ABCDE", 0,  0,  4,  "ABCDE" },
                { L_,   "ABCDE", 0,  0,  5,  "ABCDE" },
                { L_,   "ABCDE", 0,  1,  0,  "ABCDE" },
                { L_,   "ABCDE", 0,  1,  1,  "BBCDE" },
                { L_,   "ABCDE", 0,  1,  2,  "BCCDE" },
                { L_,   "ABCDE", 0,  1,  3,  "BCDDE" },
                { L_,   "ABCDE", 0,  1,  4,  "BCDEE" },
                { L_,   "ABCDE", 0,  2,  0,  "ABCDE" },
                { L_,   "ABCDE", 0,  2,  1,  "CBCDE" },
                { L_,   "ABCDE", 0,  2,  2,  "CDCDE" },
                { L_,   "ABCDE", 0,  2,  3,  "CDEDE" },
                { L_,   "ABCDE", 0,  3,  0,  "ABCDE" },
                { L_,   "ABCDE", 0,  3,  1,  "DBCDE" },
                { L_,   "ABCDE", 0,  3,  2,  "DECDE" },
                { L_,   "ABCDE", 0,  4,  0,  "ABCDE" },
                { L_,   "ABCDE", 0,  4,  1,  "EBCDE" },
                { L_,   "ABCDE", 0,  5,  0,  "ABCDE" },

                { L_,   "ABCDE", 1,  0,  0,  "ABCDE" },
                { L_,   "ABCDE", 1,  0,  1,  "AACDE" },
                { L_,   "ABCDE", 1,  0,  2,  "AABDE" },
                { L_,   "ABCDE", 1,  0,  3,  "AABCE" },
                { L_,   "ABCDE", 1,  0,  4,  "AABCD" },
                { L_,   "ABCDE", 1,  1,  0,  "ABCDE" },
                { L_,   "ABCDE", 1,  1,  1,  "ABCDE" },
                { L_,   "ABCDE", 1,  1,  2,  "ABCDE" },
                { L_,   "ABCDE", 1,  1,  3,  "ABCDE" },
                { L_,   "ABCDE", 1,  1,  4,  "ABCDE" },
                { L_,   "ABCDE", 1,  2,  0,  "ABCDE" },
                { L_,   "ABCDE", 1,  2,  1,  "ACCDE" },
                { L_,   "ABCDE", 1,  2,  2,  "ACDDE" },
                { L_,   "ABCDE", 1,  2,  3,  "ACDEE" },
                { L_,   "ABCDE", 1,  3,  0,  "ABCDE" },
                { L_,   "ABCDE", 1,  3,  1,  "ADCDE" },
                { L_,   "ABCDE", 1,  3,  2,  "ADEDE" },
                { L_,   "ABCDE", 1,  4,  0,  "ABCDE" },
                { L_,   "ABCDE", 1,  4,  1,  "AECDE" },
                { L_,   "ABCDE", 1,  5,  0,  "ABCDE" },

                { L_,   "ABCDE", 2,  0,  0,  "ABCDE" },
                { L_,   "ABCDE", 2,  0,  1,  "ABADE" },
                { L_,   "ABCDE", 2,  0,  2,  "ABABE" },
                { L_,   "ABCDE", 2,  0,  3,  "ABABC" },
                { L_,   "ABCDE", 2,  1,  0,  "ABCDE" },
                { L_,   "ABCDE", 2,  1,  1,  "ABBDE" },
                { L_,   "ABCDE", 2,  1,  2,  "ABBCE" },
                { L_,   "ABCDE", 2,  1,  3,  "ABBCD" },
                { L_,   "ABCDE", 2,  2,  0,  "ABCDE" },
                { L_,   "ABCDE", 2,  2,  1,  "ABCDE" },
                { L_,   "ABCDE", 2,  2,  2,  "ABCDE" },
                { L_,   "ABCDE", 2,  2,  3,  "ABCDE" },
                { L_,   "ABCDE", 2,  3,  0,  "ABCDE" },
                { L_,   "ABCDE", 2,  3,  1,  "ABDDE" },
                { L_,   "ABCDE", 2,  3,  2,  "ABDEE" },
                { L_,   "ABCDE", 2,  4,  0,  "ABCDE" },
                { L_,   "ABCDE", 2,  4,  1,  "ABEDE" },
                { L_,   "ABCDE", 2,  5,  0,  "ABCDE" },

                { L_,   "ABCDE", 3,  0,  0,  "ABCDE" },
                { L_,   "ABCDE", 3,  0,  1,  "ABCAE" },
                { L_,   "ABCDE", 3,  0,  2,  "ABCAB" },
                { L_,   "ABCDE", 3,  1,  0,  "ABCDE" },
                { L_,   "ABCDE", 3,  1,  1,  "ABCBE" },
                { L_,   "ABCDE", 3,  1,  2,  "ABCBC" },
                { L_,   "ABCDE", 3,  2,  0,  "ABCDE" },
                { L_,   "ABCDE", 3,  2,  1,  "ABCCE" },
                { L_,   "ABCDE", 3,  2,  2,  "ABCCD" },
                { L_,   "ABCDE", 3,  3,  0,  "ABCDE" },
                { L_,   "ABCDE", 3,  3,  1,  "ABCDE" },
                { L_,   "ABCDE", 3,  3,  2,  "ABCDE" },
                { L_,   "ABCDE", 3,  4,  0,  "ABCDE" },
                { L_,   "ABCDE", 3,  4,  1,  "ABCEE" },
                { L_,   "ABCDE", 3,  5,  0,  "ABCDE" },

                { L_,   "ABCDE", 4,  0,  0,  "ABCDE" },
                { L_,   "ABCDE", 4,  0,  1,  "ABCDA" },
                { L_,   "ABCDE", 4,  1,  0,  "ABCDE" },
                { L_,   "ABCDE", 4,  1,  1,  "ABCDB" },
                { L_,   "ABCDE", 4,  2,  0,  "ABCDE" },
                { L_,   "ABCDE", 4,  2,  1,  "ABCDC" },
                { L_,   "ABCDE", 4,  3,  0,  "ABCDE" },
                { L_,   "ABCDE", 4,  3,  1,  "ABCDD" },
                { L_,   "ABCDE", 4,  4,  0,  "ABCDE" },
                { L_,   "ABCDE", 4,  4,  1,  "ABCDE" },
                { L_,   "ABCDE", 4,  5,  0,  "ABCDE" },

                { L_,   "ABCDE", 5,  0,  0,  "ABCDE" },
                { L_,   "ABCDE", 5,  1,  0,  "ABCDE" },
                { L_,   "ABCDE", 5,  2,  0,  "ABCDE" },
                { L_,   "ABCDE", 5,  3,  0,  "ABCDE" },
                { L_,   "ABCDE", 5,  4,  0,  "ABCDE" },
                { L_,   "ABCDE", 5,  5,  0,  "ABCDE" },

            };
            const int NUM_DATA = sizeof DATA / sizeof *DATA;

            bslma_TestAllocator testAllocator("object", veryVeryVeryVerbose);

            int oldDepth = -1;
            for (int ti = 0; ti < NUM_DATA ; ++ti) {
                const int   LINE   = DATA[ti].d_lineNum;
                const char *X_SPEC = DATA[ti].d_xSpec;
                const int   DI     = DATA[ti].d_di;
                const int   SI     = DATA[ti].d_si;
                const int   NE     = DATA[ti].d_ne;
                const char *E_SPEC = DATA[ti].d_expSpec;

                const int   DEPTH  = strlen(X_SPEC);
                if (DEPTH > oldDepth) {
                    oldDepth = DEPTH;
                    if (verbose) { cout << '\t';  P(DEPTH); }
                }

                Obj DD(g(X_SPEC));              // control for destination
                Obj EE(g(E_SPEC));              // control for expected value

                if (veryVerbose) {
                    cout << "\t  =================================="
                                "==================================" << endl;
                    cout << "\t  "; P_(X_SPEC); P_(DI);
                                                P_(SI); P_(NE); P(E_SPEC);
                    cout << "\t\t"; P(DD);
                    cout << "\t\t"; P(EE);


                    cout << "\t\t\t---------- BLACK BOX ----------" << endl;
                }

                if (veryVerbose) cout << "\t\toperator[](index)" << endl;
                if (1 == NE) {
                  BSLMA_TESTALLOCATOR_EXCEPTION_TEST_BEGIN(testAllocator) {
                    Obj x(DD, &testAllocator);  const Obj &X = x;
                    if (veryVerbose) { cout << "\t\t\tBEFORE: "; P(X); }
                    x[DI] = X[SI];
                    if (veryVerbose) { cout << "\t\t\t AFTER: "; P(X); }
                    LOOP_ASSERT(LINE, EE == X);
                  } BSLMA_TESTALLOCATOR_EXCEPTION_TEST_END
                }

                if (veryVerbose) {
                    cout << "\t\t\t---------- WHITE BOX ----------" << endl;
                }

                Obj x(&testAllocator);  const Obj &X = x;

                const int STRETCH_SIZE = 50;

                stretchRemoveAll(&x, STRETCH_SIZE);

                if (veryVerbose) cout << "\t\toperator[](item)" << endl;
                if (1 == NE) {
                    x.removeAll();  gg(&x, X_SPEC);
                    if (veryVerbose) { cout << "\t\t\tBEFORE: "; P(X); }
                    x[DI] = X[SI];
                    if (veryVerbose) { cout << "\t\t\t AFTER: "; P(X); }
                    LOOP_ASSERT(LINE, EE == X);
                }
            }
        }

      } break;
      case 13: {
        // --------------------------------------------------------------------
        // APPEND
        //
        // Concerns:
        //: 1 The source is left unaffected (apart from aliasing).
        //: 2 The subsequent existing of the source has no effect on the
        //:    result object (apart from aliasing).
        //: 3 The function is alias safe.
        //: 4 The function is exception neutral (w.r.t. allocation).
        //: 5 The function preserves object invariants.
        //: 6 The function is independent of internal representation.
        //
        // Note that all (contingent) reallocations occur strictly before the
        // essential implementation of each method.  Therefore, C-1, C-2, and
        // C-4 above are valid for objects in the "canonical state", but need
        // not be repeated when C-6 ("white-box test") is addressed.
        //
        // Plan:
        //: 1 Use the data tables and protocols conventionally used for testing
        //:   containers; however, as the only supported mentod is 'append"
        //:   for an item, most of these tests are removed.
        //: 2 Use the enumeration technique to a depth of 5 for both the normal
        //:  and alias cases.  Data is tabulated explicitly for the 'insert'
        //:  method that takes a range from a source array (or itself, for the
        //:  aliasing test); other methods are tested using a subset of the
        //:  full test vector table.  In particular, the 'append' methods use
        //:  data where the destination index equals the destination length
        //:  ('strlen(D_SPEC) == DI').  All methods using the entire source
        //:  object use test data where the source length equals the number of
        //:  elements ('strlen(S_SPEC) == NE'), while the "scalar" methods use
        //:  data where the number of elements equals 1 ('1 == NE').  In
        //:  addition, the 'remove' methods switch the 'd-array' and 'expected'
        //:  values from the 'insert' table.
        //: o In the "canonical state" (black-box) tests, we confirm that the
        //:   source is unmodified by the method call, and that its subsequent
        //:   destruction has no effect on the destination object.
        //: o In all cases we want to make sure that after the application of
        //:   the operation, the object is allowed to go out of scope directly
        //:   to enable the destructor to assert object invariants.
        //: o Each object constructed should be wrapped in separate BSLMA test
        //:   assert macros and use 'gg' as an optimization.
        //
        // Testing:
        //   void append(const baesu_StackTraceFrame& value);
        // --------------------------------------------------------------------

        if (verbose) cout << endl
                          << "APPEND" << endl
                          << "======" << endl;
        if (verbose) cout << "\nWithout Aliasing" << endl;
        {
            static const struct {
                int         d_lineNum;  // source line number
                const char *d_daSpec;   // initial (destination) array
                int         d_di;       // index at which to insert into da
                const char *d_saSpec;   // source array
                int         d_si;       // index at which to insert from sa
                int         d_ne;       // number of elements to insert
                const char *d_expSpec;  // expected array value
            } DATA[] = {
                //line  d-array di   s-array si  ne  expected
                //----  ------- --   ------- --  --  --------   Depth = 0
                { L_,   "",      0,  "",      0,  0, ""      },

                //line  d-array di   s-array si  ne  expected
                //----  ------- --   ------- --  --  --------   Depth = 1
                { L_,   "A",     0,  "",      0,  0, "A"     },
                { L_,   "A",     1,  "",      0,  0, "A"     },

                { L_,   "",      0,  "A",     0,  0, ""      },
                { L_,   "",      0,  "A",     0,  1, "A"     },
                { L_,   "",      0,  "A",     1,  0, ""      },

                //line  d-array di   s-array si  ne  expected
                //----  ------- --   ------- --  --  --------   Depth = 2
                { L_,   "AB",    0,  "",      0,  0, "AB"    },
                { L_,   "AB",    1,  "",      0,  0, "AB"    },
                { L_,   "AB",    2,  "",      0,  0, "AB"    },

                { L_,   "A",     0,  "B",     0,  0, "A"     },
                { L_,   "A",     0,  "B",     0,  1, "BA"    },
                { L_,   "A",     0,  "B",     1,  0, "A"     },
                { L_,   "A",     1,  "B",     0,  0, "A"     },
                { L_,   "A",     1,  "B",     0,  1, "AB"    },
                { L_,   "A",     1,  "B",     1,  0, "A"     },

                { L_,   "",      0,  "AB",    0,  0, ""      },
                { L_,   "",      0,  "AB",    0,  1, "A"     },
                { L_,   "",      0,  "AB",    0,  2, "AB"    },
                { L_,   "",      0,  "AB",    1,  0, ""      },
                { L_,   "",      0,  "AB",    1,  1, "B"     },
                { L_,   "",      0,  "AB",    2,  0, ""      },

                //line  d-array di   s-array si  ne  expected
                //----  ------- --   ------- --  --  --------   Depth = 3
                { L_,   "ABC",   0,  "",      0,  0, "ABC"   },
                { L_,   "ABC",   1,  "",      0,  0, "ABC"   },
                { L_,   "ABC",   2,  "",      0,  0, "ABC"   },
                { L_,   "ABC",   3,  "",      0,  0, "ABC"   },

                { L_,   "AB",    0,  "C",     0,  0, "AB"    },
                { L_,   "AB",    0,  "C",     0,  1, "CAB"   },
                { L_,   "AB",    0,  "C",     1,  0, "AB"    },
                { L_,   "AB",    1,  "C",     0,  0, "AB"    },
                { L_,   "AB",    1,  "C",     0,  1, "ACB"   },
                { L_,   "AB",    1,  "C",     1,  0, "AB"    },
                { L_,   "AB",    2,  "C",     0,  0, "AB"    },
                { L_,   "AB",    2,  "C",     0,  1, "ABC"   },
                { L_,   "AB",    2,  "C",     1,  0, "AB"    },

                { L_,   "A",     0,  "BC",    0,  0, "A"     },
                { L_,   "A",     0,  "BC",    0,  1, "BA"    },
                { L_,   "A",     0,  "BC",    0,  2, "BCA"   },
                { L_,   "A",     0,  "BC",    1,  0, "A"     },
                { L_,   "A",     0,  "BC",    1,  1, "CA"    },
                { L_,   "A",     0,  "BC",    2,  0, "A"     },
                { L_,   "A",     1,  "BC",    0,  0, "A"     },
                { L_,   "A",     1,  "BC",    0,  1, "AB"    },
                { L_,   "A",     1,  "BC",    0,  2, "ABC"   },
                { L_,   "A",     1,  "BC",    1,  0, "A"     },
                { L_,   "A",     1,  "BC",    1,  1, "AC"    },
                { L_,   "A",     1,  "BC",    2,  0, "A"     },

                { L_,   "",      0,  "ABC",   0,  0, ""      },
                { L_,   "",      0,  "ABC",   0,  1, "A"     },
                { L_,   "",      0,  "ABC",   0,  2, "AB"    },
                { L_,   "",      0,  "ABC",   0,  3, "ABC"   },
                { L_,   "",      0,  "ABC",   1,  0, ""      },
                { L_,   "",      0,  "ABC",   1,  1, "B"     },
                { L_,   "",      0,  "ABC",   1,  2, "BC"    },
                { L_,   "",      0,  "ABC",   2,  0, ""      },
                { L_,   "",      0,  "ABC",   2,  1, "C"     },
                { L_,   "",      0,  "ABC",   3,  0, ""      },

                //line  d-array di   s-array si  ne  expected
                //----  ------- --   ------- --  --  --------   Depth = 4
                { L_,   "ABCD",  0,  "",      0,  0, "ABCD"  },
                { L_,   "ABCD",  1,  "",      0,  0, "ABCD"  },
                { L_,   "ABCD",  2,  "",      0,  0, "ABCD"  },
                { L_,   "ABCD",  3,  "",      0,  0, "ABCD"  },
                { L_,   "ABCD",  4,  "",      0,  0, "ABCD"  },

                { L_,   "ABC",   0,  "D",     0,  0, "ABC"   },
                { L_,   "ABC",   0,  "D",     0,  1, "DABC"  },
                { L_,   "ABC",   0,  "D",     1,  0, "ABC"   },
                { L_,   "ABC",   1,  "D",     0,  0, "ABC"   },
                { L_,   "ABC",   1,  "D",     0,  1, "ADBC"  },
                { L_,   "ABC",   1,  "D",     1,  0, "ABC"   },
                { L_,   "ABC",   2,  "D",     0,  0, "ABC"   },
                { L_,   "ABC",   2,  "D",     0,  1, "ABDC"  },
                { L_,   "ABC",   2,  "D",     1,  0, "ABC"   },
                { L_,   "ABC",   3,  "D",     0,  0, "ABC"   },
                { L_,   "ABC",   3,  "D",     0,  1, "ABCD"  },
                { L_,   "ABC",   3,  "D",     1,  0, "ABC"   },

                { L_,   "AB",    0,  "CD",    0,  0, "AB"    },
                { L_,   "AB",    0,  "CD",    0,  1, "CAB"   },
                { L_,   "AB",    0,  "CD",    0,  2, "CDAB"  },
                { L_,   "AB",    0,  "CD",    1,  0, "AB"    },
                { L_,   "AB",    0,  "CD",    1,  1, "DAB"   },
                { L_,   "AB",    0,  "CD",    2,  0, "AB"    },
                { L_,   "AB",    1,  "CD",    0,  0, "AB"    },
                { L_,   "AB",    1,  "CD",    0,  1, "ACB"   },
                { L_,   "AB",    1,  "CD",    0,  2, "ACDB"  },
                { L_,   "AB",    1,  "CD",    1,  0, "AB"    },
                { L_,   "AB",    1,  "CD",    1,  1, "ADB"   },
                { L_,   "AB",    1,  "CD",    2,  0, "AB"    },
                { L_,   "AB",    2,  "CD",    0,  0, "AB"    },
                { L_,   "AB",    2,  "CD",    0,  1, "ABC"   },
                { L_,   "AB",    2,  "CD",    0,  2, "ABCD"  },
                { L_,   "AB",    2,  "CD",    1,  0, "AB"    },
                { L_,   "AB",    2,  "CD",    1,  1, "ABD"   },
                { L_,   "AB",    2,  "CD",    2,  0, "AB"    },

                { L_,   "A",     0,  "BCD",   0,  0, "A"     },
                { L_,   "A",     0,  "BCD",   0,  1, "BA"    },
                { L_,   "A",     0,  "BCD",   0,  2, "BCA"   },
                { L_,   "A",     0,  "BCD",   0,  3, "BCDA"  },
                { L_,   "A",     0,  "BCD",   1,  0, "A"     },
                { L_,   "A",     0,  "BCD",   1,  1, "CA"    },
                { L_,   "A",     0,  "BCD",   1,  2, "CDA"   },
                { L_,   "A",     0,  "BCD",   2,  0, "A"     },
                { L_,   "A",     0,  "BCD",   2,  1, "DA"    },
                { L_,   "A",     0,  "BCD",   3,  0, "A"     },
                { L_,   "A",     1,  "BCD",   0,  0, "A"     },
                { L_,   "A",     1,  "BCD",   0,  1, "AB"    },
                { L_,   "A",     1,  "BCD",   0,  2, "ABC"   },
                { L_,   "A",     1,  "BCD",   0,  3, "ABCD"  },
                { L_,   "A",     1,  "BCD",   1,  0, "A"     },
                { L_,   "A",     1,  "BCD",   1,  1, "AC"    },
                { L_,   "A",     1,  "BCD",   1,  2, "ACD"   },
                { L_,   "A",     1,  "BCD",   2,  0, "A"     },
                { L_,   "A",     1,  "BCD",   2,  1, "AD"    },
                { L_,   "A",     1,  "BCD",   3,  0, "A"     },

                { L_,   "",      0,  "ABCD",  0,  0, ""      },
                { L_,   "",      0,  "ABCD",  0,  1, "A"     },
                { L_,   "",      0,  "ABCD",  0,  2, "AB"    },
                { L_,   "",      0,  "ABCD",  0,  3, "ABC"   },
                { L_,   "",      0,  "ABCD",  0,  4, "ABCD"  },
                { L_,   "",      0,  "ABCD",  1,  0, ""      },
                { L_,   "",      0,  "ABCD",  1,  1, "B"     },
                { L_,   "",      0,  "ABCD",  1,  2, "BC"    },
                { L_,   "",      0,  "ABCD",  1,  3, "BCD"   },
                { L_,   "",      0,  "ABCD",  2,  0, ""      },
                { L_,   "",      0,  "ABCD",  2,  1, "C"     },
                { L_,   "",      0,  "ABCD",  2,  2, "CD"    },
                { L_,   "",      0,  "ABCD",  3,  0, ""      },
                { L_,   "",      0,  "ABCD",  3,  1, "D"     },
                { L_,   "",      0,  "ABCD",  4,  0, ""      },

                //line  d-array di   s-array si  ne  expected
                //----  ------- --   ------- --  --  --------   Depth = 5
                { L_,   "ABCDE", 0,  "",      0,  0, "ABCDE" },
                { L_,   "ABCDE", 1,  "",      0,  0, "ABCDE" },
                { L_,   "ABCDE", 2,  "",      0,  0, "ABCDE" },
                { L_,   "ABCDE", 3,  "",      0,  0, "ABCDE" },
                { L_,   "ABCDE", 4,  "",      0,  0, "ABCDE" },
                { L_,   "ABCDE", 5,  "",      0,  0, "ABCDE" },

                { L_,   "ABCD",  0,  "E",     0,  0, "ABCD"  },
                { L_,   "ABCD",  0,  "E",     0,  1, "EABCD" },
                { L_,   "ABCD",  0,  "E",     1,  0, "ABCD"  },
                { L_,   "ABCD",  1,  "E",     0,  0, "ABCD"  },
                { L_,   "ABCD",  1,  "E",     0,  1, "AEBCD" },
                { L_,   "ABCD",  1,  "E",     1,  0, "ABCD"  },
                { L_,   "ABCD",  2,  "E",     0,  0, "ABCD"  },
                { L_,   "ABCD",  2,  "E",     0,  1, "ABECD" },
                { L_,   "ABCD",  2,  "E",     1,  0, "ABCD"  },
                { L_,   "ABCD",  3,  "E",     0,  0, "ABCD"  },
                { L_,   "ABCD",  3,  "E",     0,  1, "ABCED" },
                { L_,   "ABCD",  3,  "E",     1,  0, "ABCD"  },
                { L_,   "ABCD",  4,  "E",     0,  0, "ABCD"  },
                { L_,   "ABCD",  4,  "E",     0,  1, "ABCDE" },
                { L_,   "ABCD",  4,  "E",     1,  0, "ABCD"  },

                { L_,   "ABC",   0,  "DE",    0,  0, "ABC"   },
                { L_,   "ABC",   0,  "DE",    0,  1, "DABC"  },
                { L_,   "ABC",   0,  "DE",    0,  2, "DEABC" },
                { L_,   "ABC",   0,  "DE",    1,  0, "ABC"   },
                { L_,   "ABC",   0,  "DE",    1,  1, "EABC"  },
                { L_,   "ABC",   0,  "DE",    2,  0, "ABC"   },
                { L_,   "ABC",   1,  "DE",    0,  0, "ABC"   },
                { L_,   "ABC",   1,  "DE",    0,  1, "ADBC"  },
                { L_,   "ABC",   1,  "DE",    0,  2, "ADEBC" },
                { L_,   "ABC",   1,  "DE",    1,  0, "ABC"   },
                { L_,   "ABC",   1,  "DE",    1,  1, "AEBC"  },
                { L_,   "ABC",   1,  "DE",    2,  0, "ABC"   },
                { L_,   "ABC",   2,  "DE",    0,  0, "ABC"   },
                { L_,   "ABC",   2,  "DE",    0,  1, "ABDC"  },
                { L_,   "ABC",   2,  "DE",    0,  2, "ABDEC" },
                { L_,   "ABC",   2,  "DE",    1,  0, "ABC"   },
                { L_,   "ABC",   2,  "DE",    1,  1, "ABEC"  },
                { L_,   "ABC",   2,  "DE",    2,  0, "ABC"   },
                { L_,   "ABC",   3,  "DE",    0,  0, "ABC"   },
                { L_,   "ABC",   3,  "DE",    0,  1, "ABCD"  },
                { L_,   "ABC",   3,  "DE",    0,  2, "ABCDE" },
                { L_,   "ABC",   3,  "DE",    1,  0, "ABC"   },
                { L_,   "ABC",   3,  "DE",    1,  1, "ABCE"  },
                { L_,   "ABC",   3,  "DE",    2,  0, "ABC"   },

                { L_,   "AB",    0,  "CDE",   0,  0, "AB"    },
                { L_,   "AB",    0,  "CDE",   0,  1, "CAB"   },
                { L_,   "AB",    0,  "CDE",   0,  2, "CDAB"  },
                { L_,   "AB",    0,  "CDE",   0,  3, "CDEAB" },
                { L_,   "AB",    0,  "CDE",   1,  0, "AB"    },
                { L_,   "AB",    0,  "CDE",   1,  1, "DAB"   },
                { L_,   "AB",    0,  "CDE",   1,  2, "DEAB"  },
                { L_,   "AB",    0,  "CDE",   2,  0, "AB"    },
                { L_,   "AB",    0,  "CDE",   2,  1, "EAB"   },
                { L_,   "AB",    0,  "CDE",   3,  0, "AB"    },
                { L_,   "AB",    1,  "CDE",   0,  0, "AB"    },
                { L_,   "AB",    1,  "CDE",   0,  1, "ACB"   },
                { L_,   "AB",    1,  "CDE",   0,  2, "ACDB"  },
                { L_,   "AB",    1,  "CDE",   0,  3, "ACDEB" },
                { L_,   "AB",    1,  "CDE",   1,  0, "AB"    },
                { L_,   "AB",    1,  "CDE",   1,  1, "ADB"   },
                { L_,   "AB",    1,  "CDE",   1,  2, "ADEB"  },
                { L_,   "AB",    1,  "CDE",   2,  0, "AB"    },
                { L_,   "AB",    1,  "CDE",   2,  1, "AEB"   },
                { L_,   "AB",    1,  "CDE",   3,  0, "AB"    },
                { L_,   "AB",    2,  "CDE",   0,  0, "AB"    },
                { L_,   "AB",    2,  "CDE",   0,  1, "ABC"   },
                { L_,   "AB",    2,  "CDE",   0,  2, "ABCD"  },
                { L_,   "AB",    2,  "CDE",   0,  3, "ABCDE" },
                { L_,   "AB",    2,  "CDE",   1,  0, "AB"    },
                { L_,   "AB",    2,  "CDE",   1,  1, "ABD"   },
                { L_,   "AB",    2,  "CDE",   1,  2, "ABDE"  },
                { L_,   "AB",    2,  "CDE",   2,  0, "AB"    },
                { L_,   "AB",    2,  "CDE",   2,  1, "ABE"   },
                { L_,   "AB",    2,  "CDE",   3,  0, "AB"    },

                { L_,   "A",     0,  "BCDE",  0,  0, "A"     },
                { L_,   "A",     0,  "BCDE",  0,  1, "BA"    },
                { L_,   "A",     0,  "BCDE",  0,  2, "BCA"   },
                { L_,   "A",     0,  "BCDE",  0,  3, "BCDA"  },
                { L_,   "A",     0,  "BCDE",  1,  0, "A"     },
                { L_,   "A",     0,  "BCDE",  1,  1, "CA"    },
                { L_,   "A",     0,  "BCDE",  1,  2, "CDA"   },
                { L_,   "A",     0,  "BCDE",  2,  0, "A"     },
                { L_,   "A",     0,  "BCDE",  2,  1, "DA"    },
                { L_,   "A",     0,  "BCDE",  3,  0, "A"     },
                { L_,   "A",     1,  "BCDE",  0,  0, "A"     },
                { L_,   "A",     1,  "BCDE",  0,  1, "AB"    },
                { L_,   "A",     1,  "BCDE",  0,  2, "ABC"   },
                { L_,   "A",     1,  "BCDE",  0,  3, "ABCD"  },
                { L_,   "A",     1,  "BCDE",  1,  0, "A"     },
                { L_,   "A",     1,  "BCDE",  1,  1, "AC"    },
                { L_,   "A",     1,  "BCDE",  1,  2, "ACD"   },
                { L_,   "A",     1,  "BCDE",  2,  0, "A"     },
                { L_,   "A",     1,  "BCDE",  2,  1, "AD"    },
                { L_,   "A",     1,  "BCDE",  3,  0, "A"     },

                { L_,   "",      0,  "ABCDE", 0,  0, ""      },
                { L_,   "",      0,  "ABCDE", 0,  1, "A"     },
                { L_,   "",      0,  "ABCDE", 0,  2, "AB"    },
                { L_,   "",      0,  "ABCDE", 0,  3, "ABC"   },
                { L_,   "",      0,  "ABCDE", 0,  4, "ABCD"  },
                { L_,   "",      0,  "ABCDE", 0,  5, "ABCDE" },
                { L_,   "",      0,  "ABCDE", 1,  0, ""      },
                { L_,   "",      0,  "ABCDE", 1,  1, "B"     },
                { L_,   "",      0,  "ABCDE", 1,  2, "BC"    },
                { L_,   "",      0,  "ABCDE", 1,  3, "BCD"   },
                { L_,   "",      0,  "ABCDE", 1,  4, "BCDE"  },
                { L_,   "",      0,  "ABCDE", 2,  0, ""      },
                { L_,   "",      0,  "ABCDE", 2,  1, "C"     },
                { L_,   "",      0,  "ABCDE", 2,  2, "CD"    },
                { L_,   "",      0,  "ABCDE", 2,  3, "CDE"   },
                { L_,   "",      0,  "ABCDE", 3,  0, ""      },
                { L_,   "",      0,  "ABCDE", 3,  1, "D"     },
                { L_,   "",      0,  "ABCDE", 3,  2, "DE"    },
                { L_,   "",      0,  "ABCDE", 4,  0, ""      },
                { L_,   "",      0,  "ABCDE", 4,  1, "E"     },
                { L_,   "",      0,  "ABCDE", 5,  0, ""      },
            };
            const int NUM_DATA = sizeof DATA / sizeof *DATA;

            bslma_TestAllocator testAllocator("object", veryVeryVeryVerbose);

            int oldDepth = -1;
            for (int ti = 0; ti < NUM_DATA ; ++ti) {
                const int   LINE   = DATA[ti].d_lineNum;
                const char *D_SPEC = DATA[ti].d_daSpec;
                const int   DI     = DATA[ti].d_di;
                const char *S_SPEC = DATA[ti].d_saSpec;
                const int   SI     = DATA[ti].d_si;
                const int   NE     = DATA[ti].d_ne;
                const char *E_SPEC = DATA[ti].d_expSpec;

                const int   DEPTH  = (int) strlen(D_SPEC) + strlen(S_SPEC);
                if (DEPTH > oldDepth) {
                    oldDepth = DEPTH;
                    if (verbose) { cout << '\t';  P(DEPTH); }
                }

                const Obj DD(g(D_SPEC));          // control for destination
                const Obj SS(g(S_SPEC));          // control for source
                const Obj EE(g(E_SPEC));          // control for expected value

                if (veryVerbose) {
                    cout << "\t  =================================="
                                "==================================" << endl;
                    cout << "\t  "; P_(D_SPEC); P_(DI); P_(S_SPEC);
                                                P_(SI); P_(NE); P(E_SPEC);
                    cout << "\t\t"; P(DD);
                    cout << "\t\t"; P(SS);
                    cout << "\t\t"; P(EE);

                    cout << "\t\t\t---------- BLACK BOX ----------" << endl;
                }

                // - - - - - - - - - - - - - - - - - - - - - - - - - - - - - -

                if (veryVerbose) cout << "\t\tappend(item)" << endl;
                if ((int)strlen(D_SPEC) == DI && 1 == NE) {
                  BSLMA_TESTALLOCATOR_EXCEPTION_TEST_BEGIN(testAllocator) {
                    Obj x(DD, &testAllocator);  const Obj &X = x;
                    {
                        Obj s(SS, &testAllocator);  const Obj &S = s;
                        if (veryVerbose) { cout << "\t\t\tBEFORE: "; P(X); }
                        x.append(s[SI]);                // source non-'const'
                        if (veryVerbose) { cout << "\t\t\t AFTER: "; P(X); }
                        LOOP_ASSERT(LINE, EE == X);
                        LOOP_ASSERT(LINE, SS == S);     // source unchanged?
                    }
                    LOOP_ASSERT(LINE, EE == X);  // source is out of scope
                  } BSLMA_TESTALLOCATOR_EXCEPTION_TEST_END
                }

                // - - - - - - - - - - - - - - - - - - - - - - - - - - - - - -

                if (veryVerbose) {
                    cout << "\t\t\t---------- WHITE BOX ----------" << endl;
                }

                Obj x(&testAllocator);  const Obj &X = x;

                const int STRETCH_SIZE = 50;

                stretchRemoveAll(&x, STRETCH_SIZE);

                const int NUM_BLOCKS = testAllocator.numBlocksTotal();
                const int NUM_BYTES  = testAllocator.numBytesInUse();

                if (veryVerbose) cout << "\t\tappend(item)" << endl;
                if ((int)strlen(D_SPEC) == DI && 1 == NE) {
                    x.removeAll();  gg(&x, D_SPEC);
                    if (veryVerbose) { cout << "\t\t\tBEFORE: "; P(X); }
                    x.append(SS[SI]);
                    if (veryVerbose) { cout << "\t\t\t AFTER: "; P(X); }
                    LOOP_ASSERT(LINE, EE == X);
                }
            }
        }

        //---------------------------------------------------------------------

        if (verbose) cout << "\nWith Aliasing" << endl;
        {
            static const struct {
                int         d_lineNum;  // source line number
                const char *d_xSpec;    // initial array (= srcArray)
                int         d_di;       // index at which to insert into x
                int         d_si;       // index at which to insert from x
                int         d_ne;       // number of elements to insert
                const char *d_expSpec;  // expected array value
            } DATA[] = {
                //line  x-array di   si  ne  expected
                //----  ------- --   --  --  --------   Depth = 0
                { L_,   "",      0,   0,  0,  ""      },

                //line  x-array di   si  ne  expected
                //----  ------- --   --  --  --------   Depth = 1
                { L_,   "A",     0,   0,  0,  "A"     },
                { L_,   "A",     0,   0,  1,  "AA"    },
                { L_,   "A",     0,   1,  0,  "A"     },

                { L_,   "A",     1,   0,  0,  "A"     },
                { L_,   "A",     1,   0,  1,  "AA"    },
                { L_,   "A",     1,   1,  0,  "A"     },

                //line  x-array di   si  ne  expected
                //----  ------- --   --  --  --------   Depth = 2
                { L_,   "AB",    0,   0,  0,  "AB"    },
                { L_,   "AB",    0,   0,  1,  "AAB"   },
                { L_,   "AB",    0,   0,  2,  "ABAB"  },
                { L_,   "AB",    0,   1,  0,  "AB"    },
                { L_,   "AB",    0,   1,  1,  "BAB"   },
                { L_,   "AB",    0,   2,  0,  "AB"    },

                { L_,   "AB",    1,   0,  0,  "AB"    },
                { L_,   "AB",    1,   0,  1,  "AAB"   },
                { L_,   "AB",    1,   0,  2,  "AABB"  },
                { L_,   "AB",    1,   1,  0,  "AB"    },
                { L_,   "AB",    1,   1,  1,  "ABB"   },
                { L_,   "AB",    1,   2,  0,  "AB"    },

                { L_,   "AB",    2,   0,  0,  "AB"    },
                { L_,   "AB",    2,   0,  1,  "ABA"   },
                { L_,   "AB",    2,   0,  2,  "ABAB"  },
                { L_,   "AB",    2,   1,  0,  "AB"    },
                { L_,   "AB",    2,   1,  1,  "ABB"   },
                { L_,   "AB",    2,   2,  0,  "AB"    },

                //line  x-array di   si  ne  expected
                //----  ------- --   --  --  --------   Depth = 3
                { L_,   "ABC",   0,   0,  0,  "ABC"     },
                { L_,   "ABC",   0,   0,  1,  "AABC"    },
                { L_,   "ABC",   0,   0,  2,  "ABABC"   },
                { L_,   "ABC",   0,   0,  3,  "ABCABC"  },
                { L_,   "ABC",   0,   1,  0,  "ABC"     },
                { L_,   "ABC",   0,   1,  1,  "BABC"    },
                { L_,   "ABC",   0,   1,  2,  "BCABC"   },
                { L_,   "ABC",   0,   2,  0,  "ABC"     },
                { L_,   "ABC",   0,   2,  1,  "CABC"    },
                { L_,   "ABC",   0,   3,  0,  "ABC"     },

                { L_,   "ABC",   1,   0,  0,  "ABC"     },
                { L_,   "ABC",   1,   0,  1,  "AABC"    },
                { L_,   "ABC",   1,   0,  2,  "AABBC"   },
                { L_,   "ABC",   1,   0,  3,  "AABCBC"  },
                { L_,   "ABC",   1,   1,  0,  "ABC"     },
                { L_,   "ABC",   1,   1,  1,  "ABBC"    },
                { L_,   "ABC",   1,   1,  2,  "ABCBC"   },
                { L_,   "ABC",   1,   2,  0,  "ABC"     },
                { L_,   "ABC",   1,   2,  1,  "ACBC"    },
                { L_,   "ABC",   1,   3,  0,  "ABC"     },

                { L_,   "ABC",   2,   0,  0,  "ABC"     },
                { L_,   "ABC",   2,   0,  1,  "ABAC"    },
                { L_,   "ABC",   2,   0,  2,  "ABABC"   },
                { L_,   "ABC",   2,   0,  3,  "ABABCC"  },
                { L_,   "ABC",   2,   1,  0,  "ABC"     },
                { L_,   "ABC",   2,   1,  1,  "ABBC"    },
                { L_,   "ABC",   2,   1,  2,  "ABBCC"   },
                { L_,   "ABC",   2,   2,  0,  "ABC"     },
                { L_,   "ABC",   2,   2,  1,  "ABCC"    },
                { L_,   "ABC",   2,   3,  0,  "ABC"     },

                { L_,   "ABC",   3,   0,  0,  "ABC"     },
                { L_,   "ABC",   3,   0,  1,  "ABCA"    },
                { L_,   "ABC",   3,   0,  2,  "ABCAB"   },
                { L_,   "ABC",   3,   0,  3,  "ABCABC"  },
                { L_,   "ABC",   3,   1,  0,  "ABC"     },
                { L_,   "ABC",   3,   1,  1,  "ABCB"    },
                { L_,   "ABC",   3,   1,  2,  "ABCBC"   },
                { L_,   "ABC",   3,   2,  0,  "ABC"     },
                { L_,   "ABC",   3,   2,  1,  "ABCC"    },
                { L_,   "ABC",   3,   3,  0,  "ABC"     },

                //line  x-array di   si  ne  expected
                //----  ------- --   --  --  --------   Depth = 4
                { L_,   "ABCD",  0,   0,  0,  "ABCD"      },
                { L_,   "ABCD",  0,   0,  1,  "AABCD"     },
                { L_,   "ABCD",  0,   0,  2,  "ABABCD"    },
                { L_,   "ABCD",  0,   0,  3,  "ABCABCD"   },
                { L_,   "ABCD",  0,   0,  4,  "ABCDABCD"  },
                { L_,   "ABCD",  0,   1,  0,  "ABCD"      },
                { L_,   "ABCD",  0,   1,  1,  "BABCD"     },
                { L_,   "ABCD",  0,   1,  2,  "BCABCD"    },
                { L_,   "ABCD",  0,   1,  3,  "BCDABCD"   },
                { L_,   "ABCD",  0,   2,  0,  "ABCD"      },
                { L_,   "ABCD",  0,   2,  1,  "CABCD"     },
                { L_,   "ABCD",  0,   2,  2,  "CDABCD"    },
                { L_,   "ABCD",  0,   3,  0,  "ABCD"      },
                { L_,   "ABCD",  0,   3,  1,  "DABCD"     },
                { L_,   "ABCD",  0,   4,  0,  "ABCD"      },

                { L_,   "ABCD",  1,   0,  0,  "ABCD"      },
                { L_,   "ABCD",  1,   0,  1,  "AABCD"     },
                { L_,   "ABCD",  1,   0,  2,  "AABBCD"    },
                { L_,   "ABCD",  1,   0,  3,  "AABCBCD"   },
                { L_,   "ABCD",  1,   0,  4,  "AABCDBCD"  },
                { L_,   "ABCD",  1,   1,  0,  "ABCD"      },
                { L_,   "ABCD",  1,   1,  1,  "ABBCD"     },
                { L_,   "ABCD",  1,   1,  2,  "ABCBCD"    },
                { L_,   "ABCD",  1,   1,  3,  "ABCDBCD"   },
                { L_,   "ABCD",  1,   2,  0,  "ABCD"      },
                { L_,   "ABCD",  1,   2,  1,  "ACBCD"     },
                { L_,   "ABCD",  1,   2,  2,  "ACDBCD"    },
                { L_,   "ABCD",  1,   3,  0,  "ABCD"      },
                { L_,   "ABCD",  1,   3,  1,  "ADBCD"     },
                { L_,   "ABCD",  1,   4,  0,  "ABCD"      },

                { L_,   "ABCD",  2,   0,  0,  "ABCD"      },
                { L_,   "ABCD",  2,   0,  1,  "ABACD"     },
                { L_,   "ABCD",  2,   0,  2,  "ABABCD"    },
                { L_,   "ABCD",  2,   0,  3,  "ABABCCD"   },
                { L_,   "ABCD",  2,   0,  4,  "ABABCDCD"  },
                { L_,   "ABCD",  2,   1,  0,  "ABCD"      },
                { L_,   "ABCD",  2,   1,  1,  "ABBCD"     },
                { L_,   "ABCD",  2,   1,  2,  "ABBCCD"    },
                { L_,   "ABCD",  2,   1,  3,  "ABBCDCD"   },
                { L_,   "ABCD",  2,   2,  0,  "ABCD"      },
                { L_,   "ABCD",  2,   2,  1,  "ABCCD"     },
                { L_,   "ABCD",  2,   2,  2,  "ABCDCD"    },
                { L_,   "ABCD",  2,   3,  0,  "ABCD"      },
                { L_,   "ABCD",  2,   3,  1,  "ABDCD"     },
                { L_,   "ABCD",  2,   4,  0,  "ABCD"      },

                { L_,   "ABCD",  3,   0,  0,  "ABCD"      },
                { L_,   "ABCD",  3,   0,  1,  "ABCAD"     },
                { L_,   "ABCD",  3,   0,  2,  "ABCABD"    },
                { L_,   "ABCD",  3,   0,  3,  "ABCABCD"   },
                { L_,   "ABCD",  3,   0,  4,  "ABCABCDD"  },
                { L_,   "ABCD",  3,   1,  0,  "ABCD"      },
                { L_,   "ABCD",  3,   1,  1,  "ABCBD"     },
                { L_,   "ABCD",  3,   1,  2,  "ABCBCD"    },
                { L_,   "ABCD",  3,   1,  3,  "ABCBCDD"   },
                { L_,   "ABCD",  3,   2,  0,  "ABCD"      },
                { L_,   "ABCD",  3,   2,  1,  "ABCCD"     },
                { L_,   "ABCD",  3,   2,  2,  "ABCCDD"    },
                { L_,   "ABCD",  3,   3,  0,  "ABCD"      },
                { L_,   "ABCD",  3,   3,  1,  "ABCDD"     },
                { L_,   "ABCD",  3,   4,  0,  "ABCD"      },

                { L_,   "ABCD",  4,   0,  0,  "ABCD"      },
                { L_,   "ABCD",  4,   0,  1,  "ABCDA"     },
                { L_,   "ABCD",  4,   0,  2,  "ABCDAB"    },
                { L_,   "ABCD",  4,   0,  3,  "ABCDABC"   },
                { L_,   "ABCD",  4,   0,  4,  "ABCDABCD"  },
                { L_,   "ABCD",  4,   1,  0,  "ABCD"      },
                { L_,   "ABCD",  4,   1,  1,  "ABCDB"     },
                { L_,   "ABCD",  4,   1,  2,  "ABCDBC"    },
                { L_,   "ABCD",  4,   1,  3,  "ABCDBCD"   },
                { L_,   "ABCD",  4,   2,  0,  "ABCD"      },
                { L_,   "ABCD",  4,   2,  1,  "ABCDC"     },
                { L_,   "ABCD",  4,   2,  2,  "ABCDCD"    },
                { L_,   "ABCD",  4,   3,  0,  "ABCD"      },
                { L_,   "ABCD",  4,   3,  1,  "ABCDD"     },
                { L_,   "ABCD",  4,   4,  0,  "ABCD"      },

                //line  x-array di   si  ne  expected
                //----  ------- --   --  --  --------   Depth = 5
                { L_,   "ABCDE", 0,   0,  0,  "ABCDE"      },
                { L_,   "ABCDE", 0,   0,  1,  "AABCDE"     },
                { L_,   "ABCDE", 0,   0,  2,  "ABABCDE"    },
                { L_,   "ABCDE", 0,   0,  3,  "ABCABCDE"   },
                { L_,   "ABCDE", 0,   0,  4,  "ABCDABCDE"  },
                { L_,   "ABCDE", 0,   0,  5,  "ABCDEABCDE" },
                { L_,   "ABCDE", 0,   1,  0,  "ABCDE"      },
                { L_,   "ABCDE", 0,   1,  1,  "BABCDE"     },
                { L_,   "ABCDE", 0,   1,  2,  "BCABCDE"    },
                { L_,   "ABCDE", 0,   1,  3,  "BCDABCDE"   },
                { L_,   "ABCDE", 0,   1,  4,  "BCDEABCDE"  },
                { L_,   "ABCDE", 0,   2,  0,  "ABCDE"      },
                { L_,   "ABCDE", 0,   2,  1,  "CABCDE"     },
                { L_,   "ABCDE", 0,   2,  2,  "CDABCDE"    },
                { L_,   "ABCDE", 0,   2,  3,  "CDEABCDE"   },
                { L_,   "ABCDE", 0,   3,  0,  "ABCDE"      },
                { L_,   "ABCDE", 0,   3,  1,  "DABCDE"     },
                { L_,   "ABCDE", 0,   3,  2,  "DEABCDE"    },
                { L_,   "ABCDE", 0,   4,  0,  "ABCDE"      },
                { L_,   "ABCDE", 0,   4,  1,  "EABCDE"     },
                { L_,   "ABCDE", 0,   5,  0,  "ABCDE"      },

                { L_,   "ABCDE", 1,   0,  0,  "ABCDE"      },
                { L_,   "ABCDE", 1,   0,  1,  "AABCDE"     },
                { L_,   "ABCDE", 1,   0,  2,  "AABBCDE"    },
                { L_,   "ABCDE", 1,   0,  3,  "AABCBCDE"   },
                { L_,   "ABCDE", 1,   0,  4,  "AABCDBCDE"  },
                { L_,   "ABCDE", 1,   0,  5,  "AABCDEBCDE" },
                { L_,   "ABCDE", 1,   1,  0,  "ABCDE"      },
                { L_,   "ABCDE", 1,   1,  1,  "ABBCDE"     },
                { L_,   "ABCDE", 1,   1,  2,  "ABCBCDE"    },
                { L_,   "ABCDE", 1,   1,  3,  "ABCDBCDE"   },
                { L_,   "ABCDE", 1,   1,  4,  "ABCDEBCDE"  },
                { L_,   "ABCDE", 1,   2,  0,  "ABCDE"      },
                { L_,   "ABCDE", 1,   2,  1,  "ACBCDE"     },
                { L_,   "ABCDE", 1,   2,  2,  "ACDBCDE"    },
                { L_,   "ABCDE", 1,   2,  3,  "ACDEBCDE"   },
                { L_,   "ABCDE", 1,   3,  0,  "ABCDE"      },
                { L_,   "ABCDE", 1,   3,  1,  "ADBCDE"     },
                { L_,   "ABCDE", 1,   3,  2,  "ADEBCDE"    },
                { L_,   "ABCDE", 1,   4,  0,  "ABCDE"      },
                { L_,   "ABCDE", 1,   4,  1,  "AEBCDE"     },
                { L_,   "ABCDE", 1,   5,  0,  "ABCDE"      },

                { L_,   "ABCDE", 2,   0,  0,  "ABCDE"      },
                { L_,   "ABCDE", 2,   0,  1,  "ABACDE"     },
                { L_,   "ABCDE", 2,   0,  2,  "ABABCDE"    },
                { L_,   "ABCDE", 2,   0,  3,  "ABABCCDE"   },
                { L_,   "ABCDE", 2,   0,  4,  "ABABCDCDE"  },
                { L_,   "ABCDE", 2,   0,  5,  "ABABCDECDE" },
                { L_,   "ABCDE", 2,   1,  0,  "ABCDE"      },
                { L_,   "ABCDE", 2,   1,  1,  "ABBCDE"     },
                { L_,   "ABCDE", 2,   1,  2,  "ABBCCDE"    },
                { L_,   "ABCDE", 2,   1,  3,  "ABBCDCDE"   },
                { L_,   "ABCDE", 2,   1,  4,  "ABBCDECDE"  },
                { L_,   "ABCDE", 2,   2,  0,  "ABCDE"      },
                { L_,   "ABCDE", 2,   2,  1,  "ABCCDE"     },
                { L_,   "ABCDE", 2,   2,  2,  "ABCDCDE"    },
                { L_,   "ABCDE", 2,   2,  3,  "ABCDECDE"   },
                { L_,   "ABCDE", 2,   3,  0,  "ABCDE"      },
                { L_,   "ABCDE", 2,   3,  1,  "ABDCDE"     },
                { L_,   "ABCDE", 2,   3,  2,  "ABDECDE"    },
                { L_,   "ABCDE", 2,   4,  0,  "ABCDE"      },
                { L_,   "ABCDE", 2,   4,  1,  "ABECDE"     },
                { L_,   "ABCDE", 2,   5,  0,  "ABCDE"      },

                { L_,   "ABCDE", 3,   0,  0,  "ABCDE"      },
                { L_,   "ABCDE", 3,   0,  1,  "ABCADE"     },
                { L_,   "ABCDE", 3,   0,  2,  "ABCABDE"    },
                { L_,   "ABCDE", 3,   0,  3,  "ABCABCDE"   },
                { L_,   "ABCDE", 3,   0,  4,  "ABCABCDDE"  },
                { L_,   "ABCDE", 3,   0,  5,  "ABCABCDEDE" },
                { L_,   "ABCDE", 3,   1,  0,  "ABCDE"      },
                { L_,   "ABCDE", 3,   1,  1,  "ABCBDE"     },
                { L_,   "ABCDE", 3,   1,  2,  "ABCBCDE"    },
                { L_,   "ABCDE", 3,   1,  3,  "ABCBCDDE"   },
                { L_,   "ABCDE", 3,   1,  4,  "ABCBCDEDE"  },
                { L_,   "ABCDE", 3,   2,  0,  "ABCDE"      },
                { L_,   "ABCDE", 3,   2,  1,  "ABCCDE"     },
                { L_,   "ABCDE", 3,   2,  2,  "ABCCDDE"    },
                { L_,   "ABCDE", 3,   2,  3,  "ABCCDEDE"   },
                { L_,   "ABCDE", 3,   3,  0,  "ABCDE"      },
                { L_,   "ABCDE", 3,   3,  1,  "ABCDDE"     },
                { L_,   "ABCDE", 3,   3,  2,  "ABCDEDE"    },
                { L_,   "ABCDE", 3,   4,  0,  "ABCDE"      },
                { L_,   "ABCDE", 3,   4,  1,  "ABCEDE"     },
                { L_,   "ABCDE", 3,   5,  0,  "ABCDE"      },

                { L_,   "ABCDE", 4,   0,  0,  "ABCDE"      },
                { L_,   "ABCDE", 4,   0,  1,  "ABCDAE"     },
                { L_,   "ABCDE", 4,   0,  2,  "ABCDABE"    },
                { L_,   "ABCDE", 4,   0,  3,  "ABCDABCE"   },
                { L_,   "ABCDE", 4,   0,  4,  "ABCDABCDE"  },
                { L_,   "ABCDE", 4,   0,  5,  "ABCDABCDEE" },
                { L_,   "ABCDE", 4,   1,  0,  "ABCDE"      },
                { L_,   "ABCDE", 4,   1,  1,  "ABCDBE"     },
                { L_,   "ABCDE", 4,   1,  2,  "ABCDBCE"    },
                { L_,   "ABCDE", 4,   1,  3,  "ABCDBCDE"   },
                { L_,   "ABCDE", 4,   1,  4,  "ABCDBCDEE"  },
                { L_,   "ABCDE", 4,   2,  0,  "ABCDE"      },
                { L_,   "ABCDE", 4,   2,  1,  "ABCDCE"     },
                { L_,   "ABCDE", 4,   2,  2,  "ABCDCDE"    },
                { L_,   "ABCDE", 4,   2,  3,  "ABCDCDEE"   },
                { L_,   "ABCDE", 4,   3,  0,  "ABCDE"      },
                { L_,   "ABCDE", 4,   3,  1,  "ABCDDE"     },
                { L_,   "ABCDE", 4,   3,  2,  "ABCDDEE"    },
                { L_,   "ABCDE", 4,   4,  0,  "ABCDE"      },
                { L_,   "ABCDE", 4,   4,  1,  "ABCDEE"     },
                { L_,   "ABCDE", 4,   5,  0,  "ABCDE"      },

                { L_,   "ABCDE", 5,   0,  0,  "ABCDE"      },
                { L_,   "ABCDE", 5,   0,  1,  "ABCDEA"     },
                { L_,   "ABCDE", 5,   0,  2,  "ABCDEAB"    },
                { L_,   "ABCDE", 5,   0,  3,  "ABCDEABC"   },
                { L_,   "ABCDE", 5,   0,  4,  "ABCDEABCD"  },
                { L_,   "ABCDE", 5,   0,  5,  "ABCDEABCDE" },
                { L_,   "ABCDE", 5,   1,  0,  "ABCDE"      },
                { L_,   "ABCDE", 5,   1,  1,  "ABCDEB"     },
                { L_,   "ABCDE", 5,   1,  2,  "ABCDEBC"    },
                { L_,   "ABCDE", 5,   1,  3,  "ABCDEBCD"   },
                { L_,   "ABCDE", 5,   1,  4,  "ABCDEBCDE"  },
                { L_,   "ABCDE", 5,   2,  0,  "ABCDE"      },
                { L_,   "ABCDE", 5,   2,  1,  "ABCDEC"     },
                { L_,   "ABCDE", 5,   2,  2,  "ABCDECD"    },
                { L_,   "ABCDE", 5,   2,  3,  "ABCDECDE"   },
                { L_,   "ABCDE", 5,   3,  0,  "ABCDE"      },
                { L_,   "ABCDE", 5,   3,  1,  "ABCDED"     },
                { L_,   "ABCDE", 5,   3,  2,  "ABCDEDE"    },
                { L_,   "ABCDE", 5,   4,  0,  "ABCDE"      },
                { L_,   "ABCDE", 5,   4,  1,  "ABCDEE"     },
                { L_,   "ABCDE", 5,   5,  0,  "ABCDE"      },

            };
            const int NUM_DATA = sizeof DATA / sizeof *DATA;

            bslma_TestAllocator testAllocator("object", veryVeryVeryVerbose);

            int oldDepth = -1;
            for (int ti = 0; ti < NUM_DATA ; ++ti) {
                const int   LINE   = DATA[ti].d_lineNum;
                const char *X_SPEC = DATA[ti].d_xSpec;
                const int   DI     = DATA[ti].d_di;
                const int   SI     = DATA[ti].d_si;
                const int   NE     = DATA[ti].d_ne;
                const char *E_SPEC = DATA[ti].d_expSpec;

                const int   DEPTH  = (int)strlen(X_SPEC);
                if (DEPTH > oldDepth) {
                    oldDepth = DEPTH;
                    if (verbose) { cout << '\t';  P(DEPTH); }
                }

                const Obj DD(g(X_SPEC));          // control for destination
                const Obj EE(g(E_SPEC));          // control for expected value

                if (veryVerbose) {
                    cout << "\t  =================================="
                                "==================================" << endl;
                    cout << "\t  "; P_(X_SPEC); P_(DI);
                                                P_(SI); P_(NE); P(E_SPEC);
                    cout << "\t\t"; P(DD);
                    cout << "\t\t"; P(EE);


                    cout << "\t\t\t---------- BLACK BOX ----------" << endl;
                }

                // - - - - - - - - - - - - - - - - - - - - - - - - - - - - - -

                if (veryVerbose) cout << "\t\tappend(item)" << endl;
                if ((int)strlen(X_SPEC) == DI && 1 == NE) {
                  BSLMA_TESTALLOCATOR_EXCEPTION_TEST_BEGIN(testAllocator) {
                    Obj x(DD, &testAllocator);  const Obj &X = x;
                    if (veryVerbose) { cout << "\t\t\tBEFORE: "; P(X); }
                    x.append(X[SI]);
                    if (veryVerbose) { cout << "\t\t\t AFTER: "; P(X); }
                    LOOP_ASSERT(LINE, EE == X);
                  } BSLMA_TESTALLOCATOR_EXCEPTION_TEST_END
                }

                if (veryVerbose) {
                    cout << "\t\t\t---------- WHITE BOX ----------" << endl;
                }

                Obj x(&testAllocator);  const Obj &X = x;

                const int STRETCH_SIZE = 50;

                stretchRemoveAll(&x, STRETCH_SIZE);

                const int NUM_BLOCKS = testAllocator.numBlocksTotal();
                const int NUM_BYTES  = testAllocator.numBytesInUse();

                // - - - - - - - - - - - - - - - - - - - - - - - - - - - - - -

                if (veryVerbose) cout << "\t\tappend(item)" << endl;
                if ((int)strlen(X_SPEC) == DI && 1 == NE) {
                    x.removeAll();  gg(&x, X_SPEC);
                    if (veryVerbose) { cout << "\t\t\tBEFORE: "; P(X); }
                    x.append(X[SI]);
                    if (veryVerbose) { cout << "\t\t\t AFTER: "; P(X); }
                    LOOP_ASSERT(LINE, EE == X);
                }

#if TBD
                LOOP_ASSERT(LINE,
                            NUM_BLOCKS == testAllocator.numBlocksTotal());
                LOOP_ASSERT(LINE,
                            NUM_BYTES  == testAllocator.numBytesInUse());
#endif
            }
        }

      } break;
      case 12: {
        // --------------------------------------------------------------------
        // RESIZE
        //
        // Concerns:
        //: 1 The resulting length is correct and the resulting element values
        //:   are correct when:
        //:   o 'new length <  initial length'
        //:   o 'new length == initial length'
        //:   o 'new length >  initial length'
        //:
        //: 2 We are also concerned that the test data include sufficient
        //:   differences in initial and final length that resizing is
        //:   guaranteed to occur.  Beyond that, no explicit "white box" test
        //:   is required.
        //
        // Plan:
        //: 1 Specify a set 'A' of lengths.  For each 'a1' in 'A' construct an
        //:   object 'x' of length 'a1' with each element in 'x' initialized to
        //:   an arbitrary but known value 'V'.  For each 'a2' in 'A' use the
        //:   'resize' method to set the length of 'x' and potentially remove
        //:   or set element values as per the method's contract.  Use the
        //:   basic accessors to verify the length and element values of the
        //:   modified object 'x'.
        //
        // Testing:
        //   void resize(int newLength);
        // --------------------------------------------------------------------

        if (verbose) cout << endl
                          << "RESIZE" << endl
                          << "======" << endl;

        if (verbose) cout << "\nTesting 'resize(int)'" << endl;
        {
            const int lengths[] = { 0, 1, 2, 3, 4, 5, 7, 8, 9, 15, 16, 17 };
            const int NUM_TESTS = sizeof lengths / sizeof lengths[0];

            const Element I_VALUE       = VA;
            const Element DEFAULT_VALUE = Element();

            static const char *SPECS[] = {
                "",                  //  0
                "A",                 //  1
                "AA",                //  2
                "AAA",               //  3
                "AAAA",              //  4
                "AAAAA",             //  5

                "AAAAAAA",           //  7
                "AAAAAAAA",          //  8
                "AAAAAAAAA",         //  9

                "AAAAAAAAAAAAAAA",   // 15
                "AAAAAAAAAAAAAAAA",  // 16
                "AAAAAAAAAAAAAAAAA", // 17

                 0 // Null string required as last element.
            };

            bslma_TestAllocator testAllocator("object", veryVeryVeryVerbose);

            for (int i = 0; i < NUM_TESTS; ++i) {
                const int   a1   = lengths[i];
                const char *SPEC = SPECS[i]; LOOP_ASSERT(i,
                                                         a1 == strlen(SPEC));
                const Obj   o1   = g(SPEC);

                if (verbose) { cout << "\t"; P(a1); }
                for (int j = 0; j < NUM_TESTS; ++j) {
                    const int a2 = lengths[j];
                    if (veryVerbose) { cout << "\t\t"; P(a2); }
                  BSLMA_TESTALLOCATOR_EXCEPTION_TEST_BEGIN(testAllocator) {
                    Obj mX(o1, &testAllocator);
                    const Obj &X = mX;
                    if (veryVerbose) P(X);
                    LOOP2_ASSERT(i, j, a1 == X.length());
                    mX.resize(a2);
                    if (veryVerbose) P(X);
                    LOOP2_ASSERT(i, j, a2 == X.length());
                    for (int k = 0; k < a2; ++k) {
                        if (k < a1) {
                            LOOP3_ASSERT(i, j, k, I_VALUE == X[k]);
                        }
                        else {
                            LOOP3_ASSERT(i, j, k, DEFAULT_VALUE == X[k]);
                        }
                    }
                  } BSLMA_TESTALLOCATOR_EXCEPTION_TEST_END
                }
            }
        }

      } break;
      case 11: {
        // --------------------------------------------------------------------
        // INITIAL LENGTH CONSTRUCTORS
        //
        // Concerns:
        //   N/A
        //
        // Plan:
        //   N/A
        //
        // Testing:
        //   Reserved for intial-length constructors.
        // --------------------------------------------------------------------

        if (verbose) cout << endl
                          << "INITIAL LENGTH CONSTRUCTORS" << endl
                          << "===========================" << endl;

        if (verbose) cout << "Not yet implemented." << endl;

      } break;
      case 10: {
        // --------------------------------------------------------------------
        // BSLX STREAMING
        //   Ensure that we can serialize the value of any object of the class,
        //   and then deserialize that value back into any object of the class.
        //
        // Concerns:
        //   N/A
        //
        // Plan:
        //   N/A
        //
        // Testing:
        //   Reserved for 'bslx' streaming.
        // --------------------------------------------------------------------

        if (verbose) cout << endl
                          << "BSLX STREAMING" << endl
                          << "==============" << endl;

        if (verbose) cout << "Not yet implemented." << endl;

      } break;
      case 9: {
        // --------------------------------------------------------------------
        // ASSIGNMENT OPERATOR
        //
        // Concerns:
        //: 1  The value represented by any instance can be assigned to any
        //:    other instance regardless of how either value is represented
        //:    internally.
        //: 2  The 'rhs' value must not be affected by the operation.
        //: 3  'rhs' going out of scope has no effect on the value of 'lhs'
        //:     after the assignment.
        //: 4  Aliasing '(x = x)': The assignment operator must always work --
        //:    even when the 'lhs' and 'rhs' are identically the same object.
        //: 5  The assignment operator must be neutral with respect to memory
        //:    allocation exceptions.
        //
        // Plan:
        //: 1 Specify a set 'S' of unique object values with substantial and
        //:   varied differences, ordered by increasing length.  For each value
        //:   in 'S', construct an object 'x' along with a sequence of
        //:   similarly constructed duplicates 'x1', 'x2', ..., 'xN'.  Attempt
        //:   to affect every aspect of white-box state by altering each 'xi'
        //:   in a unique way.  Let the union of all such objects be the set
        //:   'T'.
        //:
        //: 2 To address C-1, C-2, and C-5, construct tests 'u = v' for all
        //:   '(u, v)' in 'T X T'.  Using canonical controls 'UU' and 'VV',
        //:   assert before the assignment that 'UU == u', 'VV == v', and
        //:   'v == u' iff 'VV == UU'.  After the assignment, assert that
        //:   'VV == u', 'VV == v', and, for grins, that 'v == u'.  Let 'v' go
        //:   out of scope and confirm that 'VV == u'.  All of these tests are
        //:   performed within the 'bslma' exception testing apparatus.
        //:
        //: 3 As a separate exercise, we address C-4 and C-5 by constructing
        //:   tests 'y = y' for all 'y' in 'T'.  Using a canonical control 'X',
        //:   we will verify that 'X == y' before and after the assignment,
        //:   again within the 'bslma' exception testing apparatus.
        //
        // Testing:
        //   baesu_StackTrace& operator=(const baesu_StackTrace& rhs);
        // --------------------------------------------------------------------

        if (verbose) cout << endl
                          << "COPY-ASSIGNMENT OPERATOR" << endl
                          << "========================" << endl;

        if (verbose) cout <<
            "\nAssign cross product of values with varied representations."
                                                                       << endl;
        {
            static const char *SPECS[] = { // len: 0 - 5, 7, 8, 9,
                "",        "A",    "BC",     "CDE",    "DEAB",   "EABCD",
                "AEDCBAE",         "CBAEDCBA",         "EDCBAEDCB",
            0}; // Null string required as last element.

            static const int EXTEND[] = {
                0, 1, 2, 3, 4, 5, 7, 8, 9,
            };
            const int NUM_EXTEND = sizeof EXTEND / sizeof *EXTEND;

            bslma_TestAllocator testAllocator("object", veryVeryVeryVerbose);

            int uOldLen = -1;
            for (int ui = 0; SPECS[ui]; ++ui) {
                const char *const U_SPEC = SPECS[ui];
                const int uLen = (int)strlen(U_SPEC);

                if (verbose) {
                    cout << "\tFor lhs objects of length " << uLen << ":\t";
                    P(U_SPEC);
                }

                LOOP_ASSERT(U_SPEC, uOldLen < uLen);  // strictly increasing
                uOldLen = uLen;

                const Obj UU = g(U_SPEC);               // control
                LOOP_ASSERT(ui, uLen == UU.length());   // same lengths

                // int vOldLen = -1;
                for (int vi = 0; SPECS[vi]; ++vi) {
                    const char *const V_SPEC = SPECS[vi];
                    const int vLen = (int)strlen(V_SPEC);

                    if (veryVerbose) {
                        cout << "\t\tFor rhs objects of length " << vLen
                                                                 << ":\t";
                        P(V_SPEC);
                    }

                    const Obj VV = g(V_SPEC);           // control

                    const int Z = ui == vi; // flag indicating same values

                    for (int uj = 0; uj < NUM_EXTEND; ++uj) {
                        const int U_N = EXTEND[uj];
                        for (int vj = 0; vj < NUM_EXTEND; ++vj) {
                            const int V_N = EXTEND[vj];

                          BSLMA_TESTALLOCATOR_EXCEPTION_TEST_BEGIN(
                                                               testAllocator) {
                            const int AL = testAllocator.allocationLimit();
                            testAllocator.setAllocationLimit(-1);
                            Obj mU(&testAllocator); stretchRemoveAll(&mU, U_N);
                            const Obj& U = mU; gg(&mU, U_SPEC);
                            {
                            //--^
                            Obj mV(&testAllocator); stretchRemoveAll(&mV, V_N);
                            const Obj& V = mV; gg(&mV, V_SPEC);

                            static int firstFew = 2 * NUM_EXTEND * NUM_EXTEND;
                            if (veryVeryVerbose||veryVerbose && firstFew > 0) {
                                cout << "\t| "; P_(U_N); P_(V_N); P_(U); P(V);
                                --firstFew;
                            }

                            LOOP4_ASSERT(U_SPEC, U_N, V_SPEC, V_N, UU == U);
                            LOOP4_ASSERT(U_SPEC, U_N, V_SPEC, V_N, VV == V);
                            LOOP4_ASSERT(U_SPEC, U_N, V_SPEC, V_N, Z==(V==U));

                            testAllocator.setAllocationLimit(AL);
                            mU = V; // test assignment here

                            LOOP4_ASSERT(U_SPEC, U_N, V_SPEC, V_N, VV == U);
                            LOOP4_ASSERT(U_SPEC, U_N, V_SPEC, V_N, VV == V);
                            LOOP4_ASSERT(U_SPEC, U_N, V_SPEC, V_N,  V == U);
                            //--v
                            }
                            // 'mV' (and therefore 'V') now out of scope
                            LOOP4_ASSERT(U_SPEC, U_N, V_SPEC, V_N, VV == U);
                          } BSLMA_TESTALLOCATOR_EXCEPTION_TEST_END
                        }
                    }
                }
            }
        }

        if (verbose) cout << "\nTesting self assignment (Aliasing)." << endl;
        {
            static const char *SPECS[] = { // len: 0 - 5, 7, 8, 9, 15, 16, 17
                "",      "A",      "BC",     "CDE",    "DEAB",   "EABCD",
                "ABCDEAB",         "ABCDEABC",         "ABCDEABCD",
                "ABCDEABCDEABCDE", "ABCDEABCDEABCDEA", "ABCDEABCDEABCDEAB",
            0}; // Null string required as last element.

            static const int EXTEND[] = {
                0, 1, 2, 3, 4, 5, 7, 8, 9, 15, 16, 17
            };
            const int NUM_EXTEND = sizeof EXTEND / sizeof *EXTEND;

            bslma_TestAllocator testAllocator("object", veryVeryVeryVerbose);

            int oldLen = -1;
            for (int ti = 0; SPECS[ti]; ++ti) {
                const char *const SPEC = SPECS[ti];
                const int curLen = (int)strlen(SPEC);

                if (verbose) {
                    cout << "\tFor an object of length " << curLen << ":\t";
                    P(SPEC);
                }
                LOOP_ASSERT(SPEC, oldLen < curLen);  // strictly increasing
                oldLen = curLen;

                const Obj X = g(SPEC);                  // control
                LOOP_ASSERT(ti, curLen == X.length());  // same lengths

                for (int tj = 0; tj < NUM_EXTEND; ++tj) {
                  BSLMA_TESTALLOCATOR_EXCEPTION_TEST_BEGIN(testAllocator) {
                    const int AL = testAllocator.allocationLimit();
                    testAllocator.setAllocationLimit(-1);

                    const int N = EXTEND[tj];
                    Obj mY(&testAllocator);  stretchRemoveAll(&mY, N);
                    const Obj& Y = mY;       gg(&mY, SPEC);

                    if (veryVerbose) { cout << "\t\t"; P_(N); P(Y); }

                    LOOP2_ASSERT(SPEC, N, Y == Y);
                    LOOP2_ASSERT(SPEC, N, X == Y);

                    testAllocator.setAllocationLimit(AL);
                    mY = Y; // test assignment here

                    LOOP2_ASSERT(SPEC, N, Y == Y);
                    LOOP2_ASSERT(SPEC, N, X == Y);

                  } BSLMA_TESTALLOCATOR_EXCEPTION_TEST_END
                }
            }
        }
      } break;
      case 8: {
        // --------------------------------------------------------------------
        // GENERATOR FUNCTION 'g':
        //   Since 'g' is implemented almost entirely using 'gg', we need to
        //   verify only that the arguments are properly forwarded, that 'g'
        //   does not affect the test allocator, and that 'g' returns an
        //   object by value.
        //
        // Plan:
        //   For each 'SPEC' in a short list of specifications, compare the
        //   object returned (by value) from the generator function, 'g(SPEC)'
        //   with the value of a newly constructed 'OBJECT' configured using
        //   'gg(&OBJECT, SPEC)'.  Compare the results of calling the
        //   allocator's 'numBlocksTotal' and 'numBytesInUse' methods before
        //   and after calling 'g' in order to demonstrate that 'g' has no
        //   effect on the test allocator.  Finally, use 'sizeof' to confirm
        //   that the (temporary) returned by 'g' differs in size from that
        //   returned by 'gg'.
        //
        // Testing:
        //   baesu_StackTrace   g(const char *spec);
        // --------------------------------------------------------------------

        if (verbose) cout << endl
                          << "GENERATOR FUNCTION 'g'" << endl
                          << "======================" << endl;

        static const char *SPECS[] = {
            "", "~", "A", "B", "C", "D", "E", "A~B~C~D~E", "ABCDE", "ABC~DE",
        0}; // Null string required as last element.

        bslma_TestAllocator testAllocator("object", veryVeryVeryVerbose);

        if (verbose) cout <<
            "\nCompare values produced by 'g' and 'gg' for various inputs."
                                                                       << endl;
        for (int ti = 0; SPECS[ti]; ++ti) {
            const char *spec = SPECS[ti];
            if (veryVerbose) { P_(ti);  P(spec); }
            Obj mX(&testAllocator);  gg(&mX, spec);  const Obj& X = mX;
            if (veryVerbose) {
                cout << "\t g = " << g(spec) << endl;
                cout << "\tgg = " << X       << endl;
            }
            const int TOTAL_BLOCKS_BEFORE = testAllocator.numBlocksTotal();
            const int IN_USE_BYTES_BEFORE = testAllocator.numBytesInUse();
            LOOP_ASSERT(ti, X == g(spec));
            const int TOTAL_BLOCKS_AFTER = testAllocator.numBlocksTotal();
            const int IN_USE_BYTES_AFTER = testAllocator.numBytesInUse();
            LOOP_ASSERT(ti, TOTAL_BLOCKS_BEFORE == TOTAL_BLOCKS_AFTER);
            LOOP_ASSERT(ti, IN_USE_BYTES_BEFORE == IN_USE_BYTES_AFTER);
        }

        if (verbose) cout << "\nConfirm return-by-value." << endl;
        {
            const char *spec = "ABCDE";

            ASSERT(sizeof(Obj) == sizeof g(spec));      // compile-time fact

            Obj x(&testAllocator);                      // runtime tests
            Obj& r1 = gg(&x, spec);
            Obj& r2 = gg(&x, spec);
            const Obj& r3 = g(spec);
            const Obj& r4 = g(spec);
            ASSERT(&r2 == &r1);
            ASSERT(&x  == &r1);
            ASSERT(&r4 != &r3);
            ASSERT(&x  != &r3);
        }

      } break;
      case 7: {
        // --------------------------------------------------------------------
        // COPY CONSTRUCTOR
        //   Ensure that we can create a distinct object of the class from any
        //   other one, such that the two objects have the same value.
        //
        // Concerns:
        //: 1 The new object's value is the same as that of the original object
        //:   (relying on the previously tested equality operators).
        //: 2 All internal representations of a given value can be used to
        //:   create a new object of equivalent value.
        //: 3 The value of the original object is left unaffected.
        //: 4 Subsequent changes in or destruction of the source object have no
        //:   effect on the copy-constructed object.
        //: 5 The function is exception neutral w.r.t. memory allocation.
        //: 6 The object has its internal memory management system hooked up
        //:   properly so that *all* internally allocated memory draws from a
        //:   user-supplied allocator whenever one is specified.
        //
        // Plan:
        //: 1 To address C-1, C2, and C-3, specify a set 'S' of object values
        //:   with substantial and varied differences, ordered by increasing
        //:   length.  For each value in 'S', initialize objects 'w' and 'x',
        //:   copy construct y from 'x' and use 'operator==' to verify that
        //:   both 'x' and 'y' subsequently have the same value as 'w'.  Let
        //:   'x' go out of scope and again verify that 'w == x'.  Repeat this
        //:   test with 'x' having the same *logical* value, but perturbed so
        //:   as to have potentially different internal representations.
        //:
        //: 2 To address C-5, we will perform each of the above tests in the
        //:   presence of exceptions during memory allocations using a
        //:   'bslma_TestAllocator' and varying its *allocation* *limit*.
        //:
        //: 3 To address C-6, we will repeat the above tests:
        //:   1 When passing in no allocator.
        //:   2 When passing in a null pointer: (bslma_Allocator *)0.
        //:   3 When passing in a test allocator (see concern 5).
        //:   4 Where the object is constructed entirely in static memory
        //:     (using a 'bslma_BufferAllocator') and never destroyed.
        //:   5 After the (dynamically allocated) source object is deleted and
        //:     its footprint erased (see concern 4).
        //
        // Testing:
         //  baesu_StackTrace(const baesu_StackTrace& o, *bA = 0);
        // --------------------------------------------------------------------

        if (verbose) cout << endl
                          << "COPY CONSTRUCTOR" << endl
                          << "================" << endl;
        if (verbose) cout <<
            "\nCopy construct values with varied representations." << endl;
        {
            static const char *SPECS[] = { // len: 0 - 5, 7, 8, 9, 15, 16, 17
                "",      "A",      "BC",     "CDE",    "DEAB",   "EABCD",
                "ABCDEAB",         "ABCDEABC",         "ABCDEABCD",
                "ABCDEABCDEABCDE", "ABCDEABCDEABCDEA", "ABCDEABCDEABCDEAB",
            0}; // Null string required as last element.

            static const int EXTEND[] = {
                0, 1, 2, 3, 4, 5, 7, 8, 9, 15, 16, 17
            };
            const int NUM_EXTEND = sizeof EXTEND / sizeof *EXTEND;

            bslma_TestAllocator testAllocator("object", veryVeryVeryVerbose);

            int oldLen = -1;
            for (int ti = 0; SPECS[ti]; ++ti) {
                const char *const SPEC   = SPECS[ti];
                const int         curLen = (int)strlen(SPEC);

                if (verbose) {
                    cout << "\tFor an object of length " << curLen << ":\t";
                    P(SPEC);
                }

                LOOP_ASSERT(SPEC, oldLen < curLen); // strictly increasing
                oldLen = curLen;

                // Create control object w.
                Obj mW(&testAllocator); gg(&mW, SPEC); const Obj& W = mW;
                LOOP_ASSERT(ti, curLen == W.length()); // same lengths
                if (veryVerbose) { cout << "\t"; P(W); }

                // Stretch capacity of x object by different amounts.

                for (int ei = 0; ei < NUM_EXTEND; ++ei) {
                    const int N = EXTEND[ei];
                    if (veryVerbose) { cout << "\t\t"; P(N) }

                    Obj *pX = new Obj(&testAllocator);
                    Obj &mX = *pX;              stretchRemoveAll(&mX, N);
                    const Obj& X = mX;          gg(&mX, SPEC);
                    if (veryVerbose) { cout << "\t\t"; P(X); }

                    {
                        if (veryVeryVerbose) { cout <<
                                                "\t\t\tNo Allocator" << endl; }
                        const Obj Y0(X);
                        if (veryVerbose) { cout << "\t\t\t"; P(Y0); }
                        LOOP2_ASSERT(SPEC, N, W == Y0);
                        LOOP2_ASSERT(SPEC, N, W == X);
                    }

                    {
                        if (veryVeryVerbose) { cout <<
                                              "\t\t\tNull Allocator" << endl; }
                        const Obj Y1(X, (bslma_Allocator *) 0);
                        if (veryVerbose) { cout << "\t\t\t"; P(Y1); }
                        LOOP2_ASSERT(SPEC, N, W == Y1);
                        LOOP2_ASSERT(SPEC, N, W == X);
                    }

                    BSLMA_TESTALLOCATOR_EXCEPTION_TEST_BEGIN(testAllocator) {
                        if (veryVeryVerbose) { cout <<
                                              "\t\t\tTest Allocator" << endl; }
                        const Obj Y2(X, &testAllocator);
                        if (veryVerbose) { cout << "\t\t\t"; P(Y2); }
                        LOOP2_ASSERT(SPEC, N, W == Y2);
                        LOOP2_ASSERT(SPEC, N, W == X);
                    } BSLMA_TESTALLOCATOR_EXCEPTION_TEST_END

                    {
                        if (veryVeryVerbose) { cout <<
                                            "\t\t\tBuffer Allocator" << endl; }
                        char memory[1024 * 1024]; // TBD: find lower bound?
                        bslma_BufferAllocator a(memory, sizeof memory);
                        Obj *Y = new(a.allocate(sizeof(Obj))) Obj(X, &a);
                        if (veryVerbose) { cout << "\t\t\t"; P(*Y); }
                        LOOP2_ASSERT(SPEC, N, W == *Y);
                        LOOP2_ASSERT(SPEC, N, W == X);
                    }

                    {
                        if (veryVeryVerbose) { cout <<
                                   "\t\t\tWith 'original' destroyed" << endl; }
                        const Obj Y2(X, &testAllocator);

                        // testAllocator will erase the footprint of pX
                        // preventing further reference to this object.

                        delete pX;
                        if (veryVerbose) { cout << "\t\t\t"; P(Y2); }
                        LOOP2_ASSERT(SPEC, N, W == Y2);
                        //LOOP2_ASSERT(SPEC, N, W == X);// This work before!!
                    }
                }
            }
        }
      } break;
      case 6: {
        // --------------------------------------------------------------------
        // EQUALITY-COMPARISON OPERATORS
        //   Ensure that '==' and '!=' are the operational definition of value.
        //
        // TESTING EQUALITY OPERATORS:
        //   Since 'operators==' is implemented in terms of basic accessors,
        //   it is sufficient to verify only that a difference in value of any
        //   one basic accessor for any two given objects implies inequality.
        //   However, to test that no other internal state information is
        //   being considered, we want also to verify that 'operator==' reports
        //   true when applied to any two objects whose internal
        //   representations may be different yet still represent the same
        //   (logical) value:
        //      - d_size
        //      - the (corresponding) amount of dynamically allocated memory
        //
        // Also check that:
        //: o The equality operator's signature and return type are standard.
        //: o The inequality operator's signature and return type are standard.
        //
        // Plan:
        //: 1 First, specify a set 'S' of unique object values having various
        //:   minor or subtle differences, ordered by non-decreasing length.
        //:   Verify the correctness of 'operator==' and 'operator!='
        //:   (returning either 'true' or 'false') using all elements '(u, v)'
        //:   of the cross product 'S X S'.
        //:
        //: 2 Next, specify a second set 'S' containing a representative
        //:   variety of (black-box) box values ordered by increasing (logical)
        //:   length.  For each value in S', construct an object 'x' along with
        //:   a sequence of similarly constructed duplicates 'x1', 'x2', ...,
        //:   'xN'.  Attempt to affect every aspect of white-box state by
        //:   altering each 'xi' in a unique way.  Verify correctness of
        //:   'operator==' and 'operator!=' by asserting that each element in
        //:   '{ x, x1, x2, ..., xN }' is equivalent to every other element.
        //:
        //: 3 Use the respective addresses of 'operator==' and 'operator!=' to
        //:   initialize function pointers having the appropriate signatures
        //:   and return types for the two homogeneous, free equality-
        //:   comparison operators defined in this component.
        //
        // Testing:
        //   bool operator==(const baesu_StackTrace& lhs, rhs);
        //   bool operator!=(const baesu_StackTrace& lhs, rhs);
        // --------------------------------------------------------------------

        if (verbose) cout << endl
                          << "EQUALITY-COMPARISON OPERATORS" << endl
                          << "=============================" << endl;


        if (verbose) cout <<
            "\nCompare each pair of similar values (u, v) in S X S." << endl;
        {
            static const char *SPECS[] = {
                "",
                "A",      "B",
                "AA",     "AB",     "BB",     "BA",
                "AAA",    "BAA",    "ABA",    "AAB",
                "AAAA",   "BAAA",   "ABAA",   "AABA",   "AAAB",
                "AAAAA",  "BAAAA",  "ABAAA",  "AABAA",  "AAABA",  "AAAAB",
                "AAAAAA", "BAAAAA", "AABAAA", "AAABAA", "AAAAAB",
                "AAAAAAA",          "BAAAAAA",          "AAAAABA",
                "AAAAAAAA",         "ABAAAAAA",         "AAAAABAA",
                "AAAAAAAAA",        "AABAAAAAA",        "AAAAABAAA",
                "AAAAAAAAAA",       "AAABAAAAAA",       "AAAAABAAAA",
            0}; // Null string required as last element.

            bslma_TestAllocator testAllocator("object", veryVeryVeryVerbose);

            int oldLen = -1;
            for (int ti = 0; SPECS[ti]; ++ti) {
                const char *const U_SPEC = SPECS[ti];
                const int curLen = (int)strlen(U_SPEC);

                Obj mU(&testAllocator); gg(&mU, U_SPEC); const Obj& U = mU;
                LOOP_ASSERT(ti, curLen == U.length()); // same lengths

                if (curLen != oldLen) {
                    if (verbose) cout << "\tUsing lhs objects of length "
                                  << curLen << '.' << endl;
                    LOOP_ASSERT(U_SPEC, oldLen <= curLen); // non-decreasing
                    oldLen = curLen;
                }

                if (veryVerbose) { P_(ti); P_(U_SPEC); P(U); }

                for (int tj = 0; SPECS[tj]; ++tj) {
                    const char *const V_SPEC = SPECS[tj];
                    Obj mV(&testAllocator); gg(&mV, V_SPEC); const Obj& V = mV;

                    if (veryVerbose) { cout << "  "; P_(tj); P_(V_SPEC); P(V);}
                    const int isSame = ti == tj;
                    LOOP2_ASSERT(ti, tj,  isSame == (U == V));
                    LOOP2_ASSERT(ti, tj, !isSame == (U != V));
                }
            }
        }

        if (verbose) cout << "\nCompare objects of equal value having "
                             "potentially different internal state." << endl;
        {
            static const char *SPECS[] = { // len: 0 - 5, 7, 8, 9, 15, 16, 17
                "",      "A",      "AB",     "ABC",    "ABCD",   "ABCDE",
                "ABCDEAB",         "ABCDEABC",         "ABCDEABCD",
                "ABCDEABCDEABCDE", "ABCDEABCDEABCDEA", "ABCDEABCDEABCDEAB",
            0}; // Null string required as last element.

            static const int EXTEND[] = {
                0, 1, 2, 3, 4, 5, 7, 8, 9, 15, 16, 17
            };
            const int NUM_EXTEND = sizeof EXTEND / sizeof *EXTEND;

            bslma_TestAllocator testAllocator("object", veryVeryVeryVerbose);

            int oldLen = -1;
            for (int ti = 0; SPECS[ti]; ++ti) {
                const char *const SPEC = SPECS[ti];
                const int curLen = (int)strlen(SPEC);

                if (curLen != oldLen) {
                    if (verbose) cout << "\tUsing objects having (logical) "
                                         "length " << curLen << '.' << endl;
                    LOOP_ASSERT(SPEC, oldLen < curLen); // strictly increasing
                    oldLen = curLen;
                }

                Obj mX(&testAllocator); gg(&mX, SPEC); const Obj& X = mX;
                LOOP_ASSERT(ti, curLen == X.length()); // same lengths
                if (veryVerbose) { cout << "\t\t"; P_(ti); P_(SPEC); P(X)}

                for (int u = 0; u < NUM_EXTEND; ++u) {
                    const int U_N = EXTEND[u];
                    Obj mU(&testAllocator);  stretchRemoveAll(&mU, U_N);
                    const Obj& U = mU;       gg(&mU, SPEC);

                    if (veryVerbose) { cout << "\t\t\t"; P_(U_N); P(U)}

                    // compare canonical representation with every variation

                    LOOP2_ASSERT(SPEC, U_N, 1 == (U == X));
                    LOOP2_ASSERT(SPEC, U_N, 1 == (X == U));
                    LOOP2_ASSERT(SPEC, U_N, 0 == (U != X));
                    LOOP2_ASSERT(SPEC, U_N, 0 == (X != U));

                    for (int v = 0; v < NUM_EXTEND; ++v) {
                        const int V_N = EXTEND[v];
                        Obj mV(&testAllocator);  stretchRemoveAll(&mV, V_N);
                        const Obj& V = mV;       gg(&mV, SPEC);

                        static int firstFew = 2 * NUM_EXTEND * NUM_EXTEND;
                        if (veryVeryVerbose || veryVerbose && firstFew > 0) {
                            cout << "\t| "; P_(U_N); P_(V_N); P_(U); P(V);
                            --firstFew;
                        }

                        // compare every variation with every other one

                        LOOP3_ASSERT(SPEC, U_N, V_N, 1 == (U == V));
                        LOOP3_ASSERT(SPEC, U_N, V_N, 0 == (U != V));
                    }
                }
            }
        }

        if (verbose) cout <<
                "\nAssign the address of each operator to a variable." << endl;
        {
            typedef bool (*operatorPtr)(const Obj&, const Obj&);

            // Verify that the signatures and return types are standard.

            operatorPtr operatorEq = operator==;
            operatorPtr operatorNe = operator!=;

            (void)operatorEq;  // quash potential compiler warnings
            (void)operatorNe;
        }

      } break;
      case 5: {
        // --------------------------------------------------------------------
        // PRINT AND OUTPUT OPERATOR
        //   Ensure that the value of the object can be formatted appropriately
        //   on an 'ostream' in some standard, human-readable form.
        //
        // Concerns:
        //: 1 The 'print' method writes the value to the specified 'ostream'.
        //:
        //: 2 The 'print' method writes the value in the intended format.
        //:
        //: 3 The output using 's << obj' is the same as 'obj.print(s, 0, -1)',
        //:   but with each "attributeName = " elided.
        //:
        //: 4 The 'print' method signature and return type are standard.
        //:
        //: 5 The 'print' method returns the supplied 'ostream'.
        //:
        //: 6 The output 'operator<<' signature and return type are standard.
        //:
        //: 7 The output 'operator<<' returns the supplied 'ostream'.
        //
        // Plan:
        //: 1 Use the addresses of the 'print' member function and 'operator<<'
        //:   free function defined in this component to initialize,
        //:   respectively, member-function and free-function pointers having
        //:   the appropriate signatures and return types.  (C-4)
        //:
        //: 2 Using the table-driven technique:  (C-1..3, 5, 7)
        //:
        //:   1 Define twelve carefully selected combinations of (two) object
        //:     values ('A' and 'B'), having distinct values for each
        //:     corresponding salient attribute, and various values for the
        //:     two formatting parameters, along with the expected output
        //:     ( 'value' x  'level'   x 'spacesPerLevel' ):
        //:     1 { A   } x {  0     } x {  0, 1, -1 }  -->  3 expected outputs
        //:     2 { A   } x {  3, -3 } x {  0, 2, -2 }  -->  6 expected outputs
        //:     3 { B   } x {  2     } x {  3        }  -->  1 expected output
        //:     4 { A B } x { -9     } x { -9        }  -->  2 expected output
        //:
        //:   2 For each row in the table defined in P-2.1:  (C-1..3, 5, 7)
        //:
        //:     1 Using a 'const' 'Obj', supply each object value and pair of
        //:       formatting parameters to 'print', unless the parameters are,
        //:       arbitrarily, (-9, -9), in which case 'operator<<' will be
        //:       invoked instead.
        //:
        //:     2 Use a standard 'ostringstream' to capture the actual output.
        //:
        //:     3 Verify the address of what is returned is that of the
        //:       supplied stream.  (C-5, 7)
        //:
        //:     4 Compare the contents captured in P-2.2.2 with what is
        //:       expected.  (C-1..3)
        //
        // Testing:
        //   ostream& print(ostream& s, int level = 0, int sPL = 4) const;
        //   operator<<(ostream& s, const baetzo_LocalTimeDescriptor& d);
>>>>>>> a094549d
        // --------------------------------------------------------------------

        if (verbose) cout << endl
                       << "DEFAULT CTOR, PRIMARY MANIPULATORS, & DTOR" << endl
                       << "==========================================" << endl;

        if (verbose) cout << "\nEstablish suitable attribute values." << endl;

        Frame mFA(&ta);      const Frame& FA = mFA;
        mFA.setLineNumber(5);
        mFA.setSymbolName("woof");

        Frame mFB(&ta);      const Frame& FB = mFB;
        mFB.setOffsetFromSymbol(20);
        mFB.setLibraryFileName("arf");

        Frame mFC(&ta);      const Frame& FC = mFC;
        mFC.setMangledSymbolName("urp");
        mFC.setSourceFileName("um");

        if (verbose) cout << "\nTesting with various allocator configurations."
                          << endl;

        for (char cfg = 'c'; cfg <= 'c'; ++cfg) {
            const char CONFIG = cfg;  // how we specify the allocator

            bslma_TestAllocator da("default2",  veryVeryVeryVerbose);
            bslma_TestAllocator fa("footprint", veryVeryVeryVerbose);
            bslma_TestAllocator sa("supplied",  veryVeryVeryVerbose);

            bslma_Default::setDefaultAllocatorRaw(&da);

            Obj                 *objPtr;
            bslma_TestAllocator *objAllocatorPtr;

            switch (CONFIG) {
              // Exemplar cases 'a' and 'b' were eliminated, as they use the
              // internal heap bypass allocator, which is not a test allocator.

              case 'c': {
                objPtr = new (fa) Obj(&sa);
                objAllocatorPtr = &sa;
              } break;
              default: {
                LOOP_ASSERT(CONFIG, !"Bad allocator config.");
              } break;
            }

            Obj&                  mX = *objPtr;  const Obj& X = mX;
            bslma_TestAllocator&  oa = *objAllocatorPtr;
            bslma_TestAllocator& noa = 'c' != CONFIG ? sa : da;

            // Also invoke the object's 'allocator' accessor.

            LOOP5_ASSERT(CONFIG, &da, &sa, &oa, X.allocator(),
                                                         &oa == X.allocator());

            // Verify no allocation from the object/non-object allocators.

            LOOP2_ASSERT(CONFIG,  oa.numBlocksTotal(),
                         0 ==  oa.numBlocksTotal());
            LOOP2_ASSERT(CONFIG, noa.numBlocksTotal(),
                         0 == noa.numBlocksTotal());

            // -------------------------------------
            // Verify the object's attribute values.
            // -------------------------------------

            LOOP_ASSERT(CONFIG, 0 == X.length());

            {
                BSLMA_TESTALLOCATOR_EXCEPTION_TEST_BEGIN(oa) {
                    if (veryVeryVerbose) { T_ T_ Q(ExceptionTestBody) }

                    const int inUse = oa.numBytesInUse();

                    mX.resize(3);
                    mX[0] = FA;
                    mX[1] = FB;
                    mX[2] = FC;
                    LOOP_ASSERT(CONFIG, inUse < oa.numBytesInUse());
                } BSLMA_TESTALLOCATOR_EXCEPTION_TEST_END

                // -------------------------------------------------------
                // Verify any attribute allocators are installed properly.
                // -------------------------------------------------------

                LOOP_ASSERT(CONFIG, &oa == mX[0].allocator());

                LOOP_ASSERT(CONFIG, "woof" == X[0].symbolName());
                LOOP_ASSERT(CONFIG, ""     == X[0].sourceFileName());

                const int numA  = oa.numAllocations();
                const int inUse = oa.numBytesInUse();

                mX[0].setSymbolName("bark");

                LOOP_ASSERT(CONFIG, "bark" == X[0].symbolName());
                LOOP_ASSERT(CONFIG, ""     == X[0].sourceFileName());

                mX[0].setSymbolName("");

                LOOP_ASSERT(CONFIG, ""     == X[0].symbolName());
                LOOP_ASSERT(CONFIG, ""     == X[0].sourceFileName());

                LOOP_ASSERT(CONFIG, numA  == oa.numAllocations());
                LOOP_ASSERT(CONFIG, inUse == oa.numBytesInUse());
            }

            // Verify no temporary memory is allocated from the object
            // allocator.

            LOOP3_ASSERT(CONFIG, oa.numBlocksTotal(), oa.numBlocksInUse(),
                         oa.numBlocksTotal() == oa.numBlocksInUse());

            // Reclaim dynamically allocated object under test.

            fa.deleteObject(objPtr);

            // Verify all memory is released on object destruction.

            LOOP_ASSERT(fa.numBlocksInUse(),  0 ==  fa.numBlocksInUse());
            LOOP_ASSERT(oa.numBlocksInUse(),  0 ==  oa.numBlocksInUse());
            LOOP_ASSERT(noa.numBlocksTotal(), 0 == noa.numBlocksTotal());

            // Double check that some object memory was allocated.

            LOOP_ASSERT(CONFIG, 1 <= oa.numBlocksTotal());

            // Note that memory should be independently allocated for each
            // attribute capable of allocating memory.

            if (CONFIG != 'a') {
                LOOP_ASSERT(CONFIG, 0 == da.numBlocksTotal());
            }
        }
#endif

      } break;
      case 101: {
        // --------------------------------------------------------------------
        // BREATHING TEST
        //   This case exercises (but does not fully test) basic functionality.
        //
        // Concerns:
        //: 1 The class is sufficiently functional to enable comprehensive
        //:   testing in subsequent test cases.
        //
        // Plan:
        //: 1 Create an object 'w' (default ctor).       { w:D             }
        //: 2 Create an object 'x' (copy from 'w').      { w:D x:D         }
        //: 3 Set 'x' to 'A' (value distinct from 'D').  { w:D x:A         }
        //: 4 Create an object 'y' (init. to 'A').       { w:D x:A y:A     }
        //: 5 Create an object 'z' (copy from 'y').      { w:D x:A y:A z:A }
        //: 6 Set 'z' to 'D' (the default value).        { w:D x:A y:A z:D }
        //: 7 Assign 'w' from 'x'.                       { w:A x:A y:A z:D }
        //: 8 Assign 'w' from 'z'.                       { w:D x:A y:A z:D }
        //: 9 Assign 'x' from 'x' (aliasing).            { w:D x:A y:A z:D }
        //
        // Testing:
        //   BREATHING TEST
        // --------------------------------------------------------------------

        if (verbose) cout << "Creator Test\n"
                             "============\n";

        Frame mFA;      const Frame& FA = mFA;
        mFA.setLineNumber(5);
        mFA.setSymbolName("woof");

        Frame mFB;      const Frame& FB = mFB;
        mFB.setOffsetFromSymbol(20);
        mFB.setLibraryFileName("arf");

        Frame mFC;      const Frame& FC = mFC;
        mFC.setMangledSymbolName("urp");
        mFC.setSourceFileName("um");

        // - - - - - - - - - - - - - - - - - - - - - - - - - - - - - - - - - -

        if (verbose) cout << "\n 1. Create an object 'w' (default ctor)."
                             "\t\t{ w:D             }" << endl;

        Obj mW;  const Obj& W = mW;

        if (veryVerbose) cout << "\ta. Check initial value of 'w'." << endl;
        if (veryVeryVerbose) { T_ T_ P(W) }

        ASSERT(0 == W.length());

        if (veryVerbose) cout <<
                  "\tb. Try equality operators: 'w' <op> 'w'." << endl;

        ASSERT(1 == (W == W));        ASSERT(0 == (W != W));

        // - - - - - - - - - - - - - - - - - - - - - - - - - - - - - - - - - -

        if (verbose) cout << "\n 2. Create an object 'x' (copy from 'w')."
                             "\t\t{ w:D x:D         }" << endl;

        Obj mX(W);  const Obj& X = mX;

        if (veryVerbose) cout << "\ta. Check initial value of 'x'." << endl;
        if (veryVeryVerbose) { T_ T_ P(X) }

        ASSERT(0 == X.length());

        if (veryVerbose) cout <<
                   "\tb. Try equality operators: 'x' <op> 'w', 'x'." << endl;

        ASSERT(1 == (X == W));        ASSERT(0 == (X != W));
        ASSERT(1 == (X == X));        ASSERT(0 == (X != X));

        // - - - - - - - - - - - - - - - - - - - - - - - - - - - - - - - - - -

        if (verbose) cout << "\n 3. Set 'x' to 'A' (value distinct from 'D')."
                             "\t\t{ w:D x:A         }" << endl;

        mX.resize(3);
        mX[0] = FA;
        mX[1] = FB;
        mX[2] = FC;

        if (veryVerbose) cout << "\ta. Check new value of 'x'." << endl;
        if (veryVeryVerbose) { T_ T_ P(X) }

        ASSERT(3 == X.length());
        ASSERT(FA == X[0]);
        ASSERT(FB == X[1]);
        ASSERT(FC == X[2]);

        if (veryVerbose) cout <<
             "\tb. Try equality operators: 'x' <op> 'w', 'x'." << endl;

        ASSERT(0 == (X == W));        ASSERT(1 == (X != W));
        ASSERT(1 == (X == X));        ASSERT(0 == (X != X));

        // - - - - - - - - - - - - - - - - - - - - - - - - - - - - - - - - - -

        if (verbose) cout << "\n 4. Create an object 'y' (init. to 'A')."
                             "\t\t{ w:D x:A y:A     }" << endl;

        Obj mY(X);  const Obj& Y = mY;

        if (veryVerbose) cout << "\ta. Check initial value of 'y'." << endl;
        if (veryVeryVerbose) { T_ T_ P(Y) }

        ASSERT(3 == Y.length());
        ASSERT(FA == Y[0]);
        ASSERT(FB == Y[1]);
        ASSERT(FC == Y[2]);

        if (veryVerbose) cout <<
             "\tb. Try equality operators: 'y' <op> 'w', 'x', 'y'" << endl;

        ASSERT(0 == (Y == W));        ASSERT(1 == (Y != W));
        ASSERT(1 == (Y == X));        ASSERT(0 == (Y != X));
        ASSERT(1 == (Y == Y));        ASSERT(0 == (Y != Y));

        // - - - - - - - - - - - - - - - - - - - - - - - - - - - - - - - - - -

        if (verbose) cout << "\n 5. Create an object 'z' (copy from 'y')."
                             "\t\t{ w:D x:A y:A z:A }" << endl;

        Obj mZ(Y);  const Obj& Z = mZ;

        if (veryVerbose) cout << "\ta. Check initial value of 'z'." << endl;
        if (veryVeryVerbose) { T_ T_ P(Z) }

        ASSERT(3 == Z.length());
        ASSERT(FA == Z[0]);
        ASSERT(FB == Z[1]);
        ASSERT(FC == Z[2]);

        if (veryVerbose) cout <<
           "\tb. Try equality operators: 'z' <op> 'w', 'x', 'y', 'z'." << endl;

        ASSERT(0 == (Z == W));        ASSERT(1 == (Z != W));
        ASSERT(1 == (Z == X));        ASSERT(0 == (Z != X));
        ASSERT(1 == (Z == Y));        ASSERT(0 == (Z != Y));
        ASSERT(1 == (Z == Z));        ASSERT(0 == (Z != Z));

        // - - - - - - - - - - - - - - - - - - - - - - - - - - - - - - - - - -

        if (verbose) cout << "\n 6. Set 'z' to 'D' (the default value)."
                             "\t\t\t{ w:D x:A y:A z:D }" << endl;

        mZ.removeAll();

        if (veryVerbose) cout << "\ta. Check new value of 'z'." << endl;
        if (veryVeryVerbose) { T_ T_ P(Z) }

        ASSERT(0 == Z.length());
        ASSERT(W == Z);

        if (veryVerbose) cout <<
           "\tb. Try equality operators: 'z' <op> 'w', 'x', 'y', 'z'." << endl;

        ASSERT(1 == (Z == W));        ASSERT(0 == (Z != W));
        ASSERT(0 == (Z == X));        ASSERT(1 == (Z != X));
        ASSERT(0 == (Z == Y));        ASSERT(1 == (Z != Y));
        ASSERT(1 == (Z == Z));        ASSERT(0 == (Z != Z));

        // - - - - - - - - - - - - - - - - - - - - - - - - - - - - - - - - - -

        if (verbose) cout << "\n 7. Assign 'w' from 'x'."
                             "\t\t\t\t{ w:A x:A y:A z:D }" << endl;
        mW = X;

        if (veryVerbose) cout << "\ta. Check new value of 'w'." << endl;
        if (veryVeryVerbose) { T_ T_ P(W) }

        ASSERT(3 == W.length());
        ASSERT(FA == W[0]);
        ASSERT(FB == W[1]);
        ASSERT(FC == W[2]);

        if (veryVerbose) cout <<
           "\tb. Try equality operators: 'w' <op> 'w', 'x', 'y', 'z'." << endl;

        ASSERT(1 == (W == W));        ASSERT(0 == (W != W));
        ASSERT(1 == (W == X));        ASSERT(0 == (W != X));
        ASSERT(1 == (W == Y));        ASSERT(0 == (W != Y));
        ASSERT(0 == (W == Z));        ASSERT(1 == (W != Z));

        // - - - - - - - - - - - - - - - - - - - - - - - - - - - - - - - - - -

        if (verbose) cout << "\n 8. Assign 'w' from 'z'."
                             "\t\t\t\t{ w:D x:A y:A z:D }" << endl;
        mW = Z;

        if (veryVerbose) cout << "\ta. Check new value of 'w'." << endl;
        if (veryVeryVerbose) { T_ T_ P(W) }

        ASSERT(0 == W.length());

        if (veryVerbose) cout <<
           "\tb. Try equality operators: 'x' <op> 'w', 'x', 'y', 'z'." << endl;

        ASSERT(1 == (W == W));        ASSERT(0 == (W != W));
        ASSERT(0 == (W == X));        ASSERT(1 == (W != X));
        ASSERT(0 == (W == Y));        ASSERT(1 == (W != Y));
        ASSERT(1 == (W == Z));        ASSERT(0 == (W != Z));

        // - - - - - - - - - - - - - - - - - - - - - - - - - - - - - - - - - -

        if (verbose) cout << "\n 9. Assign 'x' from 'x' (aliasing)."
                             "\t\t\t{ w:D x:A y:A z:D }" << endl;
        mX = X;

        if (veryVerbose) cout << "\ta. Check (same) value of 'x'." << endl;
        if (veryVeryVerbose) { T_ T_ P(X) }

        ASSERT(3 == X.length());
        ASSERT(FA == X[0]);
        ASSERT(FB == X[1]);
        ASSERT(FC == X[2]);

        if (veryVerbose) cout <<
           "\tb. Try equality operators: 'x' <op> 'w', 'x', 'y', 'z'." << endl;

        ASSERT(0 == (X == W));        ASSERT(1 == (X != W));
        ASSERT(1 == (X == X));        ASSERT(0 == (X != X));
        ASSERT(1 == (X == Y));        ASSERT(0 == (X != Y));
        ASSERT(0 == (X == Z));        ASSERT(1 == (X != Z));

        Obj mU(X, X.allocator());    const Obj& U = mU;
        ASSERT(3 == U.length());
        ASSERT(U == X);

        bsl::swap(mU[0], mU[2]);

        ASSERT(U != X);
        ASSERT(X[0] == FA);    ASSERT(X[1] == FB);    ASSERT(X[2] == FC);
        ASSERT(U[0] == FC);    ASSERT(U[1] == FB);    ASSERT(U[2] == FA);

        mU.swap(mX);
        ASSERT(3 == U.length());
        ASSERT(3 == X.length());
        ASSERT(U != X);
        ASSERT(U[0] == FA);    ASSERT(U[1] == FB);    ASSERT(U[2] == FC);
        ASSERT(X[0] == FC);    ASSERT(X[1] == FB);    ASSERT(X[2] == FA);

        swap(mU, mX);
        ASSERT(3 == U.length());
        ASSERT(3 == X.length());
        ASSERT(U != X);
        ASSERT(X[0] == FA);    ASSERT(X[1] == FB);    ASSERT(X[2] == FC);
        ASSERT(U[0] == FC);    ASSERT(U[1] == FB);    ASSERT(U[2] == FA);

      } break;
      case 12: {
        // --------------------------------------------------------------------
        // RESIZE
        //
        // Concerns:
        //: 1 The resulting length is correct and the resulting element values
        //:   are correct when:
        //:   o 'new length <  initial length'
        //:   o 'new length == initial length'
        //:   o 'new length >  initial length'
        //:
        //: 2 We are also concerned that the test data include sufficient
        //:   differences in initial and final length that resizing is
        //:   guaranteed to occur.  Beyond that, no explicit "white box" test
        //:   is required.
        //
        // Plan:
        //: 1 Specify a set 'A' of lengths.  For each 'a1' in 'A' construct an
        //:   object 'x' of length 'a1' with each element in 'x' initialized to
        //:   an arbitrary but known value 'V'.  For each 'a2' in 'A' use the
        //:   'resize' method to set the length of 'x' and potentially remove
        //:   or set element values as per the method's contract.  Use the
        //:   basic accessors to verify the length and element values of the
        //:   modified object 'x'.
        //
        // Testing:
        //   void resize(int newLength);
        // --------------------------------------------------------------------

        if (verbose) cout << endl
                          << "RESIZE" << endl
                          << "======" << endl;

        if (verbose) cout << "\nTesting 'resize(int)'" << endl;
        {
            const int lengths[] = { 0, 1, 2, 3, 4, 5, 7, 8, 9, 15, 16, 17 };
            const int NUM_TESTS = sizeof lengths / sizeof lengths[0];

            const Element I_VALUE       = VA;
            const Element DEFAULT_VALUE = Element();

            static const char *SPECS[] = { 
                "",                  //  0
                "A",                 //  1
                "AA",                //  2
                "AAA",               //  3
                "AAAA",              //  4
                "AAAAA",             //  5

                "AAAAAAA",           //  7
                "AAAAAAAA",          //  8
                "AAAAAAAAA",         //  9

                "AAAAAAAAAAAAAAA",   // 15
                "AAAAAAAAAAAAAAAA",  // 16
                "AAAAAAAAAAAAAAAAA", // 17

                 0 // Null string required as last element.
            };

            bslma_TestAllocator testAllocator("object", veryVeryVeryVerbose);

            for (int i = 0; i < NUM_TESTS; ++i) {
                const int   a1   = lengths[i];
                const char *SPEC = SPECS[i]; LOOP_ASSERT(i,
                                                         a1 == strlen(SPEC));
                const Obj   o1   = g(SPEC);

                if (verbose) { cout << "\t"; P(a1); }
                for (int j = 0; j < NUM_TESTS; ++j) {
                    const int a2 = lengths[j];
                    if (veryVerbose) { cout << "\t\t"; P(a2); }
                  BSLMA_TESTALLOCATOR_EXCEPTION_TEST_BEGIN(testAllocator) {
                    Obj mX(o1, &testAllocator);
                    const Obj &X = mX;
                    if (veryVerbose) P(X);
                    LOOP2_ASSERT(i, j, a1 == X.length());
                    mX.resize(a2);
                    if (veryVerbose) P(X);
                    LOOP2_ASSERT(i, j, a2 == X.length());
                    for (int k = 0; k < a2; ++k) {
                        if (k < a1) {
                            LOOP3_ASSERT(i, j, k, I_VALUE == X[k]);
                        }
                        else {
                            LOOP3_ASSERT(i, j, k, DEFAULT_VALUE == X[k]);
                        }
                    }
                  } BSLMA_TESTALLOCATOR_EXCEPTION_TEST_END
                }
            }
        }

      } break;
      case 11: {
        // --------------------------------------------------------------------
        // INITIAL LENGTH CONSTRUCTORS
        //
        // Concerns:
        //   N/A
        //
        // Plan:
        //   N/A
        //
        // Testing:
        //   Reserved for intial-length constructors.
        // --------------------------------------------------------------------

        if (verbose) cout << endl
                          << "INITIAL LENGTH CONSTRUCTORS" << endl
                          << "===========================" << endl;

        if (verbose) cout << "Not yet implemented." << endl;

      } break;
      case 10: {
        // --------------------------------------------------------------------
        // BSLX STREAMING
        //   Ensure that we can serialize the value of any object of the class,
        //   and then deserialize that value back into any object of the class.
        //
        // Concerns:
        //   N/A
        //
        // Plan:
        //   N/A
        //
        // Testing:
        //   Reserved for 'bslx' streaming.
        // --------------------------------------------------------------------

        if (verbose) cout << endl
                          << "BSLX STREAMING" << endl
                          << "==============" << endl;

        if (verbose) cout << "Not yet implemented." << endl;

      } break;
      case 9: {
        // --------------------------------------------------------------------
        // ASSIGNMENT OPERATOR
        //
        // Concerns:
        //: 1  The value represented by any instance can be assigned to any
        //:    other instance regardless of how either value is represented
        //:    internally.
        //: 2  The 'rhs' value must not be affected by the operation.
        //: 3  'rhs' going out of scope has no effect on the value of 'lhs'
        //:     after the assignment.
        //: 4  Aliasing '(x = x)': The assignment operator must always work --
        //:    even when the 'lhs' and 'rhs' are identically the same object.
        //: 5  The assignment operator must be neutral with respect to memory
        //:    allocation exceptions.
        //
        // Plan:
        //: 1 Specify a set 'S' of unique object values with substantial and
        //:   varied differences, ordered by increasing length.  For each value
        //:   in 'S', construct an object 'x' along with a sequence of
        //:   similarly constructed duplicates 'x1', 'x2', ..., 'xN'.  Attempt
        //:   to affect every aspect of white-box state by altering each 'xi'
        //:   in a unique way.  Let the union of all such objects be the set
        //:   'T'.
        //:
        //: 2 To address C-1, C-2, and C-5, construct tests 'u = v' for all
        //:   '(u, v)' in 'T X T'.  Using canonical controls 'UU' and 'VV',
        //:   assert before the assignment that 'UU == u', 'VV == v', and
        //:   'v == u' iff 'VV == UU'.  After the assignment, assert that
        //:   'VV == u', 'VV == v', and, for grins, that 'v == u'.  Let 'v' go
        //:   out of scope and confirm that 'VV == u'.  All of these tests are
        //:   performed within the 'bslma' exception testing apparatus.
        //:
        //: 3 As a separate exercise, we address C-4 and C-5 by constructing
        //:   tests 'y = y' for all 'y' in 'T'.  Using a canonical control 'X',
        //:   we will verify that 'X == y' before and after the assignment,
        //:   again within the 'bslma' exception testing apparatus.
        //
        // Testing:
        //   baesu_StackTrace& operator=(const baesu_StackTrace& rhs);
        // --------------------------------------------------------------------

        if (verbose) cout << endl
                          << "COPY-ASSIGNMENT OPERATOR" << endl
                          << "========================" << endl;

        if (verbose) cout <<
            "\nAssign cross product of values with varied representations."
                                                                       << endl;
        {
            static const char *SPECS[] = { // len: 0 - 5, 7, 8, 9,
                "",        "A",    "BC",     "CDE",    "DEAB",   "EABCD",
                "AEDCBAE",         "CBAEDCBA",         "EDCBAEDCB",
            0}; // Null string required as last element.

            static const int EXTEND[] = {
                0, 1, 2, 3, 4, 5, 7, 8, 9,
            };
            const int NUM_EXTEND = sizeof EXTEND / sizeof *EXTEND;

            bslma_TestAllocator testAllocator("object", veryVeryVeryVerbose);

            int uOldLen = -1;
            for (int ui = 0; SPECS[ui]; ++ui) {
                const char *const U_SPEC = SPECS[ui];
                const int uLen = (int)strlen(U_SPEC);

                if (verbose) {
                    cout << "\tFor lhs objects of length " << uLen << ":\t";
                    P(U_SPEC);
                }

                LOOP_ASSERT(U_SPEC, uOldLen < uLen);  // strictly increasing
                uOldLen = uLen;

                const Obj UU = g(U_SPEC);               // control
                LOOP_ASSERT(ui, uLen == UU.length());   // same lengths

                // int vOldLen = -1;
                for (int vi = 0; SPECS[vi]; ++vi) {
                    const char *const V_SPEC = SPECS[vi];
                    const int vLen = (int)strlen(V_SPEC);

                    if (veryVerbose) {
                        cout << "\t\tFor rhs objects of length " << vLen
                                                                 << ":\t";
                        P(V_SPEC);
                    }

                    const Obj VV = g(V_SPEC);           // control

                    const int Z = ui == vi; // flag indicating same values

                    for (int uj = 0; uj < NUM_EXTEND; ++uj) {
                        const int U_N = EXTEND[uj];
                        for (int vj = 0; vj < NUM_EXTEND; ++vj) {
                            const int V_N = EXTEND[vj];

                          BSLMA_TESTALLOCATOR_EXCEPTION_TEST_BEGIN(
                                                               testAllocator) {
                            const int AL = testAllocator.allocationLimit();
                            testAllocator.setAllocationLimit(-1);
                            Obj mU(&testAllocator); stretchRemoveAll(&mU, U_N);
                            const Obj& U = mU; gg(&mU, U_SPEC);
                            {
                            //--^
                            Obj mV(&testAllocator); stretchRemoveAll(&mV, V_N);
                            const Obj& V = mV; gg(&mV, V_SPEC);

                            static int firstFew = 2 * NUM_EXTEND * NUM_EXTEND;
                            if (veryVeryVerbose||veryVerbose && firstFew > 0) {
                                cout << "\t| "; P_(U_N); P_(V_N); P_(U); P(V);
                                --firstFew;
                            }

                            LOOP4_ASSERT(U_SPEC, U_N, V_SPEC, V_N, UU == U);
                            LOOP4_ASSERT(U_SPEC, U_N, V_SPEC, V_N, VV == V);
                            LOOP4_ASSERT(U_SPEC, U_N, V_SPEC, V_N, Z==(V==U));

                            testAllocator.setAllocationLimit(AL);
                            mU = V; // test assignment here

                            LOOP4_ASSERT(U_SPEC, U_N, V_SPEC, V_N, VV == U);
                            LOOP4_ASSERT(U_SPEC, U_N, V_SPEC, V_N, VV == V);
                            LOOP4_ASSERT(U_SPEC, U_N, V_SPEC, V_N,  V == U);
                            //--v
                            }
                            // 'mV' (and therefore 'V') now out of scope
                            LOOP4_ASSERT(U_SPEC, U_N, V_SPEC, V_N, VV == U);
                          } BSLMA_TESTALLOCATOR_EXCEPTION_TEST_END
                        }
                    }
                }
            }
        }

        if (verbose) cout << "\nTesting self assignment (Aliasing)." << endl;
        {
            static const char *SPECS[] = { // len: 0 - 5, 7, 8, 9, 15, 16, 17
                "",      "A",      "BC",     "CDE",    "DEAB",   "EABCD",
                "ABCDEAB",         "ABCDEABC",         "ABCDEABCD",
                "ABCDEABCDEABCDE", "ABCDEABCDEABCDEA", "ABCDEABCDEABCDEAB",
            0}; // Null string required as last element.

            static const int EXTEND[] = {
                0, 1, 2, 3, 4, 5, 7, 8, 9, 15, 16, 17
            };
            const int NUM_EXTEND = sizeof EXTEND / sizeof *EXTEND;

            bslma_TestAllocator testAllocator("object", veryVeryVeryVerbose);

            int oldLen = -1;
            for (int ti = 0; SPECS[ti]; ++ti) {
                const char *const SPEC = SPECS[ti];
                const int curLen = (int)strlen(SPEC);

                if (verbose) {
                    cout << "\tFor an object of length " << curLen << ":\t";
                    P(SPEC);
                }
                LOOP_ASSERT(SPEC, oldLen < curLen);  // strictly increasing
                oldLen = curLen;

                const Obj X = g(SPEC);                  // control
                LOOP_ASSERT(ti, curLen == X.length());  // same lengths

                for (int tj = 0; tj < NUM_EXTEND; ++tj) {
                  BSLMA_TESTALLOCATOR_EXCEPTION_TEST_BEGIN(testAllocator) {
                    const int AL = testAllocator.allocationLimit();
                    testAllocator.setAllocationLimit(-1);

                    const int N = EXTEND[tj];
                    Obj mY(&testAllocator);  stretchRemoveAll(&mY, N);
                    const Obj& Y = mY;       gg(&mY, SPEC);

                    if (veryVerbose) { cout << "\t\t"; P_(N); P(Y); }

                    LOOP2_ASSERT(SPEC, N, Y == Y);
                    LOOP2_ASSERT(SPEC, N, X == Y);

                    testAllocator.setAllocationLimit(AL);
                    mY = Y; // test assignment here

                    LOOP2_ASSERT(SPEC, N, Y == Y);
                    LOOP2_ASSERT(SPEC, N, X == Y);

                  } BSLMA_TESTALLOCATOR_EXCEPTION_TEST_END
                }
            }
        }
      } break;
      case 8: {
        // --------------------------------------------------------------------
        // GENERATOR FUNCTION 'g':
        //   Since 'g' is implemented almost entirely using 'gg', we need to
        //   verify only that the arguments are properly forwarded, that 'g'
        //   does not affect the test allocator, and that 'g' returns an
        //   object by value.
        //
        // Plan:
        //   For each 'SPEC' in a short list of specifications, compare the
        //   object returned (by value) from the generator function, 'g(SPEC)'
        //   with the value of a newly constructed 'OBJECT' configured using
        //   'gg(&OBJECT, SPEC)'.  Compare the results of calling the
        //   allocator's 'numBlocksTotal' and 'numBytesInUse' methods before
        //   and after calling 'g' in order to demonstrate that 'g' has no
        //   effect on the test allocator.  Finally, use 'sizeof' to confirm
        //   that the (temporary) returned by 'g' differs in size from that
        //   returned by 'gg'.
        //
        // Testing:
        //   baesu_StackTrace   g(const char *spec);
        // --------------------------------------------------------------------

        if (verbose) cout << endl
                          << "GENERATOR FUNCTION 'g'" << endl
                          << "======================" << endl;

        static const char *SPECS[] = {
            "", "~", "A", "B", "C", "D", "E", "A~B~C~D~E", "ABCDE", "ABC~DE",
        0}; // Null string required as last element.

        bslma_TestAllocator testAllocator("object", veryVeryVeryVerbose);

        if (verbose) cout <<
            "\nCompare values produced by 'g' and 'gg' for various inputs."
                                                                       << endl;
        for (int ti = 0; SPECS[ti]; ++ti) {
            const char *spec = SPECS[ti];
            if (veryVerbose) { P_(ti);  P(spec); }
            Obj mX(&testAllocator);  gg(&mX, spec);  const Obj& X = mX;
            if (veryVerbose) {
                cout << "\t g = " << g(spec) << endl;
                cout << "\tgg = " << X       << endl;
            }
            const int TOTAL_BLOCKS_BEFORE = testAllocator.numBlocksTotal();
            const int IN_USE_BYTES_BEFORE = testAllocator.numBytesInUse();
            LOOP_ASSERT(ti, X == g(spec));
            const int TOTAL_BLOCKS_AFTER = testAllocator.numBlocksTotal();
            const int IN_USE_BYTES_AFTER = testAllocator.numBytesInUse();
            LOOP_ASSERT(ti, TOTAL_BLOCKS_BEFORE == TOTAL_BLOCKS_AFTER);
            LOOP_ASSERT(ti, IN_USE_BYTES_BEFORE == IN_USE_BYTES_AFTER);
        }

        if (verbose) cout << "\nConfirm return-by-value." << endl;
        {
            const char *spec = "ABCDE";

            ASSERT(sizeof(Obj) == sizeof g(spec));      // compile-time fact

            Obj x(&testAllocator);                      // runtime tests
            Obj& r1 = gg(&x, spec);
            Obj& r2 = gg(&x, spec);
            const Obj& r3 = g(spec);
            const Obj& r4 = g(spec);
            ASSERT(&r2 == &r1);
            ASSERT(&x  == &r1);
            ASSERT(&r4 != &r3);
            ASSERT(&x  != &r3);
        }

      } break;
      case 7: {
        // --------------------------------------------------------------------
        // COPY CONSTRUCTOR
        //   Ensure that we can create a distinct object of the class from any
        //   other one, such that the two objects have the same value.
        //
        // Concerns:
        //: 1 The new object's value is the same as that of the original object
        //:   (relying on the previously tested equality operators).
        //: 2 All internal representations of a given value can be used to
        //:   create a new object of equivalent value.
        //: 3 The value of the original object is left unaffected.
        //: 4 Subsequent changes in or destruction of the source object have no
        //:   effect on the copy-constructed object.
        //: 5 The function is exception neutral w.r.t. memory allocation.
        //: 6 The object has its internal memory management system hooked up
        //:   properly so that *all* internally allocated memory draws from a
        //:   user-supplied allocator whenever one is specified.
        //
        // Plan:
        //: 1 To address C-1, C2, and C-3, specify a set 'S' of object values
        //:   with substantial and varied differences, ordered by increasing
        //:   length.  For each value in 'S', initialize objects 'w' and 'x',
        //:   copy construct y from 'x' and use 'operator==' to verify that
        //:   both 'x' and 'y' subsequently have the same value as 'w'.  Let
        //:   'x' go out of scope and again verify that 'w == x'.  Repeat this
        //:   test with 'x' having the same *logical* value, but perturbed so
        //:   as to have potentially different internal representations.
        //:
        //: 2 To address C-5, we will perform each of the above tests in the
        //:   presence of exceptions during memory allocations using a
        //:   'bslma_TestAllocator' and varying its *allocation* *limit*.
        //:
        //: 3 To address C-6, we will repeat the above tests:
        //:   1 When passing in no allocator.
        //:   2 When passing in a null pointer: (bslma_Allocator *)0.
        //:   3 When passing in a test allocator (see concern 5).
        //:   4 Where the object is constructed entirely in static memory
        //:     (using a 'bslma_BufferAllocator') and never destroyed.
        //:   5 After the (dynamically allocated) source object is deleted and
        //:     its footprint erased (see concern 4).
        //
        // Testing:
         //  baesu_StackTrace(const baesu_StackTrace& o, *bA = 0);
        // --------------------------------------------------------------------

        if (verbose) cout << endl
                          << "COPY CONSTRUCTOR" << endl
                          << "================" << endl;
        if (verbose) cout <<
            "\nCopy construct values with varied representations." << endl;
        {
            static const char *SPECS[] = { // len: 0 - 5, 7, 8, 9, 15, 16, 17
                "",      "A",      "BC",     "CDE",    "DEAB",   "EABCD",
                "ABCDEAB",         "ABCDEABC",         "ABCDEABCD",
                "ABCDEABCDEABCDE", "ABCDEABCDEABCDEA", "ABCDEABCDEABCDEAB",
            0}; // Null string required as last element.

            static const int EXTEND[] = {
                0, 1, 2, 3, 4, 5, 7, 8, 9, 15, 16, 17
            };
            const int NUM_EXTEND = sizeof EXTEND / sizeof *EXTEND;

            bslma_TestAllocator testAllocator("object", veryVeryVeryVerbose);

            int oldLen = -1;
            for (int ti = 0; SPECS[ti]; ++ti) {
                const char *const SPEC   = SPECS[ti];
                const int         curLen = (int)strlen(SPEC);

                if (verbose) {
                    cout << "\tFor an object of length " << curLen << ":\t";
                    P(SPEC);
                }

                LOOP_ASSERT(SPEC, oldLen < curLen); // strictly increasing
                oldLen = curLen;

                // Create control object w.
                Obj mW(&testAllocator); gg(&mW, SPEC); const Obj& W = mW;
                LOOP_ASSERT(ti, curLen == W.length()); // same lengths
                if (veryVerbose) { cout << "\t"; P(W); }

                // Stretch capacity of x object by different amounts.

                for (int ei = 0; ei < NUM_EXTEND; ++ei) {
                    const int N = EXTEND[ei];
                    if (veryVerbose) { cout << "\t\t"; P(N) }

                    Obj *pX = new Obj(&testAllocator);
                    Obj &mX = *pX;              stretchRemoveAll(&mX, N);
                    const Obj& X = mX;          gg(&mX, SPEC);
                    if (veryVerbose) { cout << "\t\t"; P(X); }

                    {
                        if (veryVeryVerbose) { cout <<
                                                "\t\t\tNo Allocator" << endl; }
                        const Obj Y0(X);
                        if (veryVerbose) { cout << "\t\t\t"; P(Y0); }
                        LOOP2_ASSERT(SPEC, N, W == Y0);
                        LOOP2_ASSERT(SPEC, N, W == X);
                    }

                    {
                        if (veryVeryVerbose) { cout <<
                                              "\t\t\tNull Allocator" << endl; }
                        const Obj Y1(X, (bslma_Allocator *) 0);
                        if (veryVerbose) { cout << "\t\t\t"; P(Y1); }
                        LOOP2_ASSERT(SPEC, N, W == Y1);
                        LOOP2_ASSERT(SPEC, N, W == X);
                    }

                    BSLMA_TESTALLOCATOR_EXCEPTION_TEST_BEGIN(testAllocator) {
                        if (veryVeryVerbose) { cout <<
                                              "\t\t\tTest Allocator" << endl; }
                        const Obj Y2(X, &testAllocator);
                        if (veryVerbose) { cout << "\t\t\t"; P(Y2); }
                        LOOP2_ASSERT(SPEC, N, W == Y2);
                        LOOP2_ASSERT(SPEC, N, W == X);
                    } BSLMA_TESTALLOCATOR_EXCEPTION_TEST_END

                    {                           
                        if (veryVeryVerbose) { cout <<
                                            "\t\t\tBuffer Allocator" << endl; }
                        char memory[1024 * 1024]; // TBD: find lower bound?
                        bslma_BufferAllocator a(memory, sizeof memory);
                        Obj *Y = new(a.allocate(sizeof(Obj))) Obj(X, &a);
                        if (veryVerbose) { cout << "\t\t\t"; P(*Y); }
                        LOOP2_ASSERT(SPEC, N, W == *Y);
                        LOOP2_ASSERT(SPEC, N, W == X);
                    }

                    {
                        if (veryVeryVerbose) { cout <<
                                   "\t\t\tWith 'original' destroyed" << endl; }
                        const Obj Y2(X, &testAllocator);

                        // testAllocator will erase the footprint of pX
                        // preventing further reference to this object.

                        delete pX;
                        if (veryVerbose) { cout << "\t\t\t"; P(Y2); }
                        LOOP2_ASSERT(SPEC, N, W == Y2);
                        //LOOP2_ASSERT(SPEC, N, W == X);// This work before!!
                    }
                }
            }
        }
      } break;
      case 6: {
        // --------------------------------------------------------------------
        // EQUALITY-COMPARISON OPERATORS
        //   Ensure that '==' and '!=' are the operational definition of value.
        //
        // TESTING EQUALITY OPERATORS:
        //   Since 'operators==' is implemented in terms of basic accessors,
        //   it is sufficient to verify only that a difference in value of any
        //   one basic accessor for any two given objects implies inequality.
        //   However, to test that no other internal state information is
        //   being considered, we want also to verify that 'operator==' reports
        //   true when applied to any two objects whose internal
        //   representations may be different yet still represent the same
        //   (logical) value:
        //      - d_size
        //      - the (corresponding) amount of dynamically allocated memory
        //
        // Also check that:
        //: o The equality operator's signature and return type are standard.
        //: o The inequality operator's signature and return type are standard.
        //
        // Plan:
        //: 1 First, specify a set 'S' of unique object values having various
        //:   minor or subtle differences, ordered by non-decreasing length.
        //:   Verify the correctness of 'operator==' and 'operator!='
        //:   (returning either 'true' or 'false') using all elements '(u, v)'
        //:   of the cross product 'S X S'.
        //:
        //: 2 Next, specify a second set 'S' containing a representative
        //:   variety of (black-box) box values ordered by increasing (logical)
        //:   length.  For each value in S', construct an object 'x' along with
        //:   a sequence of similarly constructed duplicates 'x1', 'x2', ...,
        //:   'xN'.  Attempt to affect every aspect of white-box state by
        //:   altering each 'xi' in a unique way.  Verify correctness of
        //:   'operator==' and 'operator!=' by asserting that each element in
        //:   '{ x, x1, x2, ..., xN }' is equivalent to every other element.
        //:
        //: 3 Use the respective addresses of 'operator==' and 'operator!=' to
        //:   initialize function pointers having the appropriate signatures
        //:   and return types for the two homogeneous, free equality-
        //:   comparison operators defined in this component.
        //
        // Testing:
        //   bool operator==(const baesu_StackTrace& lhs, rhs);
        //   bool operator!=(const baesu_StackTrace& lhs, rhs);
        // --------------------------------------------------------------------

        if (verbose) cout << endl
                          << "EQUALITY-COMPARISON OPERATORS" << endl
                          << "=============================" << endl;


        if (verbose) cout <<
            "\nCompare each pair of similar values (u, v) in S X S." << endl;
        {
            static const char *SPECS[] = {
                "",
                "A",      "B",
                "AA",     "AB",     "BB",     "BA",
                "AAA",    "BAA",    "ABA",    "AAB",
                "AAAA",   "BAAA",   "ABAA",   "AABA",   "AAAB",
                "AAAAA",  "BAAAA",  "ABAAA",  "AABAA",  "AAABA",  "AAAAB",
                "AAAAAA", "BAAAAA", "AABAAA", "AAABAA", "AAAAAB",
                "AAAAAAA",          "BAAAAAA",          "AAAAABA",
                "AAAAAAAA",         "ABAAAAAA",         "AAAAABAA",
                "AAAAAAAAA",        "AABAAAAAA",        "AAAAABAAA",
                "AAAAAAAAAA",       "AAABAAAAAA",       "AAAAABAAAA",
            0}; // Null string required as last element.

            bslma_TestAllocator testAllocator("object", veryVeryVeryVerbose);

            int oldLen = -1;
            for (int ti = 0; SPECS[ti]; ++ti) {
                const char *const U_SPEC = SPECS[ti];
                const int curLen = (int)strlen(U_SPEC);

                Obj mU(&testAllocator); gg(&mU, U_SPEC); const Obj& U = mU;
                LOOP_ASSERT(ti, curLen == U.length()); // same lengths

                if (curLen != oldLen) {
                    if (verbose) cout << "\tUsing lhs objects of length "
                                  << curLen << '.' << endl;
                    LOOP_ASSERT(U_SPEC, oldLen <= curLen); // non-decreasing
                    oldLen = curLen;
                }

                if (veryVerbose) { P_(ti); P_(U_SPEC); P(U); }

                for (int tj = 0; SPECS[tj]; ++tj) {
                    const char *const V_SPEC = SPECS[tj];
                    Obj mV(&testAllocator); gg(&mV, V_SPEC); const Obj& V = mV;

                    if (veryVerbose) { cout << "  "; P_(tj); P_(V_SPEC); P(V);}
                    const int isSame = ti == tj;
                    LOOP2_ASSERT(ti, tj,  isSame == (U == V));
                    LOOP2_ASSERT(ti, tj, !isSame == (U != V));
                }
            }
        }

        if (verbose) cout << "\nCompare objects of equal value having "
                             "potentially different internal state." << endl;
        {
            static const char *SPECS[] = { // len: 0 - 5, 7, 8, 9, 15, 16, 17
                "",      "A",      "AB",     "ABC",    "ABCD",   "ABCDE",
                "ABCDEAB",         "ABCDEABC",         "ABCDEABCD",
                "ABCDEABCDEABCDE", "ABCDEABCDEABCDEA", "ABCDEABCDEABCDEAB",
            0}; // Null string required as last element.

            static const int EXTEND[] = {
                0, 1, 2, 3, 4, 5, 7, 8, 9, 15, 16, 17
            };
            const int NUM_EXTEND = sizeof EXTEND / sizeof *EXTEND;

            bslma_TestAllocator testAllocator("object", veryVeryVeryVerbose);

            int oldLen = -1;
            for (int ti = 0; SPECS[ti]; ++ti) {
                const char *const SPEC = SPECS[ti];
                const int curLen = (int)strlen(SPEC);

                if (curLen != oldLen) {
                    if (verbose) cout << "\tUsing objects having (logical) "
                                         "length " << curLen << '.' << endl;
                    LOOP_ASSERT(SPEC, oldLen < curLen); // strictly increasing
                    oldLen = curLen;
                }

                Obj mX(&testAllocator); gg(&mX, SPEC); const Obj& X = mX;
                LOOP_ASSERT(ti, curLen == X.length()); // same lengths
                if (veryVerbose) { cout << "\t\t"; P_(ti); P_(SPEC); P(X)}

                for (int u = 0; u < NUM_EXTEND; ++u) {
                    const int U_N = EXTEND[u];
                    Obj mU(&testAllocator);  stretchRemoveAll(&mU, U_N);
                    const Obj& U = mU;       gg(&mU, SPEC);

                    if (veryVerbose) { cout << "\t\t\t"; P_(U_N); P(U)}

                    // compare canonical representation with every variation

                    LOOP2_ASSERT(SPEC, U_N, 1 == (U == X));
                    LOOP2_ASSERT(SPEC, U_N, 1 == (X == U));
                    LOOP2_ASSERT(SPEC, U_N, 0 == (U != X));
                    LOOP2_ASSERT(SPEC, U_N, 0 == (X != U));

                    for (int v = 0; v < NUM_EXTEND; ++v) {
                        const int V_N = EXTEND[v];
                        Obj mV(&testAllocator);  stretchRemoveAll(&mV, V_N);
                        const Obj& V = mV;       gg(&mV, SPEC);

                        static int firstFew = 2 * NUM_EXTEND * NUM_EXTEND;
                        if (veryVeryVerbose || veryVerbose && firstFew > 0) {
                            cout << "\t| "; P_(U_N); P_(V_N); P_(U); P(V);
                            --firstFew;
                        }

                        // compare every variation with every other one

                        LOOP3_ASSERT(SPEC, U_N, V_N, 1 == (U == V));
                        LOOP3_ASSERT(SPEC, U_N, V_N, 0 == (U != V));
                    }
                }
            }
        }

        if (verbose) cout <<
                "\nAssign the address of each operator to a variable." << endl;
        {
            typedef bool (*operatorPtr)(const Obj&, const Obj&);

            // Verify that the signatures and return types are standard.

            operatorPtr operatorEq = operator==;
            operatorPtr operatorNe = operator!=;

            (void)operatorEq;  // quash potential compiler warnings
            (void)operatorNe;
        }

      } break;
      case 5: {
        // --------------------------------------------------------------------
        // PRINT AND OUTPUT OPERATOR
        //   Ensure that the value of the object can be formatted appropriately
        //   on an 'ostream' in some standard, human-readable form.
        //
        // Concerns:
        //: 1 The 'print' method writes the value to the specified 'ostream'.
        //:
        //: 2 The 'print' method writes the value in the intended format.
        //:
        //: 3 The output using 's << obj' is the same as 'obj.print(s, 0, -1)',
        //:   but with each "attributeName = " elided.
        //:
        //: 4 The 'print' method signature and return type are standard.
        //:
        //: 5 The 'print' method returns the supplied 'ostream'.
        //:
        //: 6 The output 'operator<<' signature and return type are standard.
        //:
        //: 7 The output 'operator<<' returns the supplied 'ostream'.
        //
        // Plan:
        //: 1 Use the addresses of the 'print' member function and 'operator<<'
        //:   free function defined in this component to initialize,
        //:   respectively, member-function and free-function pointers having
        //:   the appropriate signatures and return types.  (C-4)
        //:
        //: 2 Using the table-driven technique:  (C-1..3, 5, 7)
        //:
        //:   1 Define twelve carefully selected combinations of (two) object
        //:     values ('A' and 'B'), having distinct values for each
        //:     corresponding salient attribute, and various values for the
        //:     two formatting parameters, along with the expected output
        //:     ( 'value' x  'level'   x 'spacesPerLevel' ):
        //:     1 { A   } x {  0     } x {  0, 1, -1 }  -->  3 expected outputs
        //:     2 { A   } x {  3, -3 } x {  0, 2, -2 }  -->  6 expected outputs
        //:     3 { B   } x {  2     } x {  3        }  -->  1 expected output
        //:     4 { A B } x { -9     } x { -9        }  -->  2 expected output
        //:
        //:   2 For each row in the table defined in P-2.1:  (C-1..3, 5, 7)
        //:
        //:     1 Using a 'const' 'Obj', supply each object value and pair of
        //:       formatting parameters to 'print', unless the parameters are,
        //:       arbitrarily, (-9, -9), in which case 'operator<<' will be
        //:       invoked instead.
        //:
        //:     2 Use a standard 'ostringstream' to capture the actual output.
        //:
        //:     3 Verify the address of what is returned is that of the
        //:       supplied stream.  (C-5, 7)
        //:
        //:     4 Compare the contents captured in P-2.2.2 with what is
        //:       expected.  (C-1..3)
        //
        // Testing:
        //   ostream& print(ostream& s, int level = 0, int sPL = 4) const;
        //   operator<<(ostream& s, const baetzo_LocalTimeDescriptor& d);
        // --------------------------------------------------------------------

        if (verbose) cout << endl
                          << "PRINT AND OUTPUT OPERATOR" << endl
                          << "=========================" << endl;

        if (verbose) cout << "\nAssign the addresses of 'print' and "
                             "the output 'operator<<' to variables." << endl;
        {
            typedef ostream& (Obj::*funcPtr)(ostream&, int, int) const;
            typedef ostream& (*operatorPtr)(ostream&, const Obj&);

            // Verify that the signatures and return types are standard.

            funcPtr     printMember = &Obj::print;
            operatorPtr operatorOp  = operator<<;

            (void)printMember;  // quash potential compiler warnings
            (void)operatorOp;
        }

        bslma_TestAllocator ta("object", veryVeryVeryVerbose);

        Frame mFA(&ta);      const Frame& FA = mFA;
        mFA.setAddress((void *) 0x12ab);
        mFA.setLibraryFileName("/lib/libc.so");
        mFA.setLineNumber(5);
        mFA.setOffsetFromSymbol(116);
        mFA.setSourceFileName("/a/b/c/sourceFile.cpp");
        mFA.setMangledSymbolName("_woof_1a");
        mFA.setSymbolName("woof");

        Frame mFB(&ta);      const Frame& FB = mFB;
        mFB.setAddress((void *) 0x34cd);
        mFB.setLibraryFileName("/lib/libd.a");
        mFB.setLineNumber(15);
        mFB.setOffsetFromSymbol(228);
        mFB.setSourceFileName("/a/b/c/secondSourceFile.cpp");
        mFB.setMangledSymbolName("_arf_1a");
        mFB.setSymbolName("arf");

        Frame mFD(&ta);      const Frame& FD = mFD;

        if (verbose) cout <<
             "\nCreate a table of distinct value/format combinations." << endl;

        const struct {
            int         d_line;           // source line number
            int         d_level;
            int         d_spacesPerLevel;

            const char *d_ggStr;

            const char *d_expected_p;
        } DATA[] = {

#define NL "\n"
#define SP " "

        // ------------------------------------------------------------------
        // P-2.1.1: { A } x { 0 }     x { 0, 1, -1 }  -->  3 expected outputs
        // ------------------------------------------------------------------

        //LINE L SPL  ggStr EXP
        //---- - ---  ----- ---

        { L_,  0,  0, "a",  "["                                             NL
                            "["                                             NL
                            "address = 0x12ab"                              NL
                            "library file name = \"/lib/libc.so\""          NL
                            "line number = 5"                               NL
                            "mangled symbol name = \"_woof_1a\""            NL
                            "offset from symbol = 116"                      NL
                            "source file name = \"/a/b/c/sourceFile.cpp\""  NL
                            "symbol name = \"woof\""                        NL
                            "]"                                             NL
                            "]"                                             NL
                                                                            },

        { L_,  0,  0, "b",  "["                                             NL
                            "["                                             NL
                            "address = 0x34cd"                              NL
                            "library file name = \"/lib/libd.a\""           NL
                            "line number = 15"                              NL
                            "mangled symbol name = \"_arf_1a\""             NL
                            "offset from symbol = 228"                      NL
                            "source file name = \"/a/b/c/"
                                                  "secondSourceFile.cpp\""  NL
                            "symbol name = \"arf\""                         NL
                            "]"                                             NL
                            "]"                                             NL
                                                                            },

        { L_,  0,  0, "d",  "["                                             NL
                            "["                                             NL
                            "address = NULL"                                NL
                            "library file name = \"\""                      NL
                            "line number = -1"                              NL
                            "mangled symbol name = \"\""                    NL
#ifdef BSLS_PLATFORM__CPU_32_BIT
                            "offset from symbol = 4294967295"               NL
#else
                            "offset from symbol = 18446744073709551615"     NL
#endif
                            "source file name = \"\""                       NL
                            "symbol name = \"\""                            NL
                            "]"                                             NL
                            "]"                                             NL
                                                                            },

        { L_,  0,  0, "ab", "["                                             NL
                            "["                                             NL
                            "address = 0x12ab"                              NL
                            "library file name = \"/lib/libc.so\""          NL
                            "line number = 5"                               NL
                            "mangled symbol name = \"_woof_1a\""            NL
                            "offset from symbol = 116"                      NL
                            "source file name = \"/a/b/c/sourceFile.cpp\""  NL
                            "symbol name = \"woof\""                        NL
                            "]"                                             NL
                            "["                                             NL
                            "address = 0x34cd"                              NL
                            "library file name = \"/lib/libd.a\""           NL
                            "line number = 15"                              NL
                            "mangled symbol name = \"_arf_1a\""             NL
                            "offset from symbol = 228"                      NL
                            "source file name = \"/a/b/c/"
                                                  "secondSourceFile.cpp\""  NL
                            "symbol name = \"arf\""                         NL
                            "]"                                             NL
                            "]"                                             NL
                                                                            },

        { L_,  0,  2, "a",  "["                                             NL
                            "  ["                                           NL
                            "    address = 0x12ab"                          NL
                            "    library file name = \"/lib/libc.so\""      NL
                            "    line number = 5"                           NL
                            "    mangled symbol name = \"_woof_1a\""        NL
                            "    offset from symbol = 116"                  NL
                            "    source file name = "
                                               "\"/a/b/c/sourceFile.cpp\""  NL
                            "    symbol name = \"woof\""                    NL
                            "  ]"                                           NL
                            "]"                                             NL
                                                                            },

        { L_,  0,  2, "ab", "["                                             NL
                            "  ["                                           NL
                            "    address = 0x12ab"                          NL
                            "    library file name = \"/lib/libc.so\""      NL
                            "    line number = 5"                           NL
                            "    mangled symbol name = \"_woof_1a\""        NL
                            "    offset from symbol = 116"                  NL
                            "    source file name = "
                                               "\"/a/b/c/sourceFile.cpp\""  NL
                            "    symbol name = \"woof\""                    NL
                            "  ]"                                           NL
                            "  ["                                           NL
                            "    address = 0x34cd"                          NL
                            "    library file name = \"/lib/libd.a\""       NL
                            "    line number = 15"                          NL
                            "    mangled symbol name = \"_arf_1a\""         NL
                            "    offset from symbol = 228"                  NL
                            "    source file name = \"/a/b/c/"
                                                  "secondSourceFile.cpp\""  NL
                            "    symbol name = \"arf\""                     NL
                            "  ]"                                           NL
                            "]"                                             NL
                                                                            },

        { L_,  0, -1, "a",  "["                                             SP
                            "["                                             SP
                            "address = 0x12ab"                              SP
                            "library file name = \"/lib/libc.so\""          SP
                            "line number = 5"                               SP
                            "mangled symbol name = \"_woof_1a\""            SP
                            "offset from symbol = 116"                      SP
                            "source file name = \"/a/b/c/sourceFile.cpp\""  SP
                            "symbol name = \"woof\""                        SP
                            "]"                                             SP
                            "]"
                                                                            },

        { L_, -9, -9, "a",  "["                                             SP
                            "["                                             SP
                            "address = 0x12ab"                              SP
                            "library file name = \"/lib/libc.so\""          SP
                            "line number = 5"                               SP
                            "mangled symbol name = \"_woof_1a\""            SP
                            "offset from symbol = 116"                      SP
                            "source file name = \"/a/b/c/sourceFile.cpp\""  SP
                            "symbol name = \"woof\""                        SP
                            "]"                                             SP
                            "]"
                                                                            },

#undef NL
#undef SP

        };
        const int NUM_DATA = sizeof DATA / sizeof *DATA;

        if (verbose) cout << "\nTesting with various print specifications."
                          << endl;
        {
            for (int ti = 0; ti < NUM_DATA; ++ti) {
                const int         LINE   = DATA[ti].d_line;
                const int         L      = DATA[ti].d_level;
                const int         SPL    = DATA[ti].d_spacesPerLevel;
                const char       *GGSTR  = DATA[ti].d_ggStr;
                const char *const EXP    = DATA[ti].d_expected_p;

                if (veryVerbose) { T_ P_(L) P_(SPL) P(GGSTR) }

                if (veryVeryVerbose) { T_ T_ Q(EXPECTED) cout << EXP; }

                Obj mX;         const Obj& X = mX;

                mX.resize(bsl::strlen(GGSTR));
                for (int xi = 0; xi < X.length(); ++xi) {
                    char c = GGSTR[xi];
                    switch (c) {
                      case 'a': {
                        mX[xi] = FA;
                      }  break;
                      case 'b': {
                        mX[xi] = FB;
                      }  break;
                      case 'd': {
                        mX[xi] = FD;
                      }  break;
                      default: {
                        LOOP3_ASSERT(LINE, GGSTR, c,
                                            0 && "unrecognized char in GGSTR");
                        continue;
                      }
                    }
                }

                ostringstream os(&ta);

                if (-9 == L && -9 == SPL) {

                    // Verify supplied stream is returned by reference.

                    LOOP_ASSERT(LINE, &os == &(os << X));

                    if (veryVeryVerbose) { T_ T_ Q(operator<<) }
                }
                else {

                    // Verify supplied stream is returned by reference.

                    LOOP_ASSERT(LINE, &os == &X.print(os, L, SPL));

                    if (veryVeryVerbose) { T_ T_ Q(print) }
                }

                // Verify output is formatted as expected.  Note that the
                // 'str()' method of 'os' will return a string by value, which
                // will use the default allocator.

                bslma_DefaultAllocatorGuard tmpGuard(&ta);

                if (veryVeryVerbose) { P(os.str()) }

                LOOP3_ASSERT(LINE, EXP, os.str(), EXP == os.str());
            }
        }

      } break;
      case 4: {
        // --------------------------------------------------------------------
        // BASIC ACCESSORS:
        //   Having implemented an effective generation mechanism, we now
        //   would like to test thoroughly the basic accessor functions:
        //: o 'length'
        //: o 'operator[]'
        // Also, we want to ensure that various internal state representations
        // for a given value produce identical results.
        //
        // Plan:
        //: 1 Specify a set 'S' of representative object values ordered by
        //:   increasing length.
        //: 2 For each value 'w' in 'S', initialize a newly constructed object
        //:   'x' with 'w' using 'gg' and verify that each basic accessor
        //:   returns the expected result.
        //: 3 Reinitialize and repeat the same test on an existing object 'y'
        //:   after perturbing 'y' so as to achieve an internal state
        //:   representation of 'w' that is potentially different from that of
        //:   'x'.
        //
        // Testing:
        //   int length() const;
        //   const double& operator[](int index) const;
        // --------------------------------------------------------------------

        if (verbose) cout << endl
                          << "BASIC ACCESSORS" << endl
                          << "===============" << endl;

        if (verbose) cout << "\nTesting 'length' & 'operator[]'" << endl;
        {
            const int SZ = 10;
            const struct {
                int         d_lineNum;          // source line number
                const char *d_spec_p;           // specification string
                int         d_length;           // expected length
                Element     d_elements[SZ];     // expected element values
            } DATA[] = {
                //line  spec            length  elements
                //----  --------------  ------  ------------------------
                { L_,   "",             0,      { }                     },
                { L_,   "A",            1,      { VA }                  },
                { L_,   "B",            1,      { VB }                  },
                { L_,   "AB",           2,      { VA, VB }              },
                { L_,   "BC",           2,      { VB, VC }              },
                { L_,   "BCA",          3,      { VB, VC, VA }          },
                { L_,   "CAB",          3,      { VC, VA, VB }          },
                { L_,   "CDAB",         4,      { VC, VD, VA, VB }      },
                { L_,   "DABC",         4,      { VD, VA, VB, VC }      },
                { L_,   "ABCDE",        5,      { VA, VB, VC, VD, VE }  },
                { L_,   "EDCBA",        5,      { VE, VD, VC, VB, VA }  },
                { L_,   "ABCDEAB",      7,      { VA, VB, VC, VD, VE,
                                                  VA, VB }              },
                { L_,   "BACDEABC",     8,      { VB, VA, VC, VD, VE,
                                                  VA, VB, VC }          },
                { L_,   "CBADEABCD",    9,      { VC, VB, VA, VD, VE,
                                                  VA, VB, VC, VD }      },
            };
            const int NUM_DATA = sizeof DATA / sizeof *DATA;

            bslma_TestAllocator testAllocator("object", veryVeryVeryVerbose);

            Obj mY(&testAllocator);  // object with extended internal capacity
            const int EXTEND = 50; stretch(&mY, EXTEND); ASSERT(mY.length());
            if (veryVerbose) cout << "\tEXTEND = " << EXTEND << endl;

            int oldLen= -1;
            for (int ti = 0; ti < NUM_DATA ; ++ti) {
                const int            LINE   = DATA[ti].d_lineNum;
                const char *const    SPEC   = DATA[ti].d_spec_p;
                const int            LENGTH = DATA[ti].d_length;
                const Element *const e      = DATA[ti].d_elements;
                const int            curLen = LENGTH;

                Obj mX(&testAllocator);

                const Obj& X = gg(&mX, SPEC);   // canonical organization
                mY.removeAll();
                const Obj& Y = gg(&mY, SPEC);   // has extended capacity

                LOOP_ASSERT(ti, curLen == X.length()); // same lengths

                if (curLen != oldLen) {
                    if (verbose) cout << "\ton objects of length "
                                      << curLen << ':' << endl;
                    LOOP_ASSERT(LINE, oldLen <= curLen);  // non-decreasing
                    oldLen = curLen;
                }

                if (verbose) cout << "\t\tSpec = \"" << SPEC << '"' << endl;
                if (veryVerbose) { cout << "\t\t\t"; P(X);
                                   cout << "\t\t\t"; P(Y); }

                LOOP_ASSERT(LINE, LENGTH == X.length());
                LOOP_ASSERT(LINE, LENGTH == Y.length());
                int i;
                for (i = 0; i < LENGTH; ++i) {
                    LOOP2_ASSERT(LINE, i, e[i] == X[i]);
                    LOOP2_ASSERT(LINE, i, e[i] == Y[i]);
                }
                for (; i < SZ; ++i) {
                    LOOP2_ASSERT(LINE, i, Element() == e[i]);
                }
            }
        }

      } break;
      case 3: {
        // --------------------------------------------------------------------
        // PRIMITIVE GENERATOR FUNCTION 'gg'
        //   Test the primitive generator function, 'gg', and other helper
        //   functions using the (previously tested) primary manipulators.
        //
        // Concerns:
        //: 1 We have to verify:
        //:   1 that valid generator syntax produces expected results, and
        //:   2 that invalid syntax is detected and reported.
        //:
        //: 2 We want also to make trustworthy some additional test helper
        //:   functionality that we will use within the first 10 test cases:
        //:   o 'stretch': Tested separately to observe stretch occurs.
        //:   o 'stretchRemoveAll': Deliberately implemented using 'stretch'.
        //:
        //: 3 Finally, we want to make sure that we can rationalize the
        //:   internal memory management with respect to the primary
        //:   manipulators (i.e., precisely when new blocks are allocated and
        //:   deallocated).
        //:   o TBD: The we don't have access to the allocation strategy of
        //:     the underlying 'bsl::vector<Obj>'.
        //
        // Plan:
        //: 1 For each of an enumerated sequence of 'spec' values, ordered by
        //:   increasing 'spec' length, use the primitive generator function
        //:   'gg' to set the state of a newly created object.  Verify that
        //:   'gg' returns a valid reference to the modified argument object
        //:   and, using basic accessors, that the value of the object is as
        //:   expected.  Repeat the test for a longer 'spec' generated by
        //:   prepending a string ending in a '~' character (denoting
        //:   'removeAll').  Note that we are testing the parser only; the
        //:   primary manipulators are already assumed to work.
        //:
        //: 2 To verify that the stretching functions work as expected (and to
        //:   cross-check that internal memory is being managed as intended),
        //:   create a depth-ordered enumeration of initial values and sizes by
        //:   which to extend the initial value.  Record as expected values the
        //:   total number of memory blocks allocated during the first and
        //:   second modifications of each object.  For each test vector,
        //:   construct two identical objects 'X' and 'Y' and bring each to the
        //:   initial state.  Assert that the memory allocation for the two
        //:   operations are identical and consistent with the first expected
        //:   value.  Next apply the 'stretch' and 'stretchRemoveAll' functions
        //:   to 'X' and 'Y' (respectively) and again compare the memory
        //:   allocation characteristics for the two functions.  Note that we
        //:   will track the *total* number of *blocks* allocated as well as
        //:   the *current* number of *bytes* in use -- this to measure
        //:   different aspects of operation while remaining insensitive to the
        //:   array 'Element' size.
        //
        // Testing:
        //   void stretch(baesu_StackTrace *object, int size);
        //   void stretchRemoveAll(baesu_StackTrace *o, int size);
        //   int ggg(baesu_StackTrace *o, const char *s, int vF = 1);
        //   baesu_StackTrace& gg(baesu_StackTrace *o, const char *s);
        // --------------------------------------------------------------------

        if (verbose) cout << endl
                          << "PRIMITIVE GENERATOR FUNCTION 'gg'" << endl
                          << "=================================" << endl;

        if (verbose) cout << "\nTesting generator on valid specs." << endl;
        {
            const int SZ = 10;
            const struct {  // non-'static', else default allocator leaks
                            // and asserts on destruction

                int         d_lineNum;       // source line number
                const char *d_spec_p;        // specification string
                int         d_length;        // expected length
                Element     d_elements[SZ];  // expected value
            } DATA[] = {
                //line  spec            length  elements
                //----  --------------  ------  ------------------------
                { L_,   "",             0,      { }                     },

                { L_,   "A",            1,      { VA }                  },
                { L_,   "B",            1,      { VB }                  },
                { L_,   "~",            0,      { }                     },

                { L_,   "CD",           2,      { VC, VD }              },
                { L_,   "E~",           0,      { }                     },
                { L_,   "~E",           1,      { VE }                  },
                { L_,   "~~",           0,      { }                     },

                { L_,   "ABC",          3,      { VA, VB, VC }          },
                { L_,   "~BC",          2,      { VB, VC }              },
                { L_,   "A~C",          1,      { VC }                  },
                { L_,   "AB~",          0,      { }                     },
                { L_,   "~~C",          1,      { VC }                  },
                { L_,   "~B~",          0,      { }                     },
                { L_,   "A~~",          0,      { }                     },
                { L_,   "~~~",          0,      { }                     },

                { L_,   "ABCD",         4,      { VA, VB, VC, VD }      },
                { L_,   "~BCD",         3,      { VB, VC, VD }          },
                { L_,   "A~CD",         2,      { VC, VD }              },
                { L_,   "AB~D",         1,      { VD }                  },
                { L_,   "ABC~",         0,      { }                     },

                { L_,   "ABCDE",        5,      { VA, VB, VC, VD, VE }  },
                { L_,   "~BCDE",        4,      { VB, VC, VD, VE }      },
                { L_,   "AB~DE",        2,      { VD, VE }              },
                { L_,   "ABCD~",        0,      { }                     },
                { L_,   "A~C~E",        1,      { VE }                  },
                { L_,   "~B~D~",        0,      { }                     },

                { L_,   "~CBA~~ABCDE",  5,      { VA, VB, VC, VD, VE }  },

                { L_,   "ABCDE~CDEC~E", 1,      { VE }                  },
            };
            const int NUM_DATA = sizeof DATA / sizeof *DATA;

            bslma_TestAllocator testAllocator("object", veryVeryVeryVerbose);

            int oldLen = -1;
            for (int ti = 0; ti < NUM_DATA ; ++ti) {
                const int            LINE   = DATA[ti].d_lineNum;
                const char *const    SPEC   = DATA[ti].d_spec_p;
                const int            LENGTH = DATA[ti].d_length;
                const Element *const e      = DATA[ti].d_elements;
                const int            curLen = (int)strlen(SPEC);


                Obj mX(&testAllocator);
                const Obj& X = gg(&mX, SPEC);   // original spec

                static const char *const MORE_SPEC = "~ABCDEABCDEABCDEABCDE~";
                char buf[100]; strcpy(buf, MORE_SPEC); strcat(buf, SPEC);

                Obj mY(&testAllocator);
                const Obj& Y = gg(&mY, buf);    // extended spec

                if (curLen != oldLen) {
                    if (verbose) cout << "\tof length "
                                      << curLen << ':' << endl;
                    LOOP_ASSERT(LINE, oldLen <= curLen);  // non-decreasing
                    oldLen = curLen;
                }

                if (veryVerbose) {
                    cout << "\t\t   Spec = \"" << SPEC << '"' << endl;
                    cout << "\t\tBigSpec = \"" << buf << '"' << endl;
                    cout << "\t\t\t"; P(X);
                    cout << "\t\t\t"; P(Y);
                }

                LOOP_ASSERT(LINE, LENGTH == X.length());
                LOOP_ASSERT(LINE, LENGTH == Y.length());
                for (int i = 0; i < LENGTH; ++i) {
                    LOOP2_ASSERT(LINE, i, e[i] == X[i]);
                    LOOP2_ASSERT(LINE, i, e[i] == Y[i]);
                }
            }
        }

        if (verbose) cout << "\nTesting generator on invalid specs." << endl;
        {
            static const struct {
                int         d_lineNum;  // source line number
                const char *d_spec_p;   // specification string
                int         d_index;    // offending character index
            } DATA[] = {
                //line  spec            index
                //----  -------------   -----
                { L_,   "",             -1,     }, // control

                { L_,   "~",            -1,     }, // control
                { L_,   " ",             0,     },
                { L_,   ".",             0,     },
                { L_,   "F",             0,     },

                { L_,   "AE",           -1,     }, // control
                { L_,   "aE",            0,     },
                { L_,   "Ae",            1,     },
                { L_,   ".~",            0,     },
                { L_,   "~!",            1,     },
                { L_,   "  ",            0,     },

                { L_,   "ABC",          -1,     }, // control
                { L_,   " BC",           0,     },
                { L_,   "A C",           1,     },
                { L_,   "AB ",           2,     },
                { L_,   "?#:",           0,     },
                { L_,   "   ",           0,     },

                { L_,   "ABCDE",        -1,     }, // control
                { L_,   "aBCDE",         0,     },
                { L_,   "ABcDE",         2,     },
                { L_,   "ABCDe",         4,     },
                { L_,   "AbCdE",         1,     },
            };
            const int NUM_DATA = sizeof DATA / sizeof *DATA;

            bslma_TestAllocator testAllocator("oa-validSpecs",
                                              veryVeryVeryVerbose);

            int oldLen = -1;
            for (int ti = 0; ti < NUM_DATA ; ++ti) {
                const int         LINE   = DATA[ti].d_lineNum;
                const char *const SPEC   = DATA[ti].d_spec_p;
                const int         INDEX  = DATA[ti].d_index;
                const int         curLen = (int)strlen(SPEC);

                Obj mX(&testAllocator);

                if (curLen != oldLen) {
                    if (verbose) cout << "\tof length "
                                      << curLen << ':' << endl;
                    LOOP_ASSERT(LINE, oldLen <= curLen);  // non-decreasing
                    oldLen = curLen;
                }

                if (veryVerbose) cout <<
                    "\t\tSpec = \"" << SPEC << '"' << endl;

                int result = ggg(&mX, SPEC, veryVerbose);

                LOOP_ASSERT(LINE, INDEX == result);
            }
        }

        if (verbose) cout <<
            "\nTesting 'stretch' and 'stretchRemoveAll'." << endl;
        {
            static const struct {
                int         d_lineNum;       // source line number
                const char *d_spec_p;        // specification string
                int         d_size;          // amount to grow (also length)
                int         d_firstResize;   // total blocks allocated
                int         d_secondResize;  // total blocks allocated

                // Note: total blocks (first/second Resize) and whether or not
                // 'removeAll' deallocates memory depends on 'Element' type.

            } DATA[] = {
                //line  spec            size    firstResize     secondResize
                //----  -------------   ----    -----------     ------------
                { L_,   "",             0,      0,              0       },

                { L_,   "",             1,      0,              0       },
                { L_,   "A",            0,      0,              0       },

                { L_,   "",             2,      0,              1       },
                { L_,   "A",            1,      0,              1       },
                { L_,   "AB",           0,      1,              0       },

                { L_,   "",             3,      0,              2       },
                { L_,   "A",            2,      0,              2       },
                { L_,   "AB",           1,      1,              1       },
                { L_,   "ABC",          0,      2,              0       },

                { L_,   "",             4,      0,              2       },
                { L_,   "A",            3,      0,              2       },
                { L_,   "AB",           2,      1,              1       },
                { L_,   "ABC",          1,      2,              0       },
                { L_,   "ABCD",         0,      2,              0       },

                { L_,   "",             5,      0,              3       },
                { L_,   "A",            4,      0,              3       },
                { L_,   "AB",           3,      1,              2       },
                { L_,   "ABC",          2,      2,              1       },
                { L_,   "ABCD",         1,      2,              1       },
                { L_,   "ABCDE",        0,      3,              0       },

            };
            const int NUM_DATA = sizeof DATA / sizeof *DATA;

            bslma_TestAllocator testAllocator("oa-stretch",
                                              veryVeryVeryVerbose);

            int oldDepth = -1;
            for (int ti = 0; ti < NUM_DATA ; ++ti) {
                const int LINE         = DATA[ti].d_lineNum;
                const char *const SPEC = DATA[ti].d_spec_p;
                const int size         = DATA[ti].d_size;
                const int firstResize  = DATA[ti].d_firstResize;
                const int secondResize = DATA[ti].d_secondResize;
                const int curLen       = (int)strlen(SPEC);
                const int curDepth     = curLen + size;

                Obj mX(&testAllocator);  const Obj& X = mX;
                Obj mY(&testAllocator);  const Obj& Y = mY;

                if (curDepth != oldDepth) {
                    if (verbose) cout << "\ton test vectors of depth "
                                      << curDepth << '.' << endl;
                    LOOP_ASSERT(LINE, oldDepth <= curDepth); // non-decreasing
                    oldDepth = curDepth;
                }

                if (veryVerbose) {
                    cout << "\t\t"; P_(SPEC); P(size);
                    P_(firstResize); P_(secondResize);
                    P_(curLen);      P(curDepth);
                }

                // Create identical objects using the 'gg' function.
                {
                    int blocks1A = testAllocator.numBlocksTotal();
                    int  bytes1A = testAllocator.numBytesInUse();

                    gg(&mX, SPEC);

                    int blocks2A = testAllocator.numBlocksTotal();
                    int  bytes2A = testAllocator.numBytesInUse();

                    gg(&mY, SPEC);

                    int blocks3A = testAllocator.numBlocksTotal();
                    int  bytes3A = testAllocator.numBytesInUse();

                    int blocks12A = blocks2A - blocks1A;
                    int  bytes12A =  bytes2A -  bytes1A;

                    int blocks23A = blocks3A - blocks2A;
                    int  bytes23A =  bytes3A -  bytes2A;

                    if (veryVerbose) { P_( bytes12A);  P_(bytes23A);
                                       P_(blocks12A);  P(blocks23A); }

                    LOOP_ASSERT(LINE, curLen == X.length()); // same lengths
                    LOOP_ASSERT(LINE, curLen == Y.length()); // same lengths

#if TDB
                    {Q(debug-first); P_(firstResize) P(blocks12A);}
                    LOOP_ASSERT(LINE, firstResize == blocks12A);
#endif

                    LOOP_ASSERT(LINE, blocks12A == blocks23A);
                    LOOP_ASSERT(LINE,  bytes12A ==  bytes23A);
                }

                // Apply both functions under test to the respective objects.
                {

                    int blocks1B = testAllocator.numBlocksTotal();
                    int  bytes1B = testAllocator.numBytesInUse();

                    stretch(&mX, size);

                    int blocks2B = testAllocator.numBlocksTotal();
                    int  bytes2B = testAllocator.numBytesInUse();

                    stretchRemoveAll(&mY, size);

                    int blocks3B = testAllocator.numBlocksTotal();
                    int  bytes3B = testAllocator.numBytesInUse();

                    int blocks12B = blocks2B - blocks1B;
                    int  bytes12B =  bytes2B -  bytes1B;

                    int blocks23B = blocks3B - blocks2B;
                    int  bytes23B =  bytes3B -  bytes2B;

                    if (veryVerbose) { P_( bytes12B); P_(bytes23B);
                                       P_(blocks12B); P(blocks23B); }

                    LOOP_ASSERT(LINE, curDepth == X.length());
                    LOOP_ASSERT(LINE,        0 == Y.length());

#if TBD
                    {Q(debug-second); P_(secondResize); P(blocks12B);}
                    LOOP_ASSERT(LINE, secondResize == blocks12B);
#endif

                    LOOP_ASSERT(LINE, blocks12B == blocks23B); // Always true.

                    LOOP_ASSERT(LINE,  bytes12B >=  bytes23B); // Equal for
                                                               // POD; else '>'
                                                               // or '>=.
                }
            }
        }
      } break;
      case 2: {
        // --------------------------------------------------------------------
        // PRIMARY MANIPULATORS (BOOTSTRAP): The basic concern is that the
        //   default constructor, the destructor, and, under normal conditions
        //   (i.e., no aliasing), the primary manipulators:
        //: o 'append' (black-box)
        //: o 'removeAll' (white-box)
        // operate as expected.
        //
        // Concerns:
        //: 1 The default constructor
        //:   1 creates the correct initial value.
        //:   2 is exception neutral with respect to memory allocation.
        //:   3 has the internal memory management system hooked up properly so
        //:     that *all* internally allocated memory draws from the same
        //:     user-supplied allocator whenever one is specified.
        //:
        //: 2 The destructor properly deallocates all allocated memory to its
        //:   corresponding allocator from any attainable state.
        //:
        //: 3 The 'append' method:
        //:   1 produces the expected value.
        //:   2 increases capacity as needed.
        //:   3 maintains valid internal state.
        //:   4 is exception neutral with respect to memory allocation.
        //:
        //: 4 The 'removeAll' method:
        //:   1 produces the expected value (empty).
        //:   2 properly destroys each contained element value.
        //:   3 maintains valid internal state.
        //:   4 does not allocate memory.
        //
        // Plan:
        //: 1 To address C-1.1, C-1.2, and C-1.3 create an object using the
        //:   default constructor:
        //:   1 with and without passing in an allocator.
        //:   2 in the presence of exceptions during memory allocations using a
        //:     'bslma_TestAllocator' and varying its *allocation* *limit*.
        //:   3 where the object is constructed entirely in static memory
        //:     (using a 'bslma_BufferAllocator') and never destroyed.
        //:
        //: 2 To address C-3.1, C-3.2, and C-3.3, construct a series of
        //:   independent objects, ordered by increasing length.  In each test,
        //:   allow the object to leave scope without further modification, so
        //:   that the destructor asserts internal object invariants
        //:   appropriately.  After the final append operation in each test,
        //:   use the (untested) basic accessors to cross-check the value of
        //:   the object and the 'bslma_TestAllocator' to confirm whether a
        //:   resize has occurred.
        //:
        //: 3 To address C-4.1, C-4.2, and C-4.3, construct a similar test,
        //:   replacing 'append' with 'removeAll'; this time, however, use the
        //:   test allocator to record 'numBlocksInUse' rather than
        //:   'numBlocksTotal'.
        //:
        //: 2 To address C-2, C-3.4, and C-4.4, create a small "area" test that
        //:   exercises the construction and destruction of objects of various
        //:   lengths and capacities in the presence of memory allocation
        //:   exceptions.  Two separate tests will be performed.  Let 'S' be
        //:   the sequence of integers '[0 .. N - 1]':
        //:
        //:   1 For each 'i' in 'S', use the default constructor and 'append'
        //:     to create an instance of length 'i', confirm its value (using
        //:     basic accessors), and let it leave scope.
        //:
        //:   2 For each '(i, j)' in 'S X S', use 'append' to create an
        //:     instance of length 'i', use 'removeAll' to erase its value and
        //:     confirm (with 'length'), use append to set the instance to a
        //:     value of length 'j', verify the value, and allow the instance
        //:     to leave scope.
        //:
        //:   The first test acts as a "control" in that 'removeAll' is not
        //:   called; if only the second test produces an error, we know that
        //:   'removeAll' is to blame.  We will rely on 'bslma_TestAllocator'
        //:   and purify to address concern 2, and on the object invariant
        //:   assertions in the destructor to address C-3.4 and C-4.4.
        //
        // Testing:
        //   baesu_StackTrace(bslma_Allocator *bA = 0);
        //   void append(int item); // bootstrap:  no aliasing
        //   void removeAll();
        // --------------------------------------------------------------------

        if (verbose) cout << endl
                          << "PRIMARY MANIPULATORS" << endl
                          << "====================" << endl;



        bslma_TestAllocator testAllocator("object", veryVeryVeryVerbose);

        if (verbose) cout << "\nTesting default ctor (thoroughly)." << endl;

        if (verbose) cout << "\tTesting ctor with no parameters." << endl;
        {
            const Obj X;
            if (veryVerbose) { cout << "\t\t"; P(X); }
            ASSERT(0 == X.length());
        }

        if (verbose) cout << "\nTesting 'append' with default ctor." << endl;
        {
            if (verbose) cout << "\tOn an object of initial length 0." << endl;
            Obj mX;  const Obj& X = mX;
            if (veryVerbose) { cout << "\t\t"; P(X); }

            mX.append(V0);
            if (veryVerbose) { cout << "\t\t"; P(X); }
            ASSERT(1 == X.length());
            ASSERT(V0 == X[0]);
        }
        {
            if (verbose) cout << "\tOn an object of initial length 1." << endl;
            Obj mX;  const Obj& X = mX;
            if (veryVerbose) { cout << "\t\t"; P(X); }
            mX.append(V0);

            if (veryVerbose) { cout << "\t\t"; P(X); }
            mX.append(V1);
            if (veryVerbose) { cout << "\t\t"; P(X); }
            ASSERT(2 == X.length());
            ASSERT(V0 == X[0]);
            ASSERT(V1 == X[1]);
        }

        if (verbose) cout << "\tWithout passing in an allocator." << endl;
        {
            const Obj X((bslma_Allocator *)0);
            if (veryVerbose) { cout << "\t\t"; P(X); }
            ASSERT(0 == X.length());
        }
        if (verbose) cout << "\tPassing in an allocator." << endl;

        if (verbose) cout << "\t\tWith no exceptions." << endl;
        {
            const Obj X(&testAllocator);
            if (veryVerbose) { cout << "\t\t"; P(X); }
            ASSERT(0 == X.length());
        }

        if (verbose) cout << "\t\tWith exceptions." << endl;
        {
          BSLMA_TESTALLOCATOR_EXCEPTION_TEST_BEGIN(testAllocator) {
            if (veryVerbose) cout <<
                "\tTesting Exceptions In Default Ctor" << endl;
            const Obj X(&testAllocator);
            if (veryVerbose) { cout << "\t\t"; P(X); }
            ASSERT(0 == X.length());
          } BSLMA_TESTALLOCATOR_EXCEPTION_TEST_END
        }

        if (verbose) cout << "\tIn place using a buffer allocator." << endl;
        {
            char memory[1024];
            bslma_BufferAllocator a(memory, sizeof memory);
            void *doNotDelete = new(a.allocate(sizeof(Obj))) Obj(&a);
            ASSERT(doNotDelete);

            // No destructor is called; will produce memory leak in purify
            // if internal allocators are not hooked up properly.
        }

        // --------------------------------------------------------------------

        if (verbose) cout << "\nTesting 'append' (bootstrap)." << endl;
        {
            if (verbose) cout << "\tOn an object of initial length 0." << endl;
            Obj mX(&testAllocator);  const Obj& X = mX;

            const int BB = testAllocator.numBlocksTotal();
            const int B  = testAllocator.numBlocksInUse();
            if (veryVerbose) { cout << "\t\tBEFORE: "; P_(B); P_(BB); P(X); }
            mX.append(V0);
            const int AA = testAllocator.numBlocksTotal();
            const int A  = testAllocator.numBlocksInUse();
            if (veryVerbose) { cout << "\t\t AFTER: "; P_(A); P_(AA); P(X); }
            ASSERT(BB + 1 == AA); // ADJUST-ED
            ASSERT(B  + 1 == A);  // ADJUST-ED
            ASSERT(1 == X.length());
            ASSERT(V0 == X[0]);
        }
        {
            if (verbose) cout << "\tOn an object of initial length 1." << endl;
            Obj mX(&testAllocator);  const Obj& X = mX;
            mX.append(V0);

            const int BB = testAllocator.numBlocksTotal();
            const int B  = testAllocator.numBlocksInUse();
            if (veryVerbose) { cout << "\t\tBEFORE: "; P_(B); P(X); }
            mX.append(V1);
            const int AA = testAllocator.numBlocksTotal();
            const int A  = testAllocator.numBlocksInUse();
            if (veryVerbose) { cout << "\t\t AFTER: "; P_(A); P(X); }
            ASSERT(2 == X.length());
            ASSERT(BB + 1 == AA); // ADJUST
            ASSERT(B  - 0 == A);  // ADJUST
            ASSERT(V0 == X[0]);
            ASSERT(V1 == X[1]);
        }
        {
            if (verbose) cout << "\tOn an object of initial length 2." << endl;
            Obj mX(&testAllocator);  const Obj& X = mX;
            mX.append(V0); mX.append(V1);

            const int BB = testAllocator.numBlocksTotal();
            const int B  = testAllocator.numBlocksInUse();
            if (veryVerbose) { cout << "\t\tBEFORE: "; P_(B); P(X); }
            mX.append(V2);
            const int AA = testAllocator.numBlocksTotal();
            const int A  = testAllocator.numBlocksInUse();
            if (veryVerbose) { cout << "\t\t AFTER: "; P_(A); P(X); }
            ASSERT(BB + 1 == AA); // ADJUST
            ASSERT(B  - 0 == A);  // ADJUST
            ASSERT(3 == X.length());
            ASSERT(V0 == X[0]);
            ASSERT(V1 == X[1]);
            ASSERT(V2 == X[2]);
        }
        {
            if (verbose) cout << "\tOn an object of initial length 3." << endl;
            Obj mX(&testAllocator);  const Obj& X = mX;
            mX.append(V0); mX.append(V1); mX.append(V2);

            const int BB = testAllocator.numBlocksTotal();
            const int B  = testAllocator.numBlocksInUse();
            if (veryVerbose) { cout << "\t\tBEFORE: "; P_(B); P_(BB); P(X); }
            mX.append(V3);
            const int AA = testAllocator.numBlocksTotal();
            const int A  = testAllocator.numBlocksInUse();
            if (veryVerbose) { cout << "\t\t AFTER: "; P_(A); P_(AA); P(X); }
            ASSERT(BB + 1 == AA); // ADJUST-ED
            ASSERT(B  + 1 == A);  // ADJUST-ED
            ASSERT(4 == X.length());
            ASSERT(V0 == X[0]);
            ASSERT(V1 == X[1]);
            ASSERT(V2 == X[2]);
            ASSERT(V3 == X[3]);
        }
        {
            if (verbose) cout << "\tOn an object of initial length 4." << endl;
            Obj mX(&testAllocator);  const Obj& X = mX;
            mX.append(V0); mX.append(V1); mX.append(V2); mX.append(V3);

            const int BB = testAllocator.numBlocksTotal();
            const int B  = testAllocator.numBlocksInUse();
            if (veryVerbose) { cout << "\t\tBEFORE: "; P_(B); P_(BB); P(X); }
            mX.append(V4);
            const int AA = testAllocator.numBlocksTotal();
            const int A  = testAllocator.numBlocksInUse();
            if (veryVerbose) { cout << "\t\t AFTER: "; P_(A); P_(AA); P(X); }
            ASSERT(BB + 3 == AA); // ADJUST-ED
            ASSERT(B  + 1 == A);  // ADJUST-ED
            ASSERT(5 == X.length());
            ASSERT(V0 == X[0]);
            ASSERT(V1 == X[1]);
            ASSERT(V2 == X[2]);
            ASSERT(V3 == X[3]);
            ASSERT(V4 == X[4]);
        }

        // --------------------------------------------------------------------

        if (verbose) cout << "\nTesting 'removeAll'." << endl;
        {
            if (verbose) cout << "\tOn an object of initial length 0." << endl;
            Obj mX(&testAllocator);  const Obj& X = mX;
            ASSERT(0 == X.length());

            const int BB = testAllocator.numBlocksTotal();
            const int B = testAllocator.numBlocksInUse();
            if (veryVerbose) { cout << "\t\tBEFORE: "; P_(B); P(X); }
            mX.removeAll();
            const int AA = testAllocator.numBlocksTotal();
            const int A = testAllocator.numBlocksInUse();
            if (veryVerbose) { cout << "\t\t AFTER: "; P_(A); P(X); }
            ASSERT(BB == AA);   // always
            ASSERT(B - 0 == A); // ADJUST
            ASSERT(0 == X.length());
        }
        {
            if (verbose) cout << "\tOn an object of initial length 1." << endl;
            Obj mX(&testAllocator);  const Obj& X = mX;
            mX.append(V0);
            ASSERT(1 == X.length());

            const int BB = testAllocator.numBlocksTotal();
            const int B = testAllocator.numBlocksInUse();
            if (veryVerbose) { cout << "\t\tBEFORE: "; P_(B); P(X); }
            mX.removeAll();
            const int AA = testAllocator.numBlocksTotal();
            const int A = testAllocator.numBlocksInUse();
            if (veryVerbose) { cout << "\t\t AFTER: "; P_(A); P(X); }
            ASSERT(BB == AA);    // always
            ASSERT(B - 0 == A);  // ADJUST
            ASSERT(0 == X.length());
        }
        {
            if (verbose) cout << "\tOn an object of initial length 2." << endl;
            Obj mX(&testAllocator);  const Obj& X = mX;
            mX.append(V0); mX.append(V1);
            ASSERT(2 == X.length());

            const int BB = testAllocator.numBlocksTotal();
            const int B = testAllocator.numBlocksInUse();
            if (veryVerbose) { cout << "\t\tBEFORE: "; P_(B); P(X); }
            mX.removeAll();
            const int AA = testAllocator.numBlocksTotal();
            const int A = testAllocator.numBlocksInUse();
            if (veryVerbose) { cout << "\t\t AFTER: "; P_(A); P(X); }
            ASSERT(BB == AA);    // always
            ASSERT(B - 0 == A);  // ADJUST
            ASSERT(0 == X.length());
        }
        {
            if (verbose) cout << "\tOn an object of initial length 3." << endl;
            Obj mX(&testAllocator);  const Obj& X = mX;
            mX.append(V0); mX.append(V1); mX.append(V2);
            ASSERT(3 == X.length());

            const int BB = testAllocator.numBlocksTotal();
            const int B = testAllocator.numBlocksInUse();
            if (veryVerbose) { cout << "\t\tBEFORE: "; P_(B); P(X); }
            mX.removeAll();
            const int AA = testAllocator.numBlocksTotal();
            const int A = testAllocator.numBlocksInUse();
            if (veryVerbose) { cout << "\t\t AFTER: "; P_(A); P(X); }
            ASSERT(BB == AA);    // always
            ASSERT(B - 0 == A);  // ADJUST
            ASSERT(0 == X.length());
        }

        // --------------------------------------------------------------------

        if (verbose) cout <<
          "\nTesting the destructor and exception neutrality." << endl;

        if (verbose) cout << "\tWith 'append' only" << endl;
        {
            // For each length 'i' up to some modest limit:
            //: 1 create an instance
            //: 2 append '{ V0, V1, V2, V3, V4, V0, ... }'  up to length 'i'
            //: 3 verify initial length and contents
            //: 4 allow the instance to leave scope

            const int NUM_TRIALS = 10;
            for (int i = 0; i < NUM_TRIALS; ++i) { // i is the length
                if (verbose) cout <<
                    "\t\tOn an object of length " << i << '.' << endl;

              BSLMA_TESTALLOCATOR_EXCEPTION_TEST_BEGIN(testAllocator) {
                int k; // loop index

                Obj mX(&testAllocator);  const Obj& X = mX;             // 1.
                for (k = 0; k < i; ++k) {                               // 2.
                    mX.append(VALUES[k % NUM_VALUES]);
                }

                LOOP_ASSERT(i, i == X.length());                        // 3.
                for (k = 0; k < i; ++k) {
                    LOOP2_ASSERT(i, k, VALUES[k % NUM_VALUES] == X[k]);
                }

              } BSLMA_TESTALLOCATOR_EXCEPTION_TEST_END                  // 4.
            }
        }

        if (verbose) cout << "\tWith 'append' and 'removeAll'" << endl;
        {
            // For each pair of lengths '(i, j)' up to some modest limit:
            //: 1 create an instance
            //: 2 append 'V0' values up to a length of 'i'
            //: 3 verify initial length and contents
            //: 4 removeAll contents from instance
            //: 5 verify length is 0
            //: 6 append '{ V0, V1, V2, V3, V4, V0, ... }'  up to length 'j'
            //: 7 verify new length and contents
            //: 8 allow the instance to leave scope

            const int NUM_TRIALS = 10;
            for (int i = 0; i < NUM_TRIALS; ++i) { // i is first length
                if (verbose) cout <<
                    "\t\tOn an object of initial length " << i << '.' << endl;

                for (int j = 0; j < NUM_TRIALS; ++j) { // j is second length
                    if (veryVerbose) cout <<
                        "\t\t\tAnd with final length " << j << '.' << endl;

                  BSLMA_TESTALLOCATOR_EXCEPTION_TEST_BEGIN(testAllocator) {
                    int k; // loop index

                    Obj mX(&testAllocator);  const Obj& X = mX;         // 1.
                    for (k = 0; k < i; ++k) {                           // 2.
                        mX.append(V0);
                    }

                    LOOP2_ASSERT(i, j, i == X.length());                // 3.
                    for (k = 0; k < i; ++k) {
                        LOOP3_ASSERT(i, j, k, V0 == X[k]);
                    }

                    mX.removeAll();                                     // 4.
                    LOOP2_ASSERT(i, j, 0 == X.length());                // 5.

                    for (k = 0; k < j; ++k) {                           // 6.
                        mX.append(VALUES[k % NUM_VALUES]);
                    }

                    LOOP2_ASSERT(i, j, j == X.length());                // 7.
                    for (k = 0; k < j; ++k) {
                        LOOP3_ASSERT(i, j, k, VALUES[k % NUM_VALUES] == X[k]);
                    }
                  } BSLMA_TESTALLOCATOR_EXCEPTION_TEST_END              // 8.
                }
            }
        }

      } break;
      case 1: {
        // --------------------------------------------------------------------
        // BREATHING TEST
        //   This case exercises (but does not fully test) basic functionality.
        //
        // Concerns:
        //: 1 The class is sufficiently functional to enable comprehensive
        //:   testing in subsequent test cases.
        //
        // Plan:
        //   Create four instances of the array using both the default and copy
        //   constructors.  Exercise these objects using primary manipulators,
        //   basic accessors, equality operators, and the assignment operator.
        //   Invoke the primary manipulator [1&5], copy constructor [2&8], and
        //   assignment operator [9&10] in situations where the internal data
        //   (i) does *not* and (ii) *does* have to resize.  Try aliasing with
        //   with assignment for a non-empty instance [11] and allow the result
        //   to leave scope, enabling the destructor to assert internal object
        //   invariants.  Display object values frequently in verbose mode:
        //
        //: 1 Create an object x1 (default ctor).      { x1: }
        //: 2 Create a second object x2 (copy from x1).{ x1: x2: }
        //: 3 Append an element value A to x1.         { x1:A x2: }
        //: 4 Append the same element value A to x2.   { x1:A x2:A }
        //: 5 Append another element value B to x2.    { x1:A x2:AB }
        //: 6 Remove all elements from x1.             { x1: x2:AB }
        //: 7 Create a third object x3 (default ctor). { x1: x2:AB x3: }
        //: 8 Create a fourth object x4 (copy from x2).{ x1: x2:AB x3: x4:AB }
        //: 9 Assign x2 = x1 (non-empty becomes empty).{ x1: x2: x3: x4:AB }
        //:10 Assign x3 = x4 (empty becomes non-empty).{ x1: x2: x3:AB x4:AB }
        //:11 Assign x4 = x4 (aliasing).               { x1: x2: x3:AB x4:AB }
        //
        // Testing:
        //   BREATHING TEST
        // --------------------------------------------------------------------

        if (verbose) cout << endl
                          << "BREATHING TEST" << endl
                          << "==============" << endl;

        bslma_TestAllocator testAllocator(veryVeryVeryVerbose);

        Frame A;
        A.setAddress((void *) 0x12ab);
        A.setLibraryFileName("/a/b/c/baesu_stacktrace.t.dbg_exc_mt");
        A.setLineNumber(5);
        A.setOffsetFromSymbol(116);
        A.setSourceFileName("/a/b/c/sourceFile.cpp");
        A.setMangledSymbolName("_woof_1a");
        A.setSymbolName("woof");

        Frame B;
        B.setAddress((void *) 0x34cd);
        B.setLibraryFileName("/lib/libd.a");
        B.setLineNumber(15);
        B.setOffsetFromSymbol(228);
        B.setSourceFileName("/a/b/c/secondSourceFile.cpp");
        B.setMangledSymbolName("_arf_1a");
        B.setSymbolName("arf");

        // - - - - - - - - - - - - - - - - - - - - - - - - - - - - - - - - - -
        if (verbose) cout << "\n 1) Create an object 'x1' (default ctor)."
                             "\t\t\t{ x1: }" << endl;
        Obj mX1(&testAllocator);  const Obj& X1 = mX1;
        if (verbose) { cout << '\t';  P(X1); }

        if (verbose) cout << "\ta) Check initial state of 'x1'." << endl;
        ASSERT(0 == X1.length());

        if (verbose) cout <<
                          "\tb) Try equality operators: 'x1 <op> x1'." << endl;
        ASSERT((X1 == X1) == 1);          ASSERT((X1 != X1) == 0);

        // - - - - - - - - - - - - - - - - - - - - - - - - - - - - - - - - - -
        if (verbose) cout <<
                         "\n 2) Create a second object 'x2' (copy from 'x1';)."
                         "\t\t{ x1: x2: }" << endl;

        Obj mX2(X1, &testAllocator);  const Obj& X2 = mX2;
        if (verbose) { cout << '\t';  P(X2); }

        if (verbose) cout << "\ta) Check the initial state of 'x2'." << endl;
        ASSERT(0 == X2.length());

        if (verbose) cout <<
                    "\tb) Try equality operators: 'x2 <op> x1', 'x2'." << endl;
        ASSERT((X2 == X1) == 1);          ASSERT((X2 != X1) == 0);
        ASSERT((X2 == X2) == 1);          ASSERT((X2 != X2) == 0);

        // - - - - - - - - - - - - - - - - - - - - - - - - - - - - - - - - - -
        if (verbose) cout << "\n 3) Append an element value 'A' to 'x1')."
                             "\t\t\t{ x1:A x2: }" << endl;
        mX1.append(A);
        if (verbose) { cout << '\t';  P(X1); }

        if (verbose) cout << "\ta) Check new state of 'x1'." << endl;
        ASSERT(1 == X1.length());
        ASSERT(A == X1[0]);

        if (verbose) cout <<
                    "\tb) Try equality operators: 'x1 <op> x1', 'x2'." << endl;
        ASSERT((X1 == X1) == 1);          ASSERT((X1 != X1) == 0);
        ASSERT((X1 == X2) == 0);          ASSERT((X1 != X2) == 1);

        // - - - - - - - - - - - - - - - - - - - - - - - - - - - - - - - - - -
        if (verbose) cout << "\n 4) Append the same element value 'A' to 'x2')."
                             "\t\t{ x1:A x2:A }" << endl;
        mX2.append(A);
        if (verbose) { cout << '\t';  P(X2); }

        if (verbose) cout << "\ta) Check new state of x2." << endl;
        ASSERT(1 == X2.length());
        ASSERT(A == X2[0]);

        if (verbose) cout <<
                    "\tb) Try equality operators: 'x2 <op> x1', 'x2'." << endl;
        ASSERT((X2 == X1) == 1);          ASSERT((X2 != X1) == 0);
        ASSERT((X2 == X2) == 1);          ASSERT((X2 != X2) == 0);

        // - - - - - - - - - - - - - - - - - - - - - - - - - - - - - - - - - -
        if (verbose) cout << "\n 5) Append another element value 'B' to 'x2')."
                             "\t\t{ x1:A x2:AB }" << endl;
        mX2.append(B);
        if (verbose) { cout << '\t';  P(X2); }

        if (verbose) cout << "\ta) Check new state of 'x2'." << endl;
        ASSERT(2 == X2.length());
        ASSERT(A == X2[0]);
        ASSERT(B == X2[1]);

        if (verbose) cout <<
                    "\tb) Try equality operators: 'x2 <op> x1', 'x2'." << endl;
        ASSERT((X2 == X1) == 0);          ASSERT((X2 != X1) == 1);
        ASSERT((X2 == X2) == 1);          ASSERT((X2 != X2) == 0);

        // - - - - - - - - - - - - - - - - - - - - - - - - - - - - - - - - - -
        if (verbose) cout << "\n 6) Remove all elements from x1."
                             "\t\t\t{ x1: x2:AB }" << endl;
        mX1.removeAll();
        if (verbose) { cout << '\t';  P(X1); }

        if (verbose) cout << "\ta) Check new state of 'x1'." << endl;
        ASSERT(0 == X1.length());

        if (verbose) cout <<
            "\tb) Try equality operators: 'x1 <op> x1', 'x2'." << endl;
        ASSERT((X1 == X1) == 1);          ASSERT((X1 != X1) == 0);
        ASSERT((X1 == X2) == 0);          ASSERT((X1 != X2) == 1);

        // - - - - - - - - - - - - - - - - - - - - - - - - - - - - - - - - - -
        if (verbose) cout << "\n 7) Create a third object 'x3' (default ctor)."
                             "\t\t{ x1: x2:AB x3: }" << endl;

        Obj mX3(&testAllocator);  const Obj& X3 = mX3;
        if (verbose) { cout << '\t';  P(X3); }

        if (verbose) cout << "\ta) Check new state of x3." << endl;
        ASSERT(0 == X3.length());

        if (verbose) cout <<
              "\tb) Try equality operators: 'x3 <op> x1', 'x2', 'x3'." << endl;
        ASSERT((X3 == X1) == 1);          ASSERT((X3 != X1) == 0);
        ASSERT((X3 == X2) == 0);          ASSERT((X3 != X2) == 1);
        ASSERT((X3 == X3) == 1);          ASSERT((X3 != X3) == 0);

        // - - - - - - - - - - - - - - - - - - - - - - - - - - - - - - - - - -
        if (verbose) cout <<
                            "\n 8) Create a fourth object 'x4' (copy of 'x2')."
                            "\t\t{ x1: x2:01 x3: x4:01 }" << endl;

        Obj mX4(X2, &testAllocator);  const Obj& X4 = mX4;
        if (verbose) { cout << '\t';  P(X4); }

        if (verbose) cout << "\ta) Check new state of 'x4'." << endl;

        ASSERT(2 == X4.length());
        ASSERT(A == X4[0]);
        ASSERT(B == X4[1]);

        if (verbose) cout <<
        "\tb) Try equality operators: 'x4 <op> x1', 'x2', 'x3', 'x4'." << endl;
        ASSERT((X4 == X1) == 0);          ASSERT((X4 != X1) == 1);
        ASSERT((X4 == X2) == 1);          ASSERT((X4 != X2) == 0);
        ASSERT((X4 == X3) == 0);          ASSERT((X4 != X3) == 1);
        ASSERT((X4 == X4) == 1);          ASSERT((X4 != X4) == 0);

        // - - - - - - - - - - - - - - - - - - - - - - - - - - - - - - - - - -
        if (verbose) cout <<
                          "\n 9) Assign 'x2' = 'x1' (non-empty becomes empty)."
                          "\t\t{ x1: x2: x3: x4:AB }" << endl;

        mX2 = X1;
        if (verbose) { cout << '\t';  P(X2); }

        if (verbose) cout << "\ta) Check new state of x2." << endl;
        ASSERT(0 == X2.length());

        if (verbose) cout <<
        "\tb) Try equality operators: 'x2 <op> x1', 'x2', 'x3', 'x4'." << endl;
        ASSERT((X2 == X1) == 1);          ASSERT((X2 != X1) == 0);
        ASSERT((X2 == X2) == 1);          ASSERT((X2 != X2) == 0);
        ASSERT((X2 == X3) == 1);          ASSERT((X2 != X3) == 0);
        ASSERT((X2 == X4) == 0);          ASSERT((X2 != X4) == 1);

        // - - - - - - - - - - - - - - - - - - - - - - - - - - - - - - - - - -
        if (verbose) cout <<
                          "\n10) Assign 'x3' = 'x4' (empty becomes non-empty)."
                          "\t\t{ x1: x2: x3:01 x4:01 }" << endl;

        mX3 = X4;
        if (verbose) { cout << '\t';  P(X3); }

        if (verbose) cout << "\ta) Check new state of 'x3'." << endl;
        ASSERT(2 == X3.length());
        ASSERT(A == X3[0]);
        ASSERT(B == X3[1]);

        if (verbose) cout <<
        "\tb) Try equality operators: 'x3 <op> x1', 'x2', 'x3', 'x4'." << endl;
        ASSERT((X3 == X1) == 0);          ASSERT((X3 != X1) == 1);
        ASSERT((X3 == X2) == 0);          ASSERT((X3 != X2) == 1);
        ASSERT((X3 == X3) == 1);          ASSERT((X3 != X3) == 0);
        ASSERT((X3 == X4) == 1);          ASSERT((X3 != X4) == 0);

        // - - - - - - - - - - - - - - - - - - - - - - - - - - - - - - - - - -
        if (verbose) cout << "\n11) Assign 'x4' = 'x4' (aliasing)."
                             "\t\t\t\t{ x1: x2: x3:01 x4:01 }" << endl;

        mX4 = X4;
        if (verbose) { cout << '\t';  P(X4); }

        if (verbose) cout << "\ta) Check new state of 'x4'." << endl;
        ASSERT(2 == X4.length());
        ASSERT(A == X4[0]);
        ASSERT(B == X4[1]);

        if (verbose) cout <<
        "\tb) Try equality operators: 'x4 <op> x1', 'x2', 'x3', 'x4'." << endl;
        ASSERT((X4 == X1) == 0);          ASSERT((X4 != X1) == 1);
        ASSERT((X4 == X2) == 0);          ASSERT((X4 != X2) == 1);
        ASSERT((X4 == X3) == 1);          ASSERT((X4 != X3) == 0);
        ASSERT((X4 == X4) == 1);          ASSERT((X4 != X4) == 0);

        // - - - - - - - - - - - - - - - - - - - - - - - - - - - - - - - - - -

      } break;
      default: {
        cerr << "WARNING: CASE `" << test << "' NOT FOUND." << endl;
        testStatus = -1;
      }
    }

    // CONCERN: In no case does memory come from the global allocator.

    LOOP_ASSERT(globalAllocator.numBlocksTotal(),
                0 == globalAllocator.numBlocksTotal());

    if (testStatus > 0) {
        cerr << "Error, non-zero test status = " << testStatus << "." << endl;
    }

    return testStatus;
}

// ---------------------------------------------------------------------------
// NOTICE:
//      Copyright (C) Bloomberg L.P., 2011
//      All Rights Reserved.
//      Property of Bloomberg L.P. (BLP)
//      This software is made available solely pursuant to the
//      terms of a BLP license agreement which governs its use.
// ----------------------------- END-OF-FILE ---------------------------------<|MERGE_RESOLUTION|>--- conflicted
+++ resolved
@@ -113,7 +113,8 @@
 
 static int testStatus = 0;
 
-static void aSsErT(int c, const char *s, int i) {
+static void aSsErT(int c, const char *s, int i)
+{
     if (c) {
         cout << "Error " << __FILE__ << "(" << i << "): " << s
              << "    (failed)" << endl;
@@ -281,16 +282,12 @@
 
   public:
     // CREATORS
-<<<<<<< HEAD
-=======
     explicit
->>>>>>> a094549d
     bslma_TestAllocatorMonitor(const bslma_TestAllocator& basicAllocator);
         // TBD
 
     ~bslma_TestAllocatorMonitor();
         // TBD
-<<<<<<< HEAD
 
     // ACCESSORS
     bool isInUseSame() const;
@@ -363,80 +360,6 @@
     return d_allocator_p->numBlocksTotal() == d_lastTotal;
 }
 
-=======
-
-    // ACCESSORS
-    bool isInUseSame() const;
-        // TBD
-
-    bool isInUseUp() const;
-        // TBD
-
-    bool isMaxSame() const;
-        // TBD
-
-    bool isMaxUp() const;
-        // TBD
-
-    bool isTotalSame() const;
-        // TBD
-
-    bool isTotalUp() const;
-        // TBD
-};
-
-// CREATORS
-inline
-bslma_TestAllocatorMonitor::bslma_TestAllocatorMonitor(
-                                     const bslma_TestAllocator& basicAllocator)
-: d_lastInUse(basicAllocator.numBlocksInUse())
-, d_lastMax(basicAllocator.numBlocksMax())
-, d_lastTotal(basicAllocator.numBlocksTotal())
-, d_allocator_p(&basicAllocator)
-{
-}
-
-inline
-bslma_TestAllocatorMonitor::~bslma_TestAllocatorMonitor()
-{
-}
-
-// ACCESSORS
-inline
-bool bslma_TestAllocatorMonitor::isInUseSame() const
-{
-    BSLS_ASSERT(d_lastInUse <= d_allocator_p->numBlocksInUse());
-
-    return d_allocator_p->numBlocksInUse() == d_lastInUse;
-}
-
-inline
-bool bslma_TestAllocatorMonitor::isInUseUp() const
-{
-    BSLS_ASSERT(d_lastInUse <= d_allocator_p->numBlocksInUse());
-
-    return d_allocator_p->numBlocksInUse() != d_lastInUse;
-}
-
-inline
-bool bslma_TestAllocatorMonitor::isMaxSame() const
-{
-    return d_allocator_p->numBlocksMax() == d_lastMax;
-}
-
-inline
-bool bslma_TestAllocatorMonitor::isMaxUp() const
-{
-    return d_allocator_p->numBlocksMax() != d_lastMax;
-}
-
-inline
-bool bslma_TestAllocatorMonitor::isTotalSame() const
-{
-    return d_allocator_p->numBlocksTotal() == d_lastTotal;
-}
-
->>>>>>> a094549d
 inline
 bool bslma_TestAllocatorMonitor::isTotalUp() const
 {
@@ -543,11 +466,7 @@
                 cout << "Error, bad character ('" << spec[i] << "') in spec \""
                      << spec << "\" at position " << i << '.' << endl;
             }
-<<<<<<< HEAD
-            return i;  // Discontinue processing this spec.
-=======
             return i;  // Discontinue processing this spec.           // RETURN
->>>>>>> a094549d
         }
    }
    return SUCCESS;
@@ -569,18 +488,6 @@
 }
 
 class EqualityTester {
-<<<<<<< HEAD
-private:
-        const Obj   *A;
-        const Obj   *B;
-public:
-        EqualityTester(const Obj *a, const Obj *b);
-        ~EqualityTester();
-};
-
-// CREATORS
-inline EqualityTester::EqualityTester(const Obj *a, const Obj *b)
-=======
 
   // DATA
   private:
@@ -597,18 +504,13 @@
 // CREATORS
 inline
 EqualityTester::EqualityTester(const Obj *a, const Obj *b)
->>>>>>> a094549d
 : A(a)
 , B(b)
 {
 }
 
-<<<<<<< HEAD
-inline EqualityTester::~EqualityTester()
-=======
 inline
 EqualityTester::~EqualityTester()
->>>>>>> a094549d
 {
         ASSERT(*A == *B);
 }
@@ -661,11 +563,7 @@
 ///-----
 // In this section we show the intended usage of this component.
 //
-<<<<<<< HEAD
-///Example 1: Configuring a stack-trace value
-=======
 ///Example 1: Configuring a Stack-Trace Value
->>>>>>> a094549d
 /// - - - - - - - - - - - - - - - - - - - - -
 // In the following example we demonstrate how to create a 'baesu_StackTrace'
 // object, then both modify and access its value.
@@ -888,8 +786,6 @@
         //   setDescription(const StringRef& value);
         //   setDstInEffectFlag(bool value);
         //   setUtcOffsetInSeconds(int value);
-<<<<<<< HEAD
-=======
         // --------------------------------------------------------------------
 
         if (verbose) cout << endl
@@ -1279,6 +1175,35 @@
         ASSERT(U != X);
         ASSERT(X[0] == FA);    ASSERT(X[1] == FB);    ASSERT(X[2] == FC);
         ASSERT(U[0] == FC);    ASSERT(U[1] == FB);    ASSERT(U[2] == FA);
+
+      } break;
+      case 15: {
+        // --------------------------------------------------------------------
+        // TESTING PRINT METHOD
+        //   The print method formats the value of the object directly from
+        //   the underlying state information according to supplied arguments.
+        //   Ensure that the method formats properly for:
+        //     - empty and non-empty values
+        //     - negative, 0, and positive levels.
+        //     - 0 and non-zero spaces per level.
+        // Plan:
+        //   For each of an enumerated set of object, 'level', and
+        //   'spacesPerLevel' values, ordered by increasing object length, use
+        //   'ostrstream' to 'print' that object's value, using the tabulated
+        //   parameters, to two separate character buffers each with different
+        //   initial values.  Compare the contents of these buffers with the
+        //   literal expected output format and verify that the characters
+        //   beyond the null characters are unaffected in both buffers.
+        //
+        // Testing:
+        //   ostream& print(ostream& stream, int level, int spacesPerLevel);
+        // --------------------------------------------------------------------
+
+        if (verbose) cout << endl
+                          << "PRINT" << endl
+                          << "=====" << endl;
+
+        if (verbose) cout << "Tested in case 5." << endl;
 
       } break;
       case 14: {
@@ -3508,1186 +3433,6 @@
         // Testing:
         //   ostream& print(ostream& s, int level = 0, int sPL = 4) const;
         //   operator<<(ostream& s, const baetzo_LocalTimeDescriptor& d);
->>>>>>> a094549d
-        // --------------------------------------------------------------------
-
-        if (verbose) cout << endl
-                       << "DEFAULT CTOR, PRIMARY MANIPULATORS, & DTOR" << endl
-                       << "==========================================" << endl;
-
-        if (verbose) cout << "\nEstablish suitable attribute values." << endl;
-
-        Frame mFA(&ta);      const Frame& FA = mFA;
-        mFA.setLineNumber(5);
-        mFA.setSymbolName("woof");
-
-        Frame mFB(&ta);      const Frame& FB = mFB;
-        mFB.setOffsetFromSymbol(20);
-        mFB.setLibraryFileName("arf");
-
-        Frame mFC(&ta);      const Frame& FC = mFC;
-        mFC.setMangledSymbolName("urp");
-        mFC.setSourceFileName("um");
-
-        if (verbose) cout << "\nTesting with various allocator configurations."
-                          << endl;
-
-        for (char cfg = 'c'; cfg <= 'c'; ++cfg) {
-            const char CONFIG = cfg;  // how we specify the allocator
-
-            bslma_TestAllocator da("default2",  veryVeryVeryVerbose);
-            bslma_TestAllocator fa("footprint", veryVeryVeryVerbose);
-            bslma_TestAllocator sa("supplied",  veryVeryVeryVerbose);
-
-            bslma_Default::setDefaultAllocatorRaw(&da);
-
-            Obj                 *objPtr;
-            bslma_TestAllocator *objAllocatorPtr;
-
-            switch (CONFIG) {
-              // Exemplar cases 'a' and 'b' were eliminated, as they use the
-              // internal heap bypass allocator, which is not a test allocator.
-
-              case 'c': {
-                objPtr = new (fa) Obj(&sa);
-                objAllocatorPtr = &sa;
-              } break;
-              default: {
-                LOOP_ASSERT(CONFIG, !"Bad allocator config.");
-              } break;
-            }
-
-            Obj&                  mX = *objPtr;  const Obj& X = mX;
-            bslma_TestAllocator&  oa = *objAllocatorPtr;
-            bslma_TestAllocator& noa = 'c' != CONFIG ? sa : da;
-
-            // Also invoke the object's 'allocator' accessor.
-
-            LOOP5_ASSERT(CONFIG, &da, &sa, &oa, X.allocator(),
-                                                         &oa == X.allocator());
-
-            // Verify no allocation from the object/non-object allocators.
-
-            LOOP2_ASSERT(CONFIG,  oa.numBlocksTotal(),
-                         0 ==  oa.numBlocksTotal());
-            LOOP2_ASSERT(CONFIG, noa.numBlocksTotal(),
-                         0 == noa.numBlocksTotal());
-
-            // -------------------------------------
-            // Verify the object's attribute values.
-            // -------------------------------------
-
-            LOOP_ASSERT(CONFIG, 0 == X.length());
-
-            {
-                BSLMA_TESTALLOCATOR_EXCEPTION_TEST_BEGIN(oa) {
-                    if (veryVeryVerbose) { T_ T_ Q(ExceptionTestBody) }
-
-                    const int inUse = oa.numBytesInUse();
-
-                    mX.resize(3);
-                    mX[0] = FA;
-                    mX[1] = FB;
-                    mX[2] = FC;
-                    LOOP_ASSERT(CONFIG, inUse < oa.numBytesInUse());
-                } BSLMA_TESTALLOCATOR_EXCEPTION_TEST_END
-
-                // -------------------------------------------------------
-                // Verify any attribute allocators are installed properly.
-                // -------------------------------------------------------
-
-                LOOP_ASSERT(CONFIG, &oa == mX[0].allocator());
-
-                LOOP_ASSERT(CONFIG, "woof" == X[0].symbolName());
-                LOOP_ASSERT(CONFIG, ""     == X[0].sourceFileName());
-
-                const int numA  = oa.numAllocations();
-                const int inUse = oa.numBytesInUse();
-
-                mX[0].setSymbolName("bark");
-
-                LOOP_ASSERT(CONFIG, "bark" == X[0].symbolName());
-                LOOP_ASSERT(CONFIG, ""     == X[0].sourceFileName());
-
-                mX[0].setSymbolName("");
-
-                LOOP_ASSERT(CONFIG, ""     == X[0].symbolName());
-                LOOP_ASSERT(CONFIG, ""     == X[0].sourceFileName());
-
-                LOOP_ASSERT(CONFIG, numA  == oa.numAllocations());
-                LOOP_ASSERT(CONFIG, inUse == oa.numBytesInUse());
-            }
-
-            // Verify no temporary memory is allocated from the object
-            // allocator.
-
-            LOOP3_ASSERT(CONFIG, oa.numBlocksTotal(), oa.numBlocksInUse(),
-                         oa.numBlocksTotal() == oa.numBlocksInUse());
-
-            // Reclaim dynamically allocated object under test.
-
-            fa.deleteObject(objPtr);
-
-            // Verify all memory is released on object destruction.
-
-            LOOP_ASSERT(fa.numBlocksInUse(),  0 ==  fa.numBlocksInUse());
-            LOOP_ASSERT(oa.numBlocksInUse(),  0 ==  oa.numBlocksInUse());
-            LOOP_ASSERT(noa.numBlocksTotal(), 0 == noa.numBlocksTotal());
-
-            // Double check that some object memory was allocated.
-
-            LOOP_ASSERT(CONFIG, 1 <= oa.numBlocksTotal());
-
-            // Note that memory should be independently allocated for each
-            // attribute capable of allocating memory.
-
-            if (CONFIG != 'a') {
-                LOOP_ASSERT(CONFIG, 0 == da.numBlocksTotal());
-            }
-        }
-#endif
-
-      } break;
-      case 101: {
-        // --------------------------------------------------------------------
-        // BREATHING TEST
-        //   This case exercises (but does not fully test) basic functionality.
-        //
-        // Concerns:
-        //: 1 The class is sufficiently functional to enable comprehensive
-        //:   testing in subsequent test cases.
-        //
-        // Plan:
-        //: 1 Create an object 'w' (default ctor).       { w:D             }
-        //: 2 Create an object 'x' (copy from 'w').      { w:D x:D         }
-        //: 3 Set 'x' to 'A' (value distinct from 'D').  { w:D x:A         }
-        //: 4 Create an object 'y' (init. to 'A').       { w:D x:A y:A     }
-        //: 5 Create an object 'z' (copy from 'y').      { w:D x:A y:A z:A }
-        //: 6 Set 'z' to 'D' (the default value).        { w:D x:A y:A z:D }
-        //: 7 Assign 'w' from 'x'.                       { w:A x:A y:A z:D }
-        //: 8 Assign 'w' from 'z'.                       { w:D x:A y:A z:D }
-        //: 9 Assign 'x' from 'x' (aliasing).            { w:D x:A y:A z:D }
-        //
-        // Testing:
-        //   BREATHING TEST
-        // --------------------------------------------------------------------
-
-        if (verbose) cout << "Creator Test\n"
-                             "============\n";
-
-        Frame mFA;      const Frame& FA = mFA;
-        mFA.setLineNumber(5);
-        mFA.setSymbolName("woof");
-
-        Frame mFB;      const Frame& FB = mFB;
-        mFB.setOffsetFromSymbol(20);
-        mFB.setLibraryFileName("arf");
-
-        Frame mFC;      const Frame& FC = mFC;
-        mFC.setMangledSymbolName("urp");
-        mFC.setSourceFileName("um");
-
-        // - - - - - - - - - - - - - - - - - - - - - - - - - - - - - - - - - -
-
-        if (verbose) cout << "\n 1. Create an object 'w' (default ctor)."
-                             "\t\t{ w:D             }" << endl;
-
-        Obj mW;  const Obj& W = mW;
-
-        if (veryVerbose) cout << "\ta. Check initial value of 'w'." << endl;
-        if (veryVeryVerbose) { T_ T_ P(W) }
-
-        ASSERT(0 == W.length());
-
-        if (veryVerbose) cout <<
-                  "\tb. Try equality operators: 'w' <op> 'w'." << endl;
-
-        ASSERT(1 == (W == W));        ASSERT(0 == (W != W));
-
-        // - - - - - - - - - - - - - - - - - - - - - - - - - - - - - - - - - -
-
-        if (verbose) cout << "\n 2. Create an object 'x' (copy from 'w')."
-                             "\t\t{ w:D x:D         }" << endl;
-
-        Obj mX(W);  const Obj& X = mX;
-
-        if (veryVerbose) cout << "\ta. Check initial value of 'x'." << endl;
-        if (veryVeryVerbose) { T_ T_ P(X) }
-
-        ASSERT(0 == X.length());
-
-        if (veryVerbose) cout <<
-                   "\tb. Try equality operators: 'x' <op> 'w', 'x'." << endl;
-
-        ASSERT(1 == (X == W));        ASSERT(0 == (X != W));
-        ASSERT(1 == (X == X));        ASSERT(0 == (X != X));
-
-        // - - - - - - - - - - - - - - - - - - - - - - - - - - - - - - - - - -
-
-        if (verbose) cout << "\n 3. Set 'x' to 'A' (value distinct from 'D')."
-                             "\t\t{ w:D x:A         }" << endl;
-
-        mX.resize(3);
-        mX[0] = FA;
-        mX[1] = FB;
-        mX[2] = FC;
-
-        if (veryVerbose) cout << "\ta. Check new value of 'x'." << endl;
-        if (veryVeryVerbose) { T_ T_ P(X) }
-
-        ASSERT(3 == X.length());
-        ASSERT(FA == X[0]);
-        ASSERT(FB == X[1]);
-        ASSERT(FC == X[2]);
-
-        if (veryVerbose) cout <<
-             "\tb. Try equality operators: 'x' <op> 'w', 'x'." << endl;
-
-        ASSERT(0 == (X == W));        ASSERT(1 == (X != W));
-        ASSERT(1 == (X == X));        ASSERT(0 == (X != X));
-
-        // - - - - - - - - - - - - - - - - - - - - - - - - - - - - - - - - - -
-
-        if (verbose) cout << "\n 4. Create an object 'y' (init. to 'A')."
-                             "\t\t{ w:D x:A y:A     }" << endl;
-
-        Obj mY(X);  const Obj& Y = mY;
-
-        if (veryVerbose) cout << "\ta. Check initial value of 'y'." << endl;
-        if (veryVeryVerbose) { T_ T_ P(Y) }
-
-        ASSERT(3 == Y.length());
-        ASSERT(FA == Y[0]);
-        ASSERT(FB == Y[1]);
-        ASSERT(FC == Y[2]);
-
-        if (veryVerbose) cout <<
-             "\tb. Try equality operators: 'y' <op> 'w', 'x', 'y'" << endl;
-
-        ASSERT(0 == (Y == W));        ASSERT(1 == (Y != W));
-        ASSERT(1 == (Y == X));        ASSERT(0 == (Y != X));
-        ASSERT(1 == (Y == Y));        ASSERT(0 == (Y != Y));
-
-        // - - - - - - - - - - - - - - - - - - - - - - - - - - - - - - - - - -
-
-        if (verbose) cout << "\n 5. Create an object 'z' (copy from 'y')."
-                             "\t\t{ w:D x:A y:A z:A }" << endl;
-
-        Obj mZ(Y);  const Obj& Z = mZ;
-
-        if (veryVerbose) cout << "\ta. Check initial value of 'z'." << endl;
-        if (veryVeryVerbose) { T_ T_ P(Z) }
-
-        ASSERT(3 == Z.length());
-        ASSERT(FA == Z[0]);
-        ASSERT(FB == Z[1]);
-        ASSERT(FC == Z[2]);
-
-        if (veryVerbose) cout <<
-           "\tb. Try equality operators: 'z' <op> 'w', 'x', 'y', 'z'." << endl;
-
-        ASSERT(0 == (Z == W));        ASSERT(1 == (Z != W));
-        ASSERT(1 == (Z == X));        ASSERT(0 == (Z != X));
-        ASSERT(1 == (Z == Y));        ASSERT(0 == (Z != Y));
-        ASSERT(1 == (Z == Z));        ASSERT(0 == (Z != Z));
-
-        // - - - - - - - - - - - - - - - - - - - - - - - - - - - - - - - - - -
-
-        if (verbose) cout << "\n 6. Set 'z' to 'D' (the default value)."
-                             "\t\t\t{ w:D x:A y:A z:D }" << endl;
-
-        mZ.removeAll();
-
-        if (veryVerbose) cout << "\ta. Check new value of 'z'." << endl;
-        if (veryVeryVerbose) { T_ T_ P(Z) }
-
-        ASSERT(0 == Z.length());
-        ASSERT(W == Z);
-
-        if (veryVerbose) cout <<
-           "\tb. Try equality operators: 'z' <op> 'w', 'x', 'y', 'z'." << endl;
-
-        ASSERT(1 == (Z == W));        ASSERT(0 == (Z != W));
-        ASSERT(0 == (Z == X));        ASSERT(1 == (Z != X));
-        ASSERT(0 == (Z == Y));        ASSERT(1 == (Z != Y));
-        ASSERT(1 == (Z == Z));        ASSERT(0 == (Z != Z));
-
-        // - - - - - - - - - - - - - - - - - - - - - - - - - - - - - - - - - -
-
-        if (verbose) cout << "\n 7. Assign 'w' from 'x'."
-                             "\t\t\t\t{ w:A x:A y:A z:D }" << endl;
-        mW = X;
-
-        if (veryVerbose) cout << "\ta. Check new value of 'w'." << endl;
-        if (veryVeryVerbose) { T_ T_ P(W) }
-
-        ASSERT(3 == W.length());
-        ASSERT(FA == W[0]);
-        ASSERT(FB == W[1]);
-        ASSERT(FC == W[2]);
-
-        if (veryVerbose) cout <<
-           "\tb. Try equality operators: 'w' <op> 'w', 'x', 'y', 'z'." << endl;
-
-        ASSERT(1 == (W == W));        ASSERT(0 == (W != W));
-        ASSERT(1 == (W == X));        ASSERT(0 == (W != X));
-        ASSERT(1 == (W == Y));        ASSERT(0 == (W != Y));
-        ASSERT(0 == (W == Z));        ASSERT(1 == (W != Z));
-
-        // - - - - - - - - - - - - - - - - - - - - - - - - - - - - - - - - - -
-
-        if (verbose) cout << "\n 8. Assign 'w' from 'z'."
-                             "\t\t\t\t{ w:D x:A y:A z:D }" << endl;
-        mW = Z;
-
-        if (veryVerbose) cout << "\ta. Check new value of 'w'." << endl;
-        if (veryVeryVerbose) { T_ T_ P(W) }
-
-        ASSERT(0 == W.length());
-
-        if (veryVerbose) cout <<
-           "\tb. Try equality operators: 'x' <op> 'w', 'x', 'y', 'z'." << endl;
-
-        ASSERT(1 == (W == W));        ASSERT(0 == (W != W));
-        ASSERT(0 == (W == X));        ASSERT(1 == (W != X));
-        ASSERT(0 == (W == Y));        ASSERT(1 == (W != Y));
-        ASSERT(1 == (W == Z));        ASSERT(0 == (W != Z));
-
-        // - - - - - - - - - - - - - - - - - - - - - - - - - - - - - - - - - -
-
-        if (verbose) cout << "\n 9. Assign 'x' from 'x' (aliasing)."
-                             "\t\t\t{ w:D x:A y:A z:D }" << endl;
-        mX = X;
-
-        if (veryVerbose) cout << "\ta. Check (same) value of 'x'." << endl;
-        if (veryVeryVerbose) { T_ T_ P(X) }
-
-        ASSERT(3 == X.length());
-        ASSERT(FA == X[0]);
-        ASSERT(FB == X[1]);
-        ASSERT(FC == X[2]);
-
-        if (veryVerbose) cout <<
-           "\tb. Try equality operators: 'x' <op> 'w', 'x', 'y', 'z'." << endl;
-
-        ASSERT(0 == (X == W));        ASSERT(1 == (X != W));
-        ASSERT(1 == (X == X));        ASSERT(0 == (X != X));
-        ASSERT(1 == (X == Y));        ASSERT(0 == (X != Y));
-        ASSERT(0 == (X == Z));        ASSERT(1 == (X != Z));
-
-        Obj mU(X, X.allocator());    const Obj& U = mU;
-        ASSERT(3 == U.length());
-        ASSERT(U == X);
-
-        bsl::swap(mU[0], mU[2]);
-
-        ASSERT(U != X);
-        ASSERT(X[0] == FA);    ASSERT(X[1] == FB);    ASSERT(X[2] == FC);
-        ASSERT(U[0] == FC);    ASSERT(U[1] == FB);    ASSERT(U[2] == FA);
-
-        mU.swap(mX);
-        ASSERT(3 == U.length());
-        ASSERT(3 == X.length());
-        ASSERT(U != X);
-        ASSERT(U[0] == FA);    ASSERT(U[1] == FB);    ASSERT(U[2] == FC);
-        ASSERT(X[0] == FC);    ASSERT(X[1] == FB);    ASSERT(X[2] == FA);
-
-        swap(mU, mX);
-        ASSERT(3 == U.length());
-        ASSERT(3 == X.length());
-        ASSERT(U != X);
-        ASSERT(X[0] == FA);    ASSERT(X[1] == FB);    ASSERT(X[2] == FC);
-        ASSERT(U[0] == FC);    ASSERT(U[1] == FB);    ASSERT(U[2] == FA);
-
-      } break;
-      case 12: {
-        // --------------------------------------------------------------------
-        // RESIZE
-        //
-        // Concerns:
-        //: 1 The resulting length is correct and the resulting element values
-        //:   are correct when:
-        //:   o 'new length <  initial length'
-        //:   o 'new length == initial length'
-        //:   o 'new length >  initial length'
-        //:
-        //: 2 We are also concerned that the test data include sufficient
-        //:   differences in initial and final length that resizing is
-        //:   guaranteed to occur.  Beyond that, no explicit "white box" test
-        //:   is required.
-        //
-        // Plan:
-        //: 1 Specify a set 'A' of lengths.  For each 'a1' in 'A' construct an
-        //:   object 'x' of length 'a1' with each element in 'x' initialized to
-        //:   an arbitrary but known value 'V'.  For each 'a2' in 'A' use the
-        //:   'resize' method to set the length of 'x' and potentially remove
-        //:   or set element values as per the method's contract.  Use the
-        //:   basic accessors to verify the length and element values of the
-        //:   modified object 'x'.
-        //
-        // Testing:
-        //   void resize(int newLength);
-        // --------------------------------------------------------------------
-
-        if (verbose) cout << endl
-                          << "RESIZE" << endl
-                          << "======" << endl;
-
-        if (verbose) cout << "\nTesting 'resize(int)'" << endl;
-        {
-            const int lengths[] = { 0, 1, 2, 3, 4, 5, 7, 8, 9, 15, 16, 17 };
-            const int NUM_TESTS = sizeof lengths / sizeof lengths[0];
-
-            const Element I_VALUE       = VA;
-            const Element DEFAULT_VALUE = Element();
-
-            static const char *SPECS[] = { 
-                "",                  //  0
-                "A",                 //  1
-                "AA",                //  2
-                "AAA",               //  3
-                "AAAA",              //  4
-                "AAAAA",             //  5
-
-                "AAAAAAA",           //  7
-                "AAAAAAAA",          //  8
-                "AAAAAAAAA",         //  9
-
-                "AAAAAAAAAAAAAAA",   // 15
-                "AAAAAAAAAAAAAAAA",  // 16
-                "AAAAAAAAAAAAAAAAA", // 17
-
-                 0 // Null string required as last element.
-            };
-
-            bslma_TestAllocator testAllocator("object", veryVeryVeryVerbose);
-
-            for (int i = 0; i < NUM_TESTS; ++i) {
-                const int   a1   = lengths[i];
-                const char *SPEC = SPECS[i]; LOOP_ASSERT(i,
-                                                         a1 == strlen(SPEC));
-                const Obj   o1   = g(SPEC);
-
-                if (verbose) { cout << "\t"; P(a1); }
-                for (int j = 0; j < NUM_TESTS; ++j) {
-                    const int a2 = lengths[j];
-                    if (veryVerbose) { cout << "\t\t"; P(a2); }
-                  BSLMA_TESTALLOCATOR_EXCEPTION_TEST_BEGIN(testAllocator) {
-                    Obj mX(o1, &testAllocator);
-                    const Obj &X = mX;
-                    if (veryVerbose) P(X);
-                    LOOP2_ASSERT(i, j, a1 == X.length());
-                    mX.resize(a2);
-                    if (veryVerbose) P(X);
-                    LOOP2_ASSERT(i, j, a2 == X.length());
-                    for (int k = 0; k < a2; ++k) {
-                        if (k < a1) {
-                            LOOP3_ASSERT(i, j, k, I_VALUE == X[k]);
-                        }
-                        else {
-                            LOOP3_ASSERT(i, j, k, DEFAULT_VALUE == X[k]);
-                        }
-                    }
-                  } BSLMA_TESTALLOCATOR_EXCEPTION_TEST_END
-                }
-            }
-        }
-
-      } break;
-      case 11: {
-        // --------------------------------------------------------------------
-        // INITIAL LENGTH CONSTRUCTORS
-        //
-        // Concerns:
-        //   N/A
-        //
-        // Plan:
-        //   N/A
-        //
-        // Testing:
-        //   Reserved for intial-length constructors.
-        // --------------------------------------------------------------------
-
-        if (verbose) cout << endl
-                          << "INITIAL LENGTH CONSTRUCTORS" << endl
-                          << "===========================" << endl;
-
-        if (verbose) cout << "Not yet implemented." << endl;
-
-      } break;
-      case 10: {
-        // --------------------------------------------------------------------
-        // BSLX STREAMING
-        //   Ensure that we can serialize the value of any object of the class,
-        //   and then deserialize that value back into any object of the class.
-        //
-        // Concerns:
-        //   N/A
-        //
-        // Plan:
-        //   N/A
-        //
-        // Testing:
-        //   Reserved for 'bslx' streaming.
-        // --------------------------------------------------------------------
-
-        if (verbose) cout << endl
-                          << "BSLX STREAMING" << endl
-                          << "==============" << endl;
-
-        if (verbose) cout << "Not yet implemented." << endl;
-
-      } break;
-      case 9: {
-        // --------------------------------------------------------------------
-        // ASSIGNMENT OPERATOR
-        //
-        // Concerns:
-        //: 1  The value represented by any instance can be assigned to any
-        //:    other instance regardless of how either value is represented
-        //:    internally.
-        //: 2  The 'rhs' value must not be affected by the operation.
-        //: 3  'rhs' going out of scope has no effect on the value of 'lhs'
-        //:     after the assignment.
-        //: 4  Aliasing '(x = x)': The assignment operator must always work --
-        //:    even when the 'lhs' and 'rhs' are identically the same object.
-        //: 5  The assignment operator must be neutral with respect to memory
-        //:    allocation exceptions.
-        //
-        // Plan:
-        //: 1 Specify a set 'S' of unique object values with substantial and
-        //:   varied differences, ordered by increasing length.  For each value
-        //:   in 'S', construct an object 'x' along with a sequence of
-        //:   similarly constructed duplicates 'x1', 'x2', ..., 'xN'.  Attempt
-        //:   to affect every aspect of white-box state by altering each 'xi'
-        //:   in a unique way.  Let the union of all such objects be the set
-        //:   'T'.
-        //:
-        //: 2 To address C-1, C-2, and C-5, construct tests 'u = v' for all
-        //:   '(u, v)' in 'T X T'.  Using canonical controls 'UU' and 'VV',
-        //:   assert before the assignment that 'UU == u', 'VV == v', and
-        //:   'v == u' iff 'VV == UU'.  After the assignment, assert that
-        //:   'VV == u', 'VV == v', and, for grins, that 'v == u'.  Let 'v' go
-        //:   out of scope and confirm that 'VV == u'.  All of these tests are
-        //:   performed within the 'bslma' exception testing apparatus.
-        //:
-        //: 3 As a separate exercise, we address C-4 and C-5 by constructing
-        //:   tests 'y = y' for all 'y' in 'T'.  Using a canonical control 'X',
-        //:   we will verify that 'X == y' before and after the assignment,
-        //:   again within the 'bslma' exception testing apparatus.
-        //
-        // Testing:
-        //   baesu_StackTrace& operator=(const baesu_StackTrace& rhs);
-        // --------------------------------------------------------------------
-
-        if (verbose) cout << endl
-                          << "COPY-ASSIGNMENT OPERATOR" << endl
-                          << "========================" << endl;
-
-        if (verbose) cout <<
-            "\nAssign cross product of values with varied representations."
-                                                                       << endl;
-        {
-            static const char *SPECS[] = { // len: 0 - 5, 7, 8, 9,
-                "",        "A",    "BC",     "CDE",    "DEAB",   "EABCD",
-                "AEDCBAE",         "CBAEDCBA",         "EDCBAEDCB",
-            0}; // Null string required as last element.
-
-            static const int EXTEND[] = {
-                0, 1, 2, 3, 4, 5, 7, 8, 9,
-            };
-            const int NUM_EXTEND = sizeof EXTEND / sizeof *EXTEND;
-
-            bslma_TestAllocator testAllocator("object", veryVeryVeryVerbose);
-
-            int uOldLen = -1;
-            for (int ui = 0; SPECS[ui]; ++ui) {
-                const char *const U_SPEC = SPECS[ui];
-                const int uLen = (int)strlen(U_SPEC);
-
-                if (verbose) {
-                    cout << "\tFor lhs objects of length " << uLen << ":\t";
-                    P(U_SPEC);
-                }
-
-                LOOP_ASSERT(U_SPEC, uOldLen < uLen);  // strictly increasing
-                uOldLen = uLen;
-
-                const Obj UU = g(U_SPEC);               // control
-                LOOP_ASSERT(ui, uLen == UU.length());   // same lengths
-
-                // int vOldLen = -1;
-                for (int vi = 0; SPECS[vi]; ++vi) {
-                    const char *const V_SPEC = SPECS[vi];
-                    const int vLen = (int)strlen(V_SPEC);
-
-                    if (veryVerbose) {
-                        cout << "\t\tFor rhs objects of length " << vLen
-                                                                 << ":\t";
-                        P(V_SPEC);
-                    }
-
-                    const Obj VV = g(V_SPEC);           // control
-
-                    const int Z = ui == vi; // flag indicating same values
-
-                    for (int uj = 0; uj < NUM_EXTEND; ++uj) {
-                        const int U_N = EXTEND[uj];
-                        for (int vj = 0; vj < NUM_EXTEND; ++vj) {
-                            const int V_N = EXTEND[vj];
-
-                          BSLMA_TESTALLOCATOR_EXCEPTION_TEST_BEGIN(
-                                                               testAllocator) {
-                            const int AL = testAllocator.allocationLimit();
-                            testAllocator.setAllocationLimit(-1);
-                            Obj mU(&testAllocator); stretchRemoveAll(&mU, U_N);
-                            const Obj& U = mU; gg(&mU, U_SPEC);
-                            {
-                            //--^
-                            Obj mV(&testAllocator); stretchRemoveAll(&mV, V_N);
-                            const Obj& V = mV; gg(&mV, V_SPEC);
-
-                            static int firstFew = 2 * NUM_EXTEND * NUM_EXTEND;
-                            if (veryVeryVerbose||veryVerbose && firstFew > 0) {
-                                cout << "\t| "; P_(U_N); P_(V_N); P_(U); P(V);
-                                --firstFew;
-                            }
-
-                            LOOP4_ASSERT(U_SPEC, U_N, V_SPEC, V_N, UU == U);
-                            LOOP4_ASSERT(U_SPEC, U_N, V_SPEC, V_N, VV == V);
-                            LOOP4_ASSERT(U_SPEC, U_N, V_SPEC, V_N, Z==(V==U));
-
-                            testAllocator.setAllocationLimit(AL);
-                            mU = V; // test assignment here
-
-                            LOOP4_ASSERT(U_SPEC, U_N, V_SPEC, V_N, VV == U);
-                            LOOP4_ASSERT(U_SPEC, U_N, V_SPEC, V_N, VV == V);
-                            LOOP4_ASSERT(U_SPEC, U_N, V_SPEC, V_N,  V == U);
-                            //--v
-                            }
-                            // 'mV' (and therefore 'V') now out of scope
-                            LOOP4_ASSERT(U_SPEC, U_N, V_SPEC, V_N, VV == U);
-                          } BSLMA_TESTALLOCATOR_EXCEPTION_TEST_END
-                        }
-                    }
-                }
-            }
-        }
-
-        if (verbose) cout << "\nTesting self assignment (Aliasing)." << endl;
-        {
-            static const char *SPECS[] = { // len: 0 - 5, 7, 8, 9, 15, 16, 17
-                "",      "A",      "BC",     "CDE",    "DEAB",   "EABCD",
-                "ABCDEAB",         "ABCDEABC",         "ABCDEABCD",
-                "ABCDEABCDEABCDE", "ABCDEABCDEABCDEA", "ABCDEABCDEABCDEAB",
-            0}; // Null string required as last element.
-
-            static const int EXTEND[] = {
-                0, 1, 2, 3, 4, 5, 7, 8, 9, 15, 16, 17
-            };
-            const int NUM_EXTEND = sizeof EXTEND / sizeof *EXTEND;
-
-            bslma_TestAllocator testAllocator("object", veryVeryVeryVerbose);
-
-            int oldLen = -1;
-            for (int ti = 0; SPECS[ti]; ++ti) {
-                const char *const SPEC = SPECS[ti];
-                const int curLen = (int)strlen(SPEC);
-
-                if (verbose) {
-                    cout << "\tFor an object of length " << curLen << ":\t";
-                    P(SPEC);
-                }
-                LOOP_ASSERT(SPEC, oldLen < curLen);  // strictly increasing
-                oldLen = curLen;
-
-                const Obj X = g(SPEC);                  // control
-                LOOP_ASSERT(ti, curLen == X.length());  // same lengths
-
-                for (int tj = 0; tj < NUM_EXTEND; ++tj) {
-                  BSLMA_TESTALLOCATOR_EXCEPTION_TEST_BEGIN(testAllocator) {
-                    const int AL = testAllocator.allocationLimit();
-                    testAllocator.setAllocationLimit(-1);
-
-                    const int N = EXTEND[tj];
-                    Obj mY(&testAllocator);  stretchRemoveAll(&mY, N);
-                    const Obj& Y = mY;       gg(&mY, SPEC);
-
-                    if (veryVerbose) { cout << "\t\t"; P_(N); P(Y); }
-
-                    LOOP2_ASSERT(SPEC, N, Y == Y);
-                    LOOP2_ASSERT(SPEC, N, X == Y);
-
-                    testAllocator.setAllocationLimit(AL);
-                    mY = Y; // test assignment here
-
-                    LOOP2_ASSERT(SPEC, N, Y == Y);
-                    LOOP2_ASSERT(SPEC, N, X == Y);
-
-                  } BSLMA_TESTALLOCATOR_EXCEPTION_TEST_END
-                }
-            }
-        }
-      } break;
-      case 8: {
-        // --------------------------------------------------------------------
-        // GENERATOR FUNCTION 'g':
-        //   Since 'g' is implemented almost entirely using 'gg', we need to
-        //   verify only that the arguments are properly forwarded, that 'g'
-        //   does not affect the test allocator, and that 'g' returns an
-        //   object by value.
-        //
-        // Plan:
-        //   For each 'SPEC' in a short list of specifications, compare the
-        //   object returned (by value) from the generator function, 'g(SPEC)'
-        //   with the value of a newly constructed 'OBJECT' configured using
-        //   'gg(&OBJECT, SPEC)'.  Compare the results of calling the
-        //   allocator's 'numBlocksTotal' and 'numBytesInUse' methods before
-        //   and after calling 'g' in order to demonstrate that 'g' has no
-        //   effect on the test allocator.  Finally, use 'sizeof' to confirm
-        //   that the (temporary) returned by 'g' differs in size from that
-        //   returned by 'gg'.
-        //
-        // Testing:
-        //   baesu_StackTrace   g(const char *spec);
-        // --------------------------------------------------------------------
-
-        if (verbose) cout << endl
-                          << "GENERATOR FUNCTION 'g'" << endl
-                          << "======================" << endl;
-
-        static const char *SPECS[] = {
-            "", "~", "A", "B", "C", "D", "E", "A~B~C~D~E", "ABCDE", "ABC~DE",
-        0}; // Null string required as last element.
-
-        bslma_TestAllocator testAllocator("object", veryVeryVeryVerbose);
-
-        if (verbose) cout <<
-            "\nCompare values produced by 'g' and 'gg' for various inputs."
-                                                                       << endl;
-        for (int ti = 0; SPECS[ti]; ++ti) {
-            const char *spec = SPECS[ti];
-            if (veryVerbose) { P_(ti);  P(spec); }
-            Obj mX(&testAllocator);  gg(&mX, spec);  const Obj& X = mX;
-            if (veryVerbose) {
-                cout << "\t g = " << g(spec) << endl;
-                cout << "\tgg = " << X       << endl;
-            }
-            const int TOTAL_BLOCKS_BEFORE = testAllocator.numBlocksTotal();
-            const int IN_USE_BYTES_BEFORE = testAllocator.numBytesInUse();
-            LOOP_ASSERT(ti, X == g(spec));
-            const int TOTAL_BLOCKS_AFTER = testAllocator.numBlocksTotal();
-            const int IN_USE_BYTES_AFTER = testAllocator.numBytesInUse();
-            LOOP_ASSERT(ti, TOTAL_BLOCKS_BEFORE == TOTAL_BLOCKS_AFTER);
-            LOOP_ASSERT(ti, IN_USE_BYTES_BEFORE == IN_USE_BYTES_AFTER);
-        }
-
-        if (verbose) cout << "\nConfirm return-by-value." << endl;
-        {
-            const char *spec = "ABCDE";
-
-            ASSERT(sizeof(Obj) == sizeof g(spec));      // compile-time fact
-
-            Obj x(&testAllocator);                      // runtime tests
-            Obj& r1 = gg(&x, spec);
-            Obj& r2 = gg(&x, spec);
-            const Obj& r3 = g(spec);
-            const Obj& r4 = g(spec);
-            ASSERT(&r2 == &r1);
-            ASSERT(&x  == &r1);
-            ASSERT(&r4 != &r3);
-            ASSERT(&x  != &r3);
-        }
-
-      } break;
-      case 7: {
-        // --------------------------------------------------------------------
-        // COPY CONSTRUCTOR
-        //   Ensure that we can create a distinct object of the class from any
-        //   other one, such that the two objects have the same value.
-        //
-        // Concerns:
-        //: 1 The new object's value is the same as that of the original object
-        //:   (relying on the previously tested equality operators).
-        //: 2 All internal representations of a given value can be used to
-        //:   create a new object of equivalent value.
-        //: 3 The value of the original object is left unaffected.
-        //: 4 Subsequent changes in or destruction of the source object have no
-        //:   effect on the copy-constructed object.
-        //: 5 The function is exception neutral w.r.t. memory allocation.
-        //: 6 The object has its internal memory management system hooked up
-        //:   properly so that *all* internally allocated memory draws from a
-        //:   user-supplied allocator whenever one is specified.
-        //
-        // Plan:
-        //: 1 To address C-1, C2, and C-3, specify a set 'S' of object values
-        //:   with substantial and varied differences, ordered by increasing
-        //:   length.  For each value in 'S', initialize objects 'w' and 'x',
-        //:   copy construct y from 'x' and use 'operator==' to verify that
-        //:   both 'x' and 'y' subsequently have the same value as 'w'.  Let
-        //:   'x' go out of scope and again verify that 'w == x'.  Repeat this
-        //:   test with 'x' having the same *logical* value, but perturbed so
-        //:   as to have potentially different internal representations.
-        //:
-        //: 2 To address C-5, we will perform each of the above tests in the
-        //:   presence of exceptions during memory allocations using a
-        //:   'bslma_TestAllocator' and varying its *allocation* *limit*.
-        //:
-        //: 3 To address C-6, we will repeat the above tests:
-        //:   1 When passing in no allocator.
-        //:   2 When passing in a null pointer: (bslma_Allocator *)0.
-        //:   3 When passing in a test allocator (see concern 5).
-        //:   4 Where the object is constructed entirely in static memory
-        //:     (using a 'bslma_BufferAllocator') and never destroyed.
-        //:   5 After the (dynamically allocated) source object is deleted and
-        //:     its footprint erased (see concern 4).
-        //
-        // Testing:
-         //  baesu_StackTrace(const baesu_StackTrace& o, *bA = 0);
-        // --------------------------------------------------------------------
-
-        if (verbose) cout << endl
-                          << "COPY CONSTRUCTOR" << endl
-                          << "================" << endl;
-        if (verbose) cout <<
-            "\nCopy construct values with varied representations." << endl;
-        {
-            static const char *SPECS[] = { // len: 0 - 5, 7, 8, 9, 15, 16, 17
-                "",      "A",      "BC",     "CDE",    "DEAB",   "EABCD",
-                "ABCDEAB",         "ABCDEABC",         "ABCDEABCD",
-                "ABCDEABCDEABCDE", "ABCDEABCDEABCDEA", "ABCDEABCDEABCDEAB",
-            0}; // Null string required as last element.
-
-            static const int EXTEND[] = {
-                0, 1, 2, 3, 4, 5, 7, 8, 9, 15, 16, 17
-            };
-            const int NUM_EXTEND = sizeof EXTEND / sizeof *EXTEND;
-
-            bslma_TestAllocator testAllocator("object", veryVeryVeryVerbose);
-
-            int oldLen = -1;
-            for (int ti = 0; SPECS[ti]; ++ti) {
-                const char *const SPEC   = SPECS[ti];
-                const int         curLen = (int)strlen(SPEC);
-
-                if (verbose) {
-                    cout << "\tFor an object of length " << curLen << ":\t";
-                    P(SPEC);
-                }
-
-                LOOP_ASSERT(SPEC, oldLen < curLen); // strictly increasing
-                oldLen = curLen;
-
-                // Create control object w.
-                Obj mW(&testAllocator); gg(&mW, SPEC); const Obj& W = mW;
-                LOOP_ASSERT(ti, curLen == W.length()); // same lengths
-                if (veryVerbose) { cout << "\t"; P(W); }
-
-                // Stretch capacity of x object by different amounts.
-
-                for (int ei = 0; ei < NUM_EXTEND; ++ei) {
-                    const int N = EXTEND[ei];
-                    if (veryVerbose) { cout << "\t\t"; P(N) }
-
-                    Obj *pX = new Obj(&testAllocator);
-                    Obj &mX = *pX;              stretchRemoveAll(&mX, N);
-                    const Obj& X = mX;          gg(&mX, SPEC);
-                    if (veryVerbose) { cout << "\t\t"; P(X); }
-
-                    {
-                        if (veryVeryVerbose) { cout <<
-                                                "\t\t\tNo Allocator" << endl; }
-                        const Obj Y0(X);
-                        if (veryVerbose) { cout << "\t\t\t"; P(Y0); }
-                        LOOP2_ASSERT(SPEC, N, W == Y0);
-                        LOOP2_ASSERT(SPEC, N, W == X);
-                    }
-
-                    {
-                        if (veryVeryVerbose) { cout <<
-                                              "\t\t\tNull Allocator" << endl; }
-                        const Obj Y1(X, (bslma_Allocator *) 0);
-                        if (veryVerbose) { cout << "\t\t\t"; P(Y1); }
-                        LOOP2_ASSERT(SPEC, N, W == Y1);
-                        LOOP2_ASSERT(SPEC, N, W == X);
-                    }
-
-                    BSLMA_TESTALLOCATOR_EXCEPTION_TEST_BEGIN(testAllocator) {
-                        if (veryVeryVerbose) { cout <<
-                                              "\t\t\tTest Allocator" << endl; }
-                        const Obj Y2(X, &testAllocator);
-                        if (veryVerbose) { cout << "\t\t\t"; P(Y2); }
-                        LOOP2_ASSERT(SPEC, N, W == Y2);
-                        LOOP2_ASSERT(SPEC, N, W == X);
-                    } BSLMA_TESTALLOCATOR_EXCEPTION_TEST_END
-
-                    {                           
-                        if (veryVeryVerbose) { cout <<
-                                            "\t\t\tBuffer Allocator" << endl; }
-                        char memory[1024 * 1024]; // TBD: find lower bound?
-                        bslma_BufferAllocator a(memory, sizeof memory);
-                        Obj *Y = new(a.allocate(sizeof(Obj))) Obj(X, &a);
-                        if (veryVerbose) { cout << "\t\t\t"; P(*Y); }
-                        LOOP2_ASSERT(SPEC, N, W == *Y);
-                        LOOP2_ASSERT(SPEC, N, W == X);
-                    }
-
-                    {
-                        if (veryVeryVerbose) { cout <<
-                                   "\t\t\tWith 'original' destroyed" << endl; }
-                        const Obj Y2(X, &testAllocator);
-
-                        // testAllocator will erase the footprint of pX
-                        // preventing further reference to this object.
-
-                        delete pX;
-                        if (veryVerbose) { cout << "\t\t\t"; P(Y2); }
-                        LOOP2_ASSERT(SPEC, N, W == Y2);
-                        //LOOP2_ASSERT(SPEC, N, W == X);// This work before!!
-                    }
-                }
-            }
-        }
-      } break;
-      case 6: {
-        // --------------------------------------------------------------------
-        // EQUALITY-COMPARISON OPERATORS
-        //   Ensure that '==' and '!=' are the operational definition of value.
-        //
-        // TESTING EQUALITY OPERATORS:
-        //   Since 'operators==' is implemented in terms of basic accessors,
-        //   it is sufficient to verify only that a difference in value of any
-        //   one basic accessor for any two given objects implies inequality.
-        //   However, to test that no other internal state information is
-        //   being considered, we want also to verify that 'operator==' reports
-        //   true when applied to any two objects whose internal
-        //   representations may be different yet still represent the same
-        //   (logical) value:
-        //      - d_size
-        //      - the (corresponding) amount of dynamically allocated memory
-        //
-        // Also check that:
-        //: o The equality operator's signature and return type are standard.
-        //: o The inequality operator's signature and return type are standard.
-        //
-        // Plan:
-        //: 1 First, specify a set 'S' of unique object values having various
-        //:   minor or subtle differences, ordered by non-decreasing length.
-        //:   Verify the correctness of 'operator==' and 'operator!='
-        //:   (returning either 'true' or 'false') using all elements '(u, v)'
-        //:   of the cross product 'S X S'.
-        //:
-        //: 2 Next, specify a second set 'S' containing a representative
-        //:   variety of (black-box) box values ordered by increasing (logical)
-        //:   length.  For each value in S', construct an object 'x' along with
-        //:   a sequence of similarly constructed duplicates 'x1', 'x2', ...,
-        //:   'xN'.  Attempt to affect every aspect of white-box state by
-        //:   altering each 'xi' in a unique way.  Verify correctness of
-        //:   'operator==' and 'operator!=' by asserting that each element in
-        //:   '{ x, x1, x2, ..., xN }' is equivalent to every other element.
-        //:
-        //: 3 Use the respective addresses of 'operator==' and 'operator!=' to
-        //:   initialize function pointers having the appropriate signatures
-        //:   and return types for the two homogeneous, free equality-
-        //:   comparison operators defined in this component.
-        //
-        // Testing:
-        //   bool operator==(const baesu_StackTrace& lhs, rhs);
-        //   bool operator!=(const baesu_StackTrace& lhs, rhs);
-        // --------------------------------------------------------------------
-
-        if (verbose) cout << endl
-                          << "EQUALITY-COMPARISON OPERATORS" << endl
-                          << "=============================" << endl;
-
-
-        if (verbose) cout <<
-            "\nCompare each pair of similar values (u, v) in S X S." << endl;
-        {
-            static const char *SPECS[] = {
-                "",
-                "A",      "B",
-                "AA",     "AB",     "BB",     "BA",
-                "AAA",    "BAA",    "ABA",    "AAB",
-                "AAAA",   "BAAA",   "ABAA",   "AABA",   "AAAB",
-                "AAAAA",  "BAAAA",  "ABAAA",  "AABAA",  "AAABA",  "AAAAB",
-                "AAAAAA", "BAAAAA", "AABAAA", "AAABAA", "AAAAAB",
-                "AAAAAAA",          "BAAAAAA",          "AAAAABA",
-                "AAAAAAAA",         "ABAAAAAA",         "AAAAABAA",
-                "AAAAAAAAA",        "AABAAAAAA",        "AAAAABAAA",
-                "AAAAAAAAAA",       "AAABAAAAAA",       "AAAAABAAAA",
-            0}; // Null string required as last element.
-
-            bslma_TestAllocator testAllocator("object", veryVeryVeryVerbose);
-
-            int oldLen = -1;
-            for (int ti = 0; SPECS[ti]; ++ti) {
-                const char *const U_SPEC = SPECS[ti];
-                const int curLen = (int)strlen(U_SPEC);
-
-                Obj mU(&testAllocator); gg(&mU, U_SPEC); const Obj& U = mU;
-                LOOP_ASSERT(ti, curLen == U.length()); // same lengths
-
-                if (curLen != oldLen) {
-                    if (verbose) cout << "\tUsing lhs objects of length "
-                                  << curLen << '.' << endl;
-                    LOOP_ASSERT(U_SPEC, oldLen <= curLen); // non-decreasing
-                    oldLen = curLen;
-                }
-
-                if (veryVerbose) { P_(ti); P_(U_SPEC); P(U); }
-
-                for (int tj = 0; SPECS[tj]; ++tj) {
-                    const char *const V_SPEC = SPECS[tj];
-                    Obj mV(&testAllocator); gg(&mV, V_SPEC); const Obj& V = mV;
-
-                    if (veryVerbose) { cout << "  "; P_(tj); P_(V_SPEC); P(V);}
-                    const int isSame = ti == tj;
-                    LOOP2_ASSERT(ti, tj,  isSame == (U == V));
-                    LOOP2_ASSERT(ti, tj, !isSame == (U != V));
-                }
-            }
-        }
-
-        if (verbose) cout << "\nCompare objects of equal value having "
-                             "potentially different internal state." << endl;
-        {
-            static const char *SPECS[] = { // len: 0 - 5, 7, 8, 9, 15, 16, 17
-                "",      "A",      "AB",     "ABC",    "ABCD",   "ABCDE",
-                "ABCDEAB",         "ABCDEABC",         "ABCDEABCD",
-                "ABCDEABCDEABCDE", "ABCDEABCDEABCDEA", "ABCDEABCDEABCDEAB",
-            0}; // Null string required as last element.
-
-            static const int EXTEND[] = {
-                0, 1, 2, 3, 4, 5, 7, 8, 9, 15, 16, 17
-            };
-            const int NUM_EXTEND = sizeof EXTEND / sizeof *EXTEND;
-
-            bslma_TestAllocator testAllocator("object", veryVeryVeryVerbose);
-
-            int oldLen = -1;
-            for (int ti = 0; SPECS[ti]; ++ti) {
-                const char *const SPEC = SPECS[ti];
-                const int curLen = (int)strlen(SPEC);
-
-                if (curLen != oldLen) {
-                    if (verbose) cout << "\tUsing objects having (logical) "
-                                         "length " << curLen << '.' << endl;
-                    LOOP_ASSERT(SPEC, oldLen < curLen); // strictly increasing
-                    oldLen = curLen;
-                }
-
-                Obj mX(&testAllocator); gg(&mX, SPEC); const Obj& X = mX;
-                LOOP_ASSERT(ti, curLen == X.length()); // same lengths
-                if (veryVerbose) { cout << "\t\t"; P_(ti); P_(SPEC); P(X)}
-
-                for (int u = 0; u < NUM_EXTEND; ++u) {
-                    const int U_N = EXTEND[u];
-                    Obj mU(&testAllocator);  stretchRemoveAll(&mU, U_N);
-                    const Obj& U = mU;       gg(&mU, SPEC);
-
-                    if (veryVerbose) { cout << "\t\t\t"; P_(U_N); P(U)}
-
-                    // compare canonical representation with every variation
-
-                    LOOP2_ASSERT(SPEC, U_N, 1 == (U == X));
-                    LOOP2_ASSERT(SPEC, U_N, 1 == (X == U));
-                    LOOP2_ASSERT(SPEC, U_N, 0 == (U != X));
-                    LOOP2_ASSERT(SPEC, U_N, 0 == (X != U));
-
-                    for (int v = 0; v < NUM_EXTEND; ++v) {
-                        const int V_N = EXTEND[v];
-                        Obj mV(&testAllocator);  stretchRemoveAll(&mV, V_N);
-                        const Obj& V = mV;       gg(&mV, SPEC);
-
-                        static int firstFew = 2 * NUM_EXTEND * NUM_EXTEND;
-                        if (veryVeryVerbose || veryVerbose && firstFew > 0) {
-                            cout << "\t| "; P_(U_N); P_(V_N); P_(U); P(V);
-                            --firstFew;
-                        }
-
-                        // compare every variation with every other one
-
-                        LOOP3_ASSERT(SPEC, U_N, V_N, 1 == (U == V));
-                        LOOP3_ASSERT(SPEC, U_N, V_N, 0 == (U != V));
-                    }
-                }
-            }
-        }
-
-        if (verbose) cout <<
-                "\nAssign the address of each operator to a variable." << endl;
-        {
-            typedef bool (*operatorPtr)(const Obj&, const Obj&);
-
-            // Verify that the signatures and return types are standard.
-
-            operatorPtr operatorEq = operator==;
-            operatorPtr operatorNe = operator!=;
-
-            (void)operatorEq;  // quash potential compiler warnings
-            (void)operatorNe;
-        }
-
-      } break;
-      case 5: {
-        // --------------------------------------------------------------------
-        // PRINT AND OUTPUT OPERATOR
-        //   Ensure that the value of the object can be formatted appropriately
-        //   on an 'ostream' in some standard, human-readable form.
-        //
-        // Concerns:
-        //: 1 The 'print' method writes the value to the specified 'ostream'.
-        //:
-        //: 2 The 'print' method writes the value in the intended format.
-        //:
-        //: 3 The output using 's << obj' is the same as 'obj.print(s, 0, -1)',
-        //:   but with each "attributeName = " elided.
-        //:
-        //: 4 The 'print' method signature and return type are standard.
-        //:
-        //: 5 The 'print' method returns the supplied 'ostream'.
-        //:
-        //: 6 The output 'operator<<' signature and return type are standard.
-        //:
-        //: 7 The output 'operator<<' returns the supplied 'ostream'.
-        //
-        // Plan:
-        //: 1 Use the addresses of the 'print' member function and 'operator<<'
-        //:   free function defined in this component to initialize,
-        //:   respectively, member-function and free-function pointers having
-        //:   the appropriate signatures and return types.  (C-4)
-        //:
-        //: 2 Using the table-driven technique:  (C-1..3, 5, 7)
-        //:
-        //:   1 Define twelve carefully selected combinations of (two) object
-        //:     values ('A' and 'B'), having distinct values for each
-        //:     corresponding salient attribute, and various values for the
-        //:     two formatting parameters, along with the expected output
-        //:     ( 'value' x  'level'   x 'spacesPerLevel' ):
-        //:     1 { A   } x {  0     } x {  0, 1, -1 }  -->  3 expected outputs
-        //:     2 { A   } x {  3, -3 } x {  0, 2, -2 }  -->  6 expected outputs
-        //:     3 { B   } x {  2     } x {  3        }  -->  1 expected output
-        //:     4 { A B } x { -9     } x { -9        }  -->  2 expected output
-        //:
-        //:   2 For each row in the table defined in P-2.1:  (C-1..3, 5, 7)
-        //:
-        //:     1 Using a 'const' 'Obj', supply each object value and pair of
-        //:       formatting parameters to 'print', unless the parameters are,
-        //:       arbitrarily, (-9, -9), in which case 'operator<<' will be
-        //:       invoked instead.
-        //:
-        //:     2 Use a standard 'ostringstream' to capture the actual output.
-        //:
-        //:     3 Verify the address of what is returned is that of the
-        //:       supplied stream.  (C-5, 7)
-        //:
-        //:     4 Compare the contents captured in P-2.2.2 with what is
-        //:       expected.  (C-1..3)
-        //
-        // Testing:
-        //   ostream& print(ostream& s, int level = 0, int sPL = 4) const;
-        //   operator<<(ostream& s, const baetzo_LocalTimeDescriptor& d);
         // --------------------------------------------------------------------
 
         if (verbose) cout << endl
