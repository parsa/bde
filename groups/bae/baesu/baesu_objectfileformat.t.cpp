// baesu_objectfileformat.t.cpp                                       -*-C++-*-
#include <baesu_objectfileformat.h>

#include <bslmf_issame.h>

#include <bsl_iostream.h>
#include <bsl_cstdlib.h>     // atoi()

using namespace BloombergLP;
using namespace bsl;  // automatically added by script

//=============================================================================
//                                   TEST PLAN
//-----------------------------------------------------------------------------
// [ 1] Identifier test
// [ 2] Unique objectfileformat #define defined
// [ 3] Proper resolver policy defined
// [ 4] Usage example
//-----------------------------------------------------------------------------
//==========================================================================
//                             TEST PLAN
//--------------------------------------------------------------------------
//                             Overview
//                             --------
// Since this component implements 'CPP' macro's and 'typedef's, which may or
// may not be defined, there is not too much to test in this driver.  Since
// correctness will be affected by compile-time switches during the build
// process, any compile-time tests we come up with should probably reside
// directly in the header or implementation file.
//--------------------------------------------------------------------------
//--------------------------------------------------------------------------
// [ 1] Ensure that if a 'RESOLVER' id is defined, it has the value '1'.
// [ 2] Ensure that exactly one of the 'RESOLVER' ids is defined.
// [ 3] That 'Obj::Policy' is appropriate for the platform.
// [ 4] USAGE EXAMPLE

// ============================================================================
//                    STANDARD BDE ASSERT TEST MACROS
// ----------------------------------------------------------------------------

static int testStatus = 0;

static void aSsErT(int c, const char *s, int i)
{
    if (c) {
        cout << "Error " << __FILE__ << "(" << i << "): " << s
             << "    (failed)" << endl;
        if (testStatus >= 0 && testStatus <= 100) ++testStatus;
    }
}
# define ASSERT(X) { aSsErT(!(X), #X, __LINE__); }

// ============================================================================
//                  STANDARD BDE LOOP-ASSERT TEST MACROS
// ----------------------------------------------------------------------------

#define LOOP_ASSERT(I,X) {                                                    \
    if (!(X)) { cout << #I << ": " << I << "\n"; aSsErT(1, #X, __LINE__);}}

#define LOOP2_ASSERT(I,J,X) {                                                 \
    if (!(X)) { cout << #I << ": " << I << "\t" << #J << ": "                 \
              << J << "\n"; aSsErT(1, #X, __LINE__); } }

#define LOOP3_ASSERT(I,J,K,X) {                                               \
   if (!(X)) { cout << #I << ": " << I << "\t" << #J << ": " << J << "\t"     \
              << #K << ": " << K << "\n"; aSsErT(1, #X, __LINE__); } }

#define LOOP4_ASSERT(I,J,K,L,X) {                                             \
   if (!(X)) { cout << #I << ": " << I << "\t" << #J << ": " << J << "\t" <<  \
       #K << ": " << K << "\t" << #L << ": " << L << "\n";                    \
       aSsErT(1, #X, __LINE__); } }

#define LOOP5_ASSERT(I,J,K,L,M,X) {                                           \
   if (!(X)) { cout << #I << ": " << I << "\t" << #J << ": " << J << "\t" <<  \
       #K << ": " << K << "\t" << #L << ": " << L << "\t" <<                  \
       #M << ": " << M << "\n";                                               \
       aSsErT(1, #X, __LINE__); } }

// ============================================================================
//                  SEMI-STANDARD TEST OUTPUT MACROS
// ----------------------------------------------------------------------------

#define P(X) cout << #X " = " << (X) << endl; // Print identifier and value.
#define Q(X) cout << "<| " #X " |>" << endl;  // Quote identifier literally.
#define P_(X) cout << #X " = " << (X) << ", " << flush; // 'P(X)' without '\n'
#define T_ cout << "\t" << flush;             // Print tab w/o newline.
#define L_ __LINE__                           // current Line number

// ============================================================================
//                  NEGATIVE-TEST MACRO ABBREVIATIONS
// ----------------------------------------------------------------------------

#define ASSERT_SAFE_FAIL(expr) BSLS_ASSERTTEST_ASSERT_SAFE_FAIL(expr)
#define ASSERT_SAFE_PASS(expr) BSLS_ASSERTTEST_ASSERT_SAFE_PASS(expr)

// ============================================================================
//                     GLOBAL TYPEDEFS FOR TESTING
// ----------------------------------------------------------------------------

typedef baesu_ObjectFileFormat          Obj;

//=============================================================================
//                    HELPER FUNCTIONS FOR USAGE EXAMPLE
//=============================================================================

///Example 1: Accessing 'baesu_ObjectFileFormat' at Run Time
///- - - - - - - - - - - - - - - - - - - - - - - - - - - - -
// The templated (specialized) 'typeTest' function returns a unique, non-zero
// value when passed an object of types
// 'baesu_ObjectFileFormat::{Elf,Xcoff,Windows}', and 0 otherwise.
//..
template <typename TYPE>
int typeTest(const TYPE &)
{
    return 0;
}

int typeTest(const baesu_ObjectFileFormat::Elf &)
{
    return 1;
}

int typeTest(const baesu_ObjectFileFormat::Xcoff &)
{
    return 2;
}

int typeTest(const baesu_ObjectFileFormat::Windows &)
{
    return 3;
}

int typeTest(const baesu_ObjectFileFormat::Dladdr &)
{
    return 4;
}
//..

// ============================================================================
//                            MAIN PROGRAM
// ----------------------------------------------------------------------------

int main(int argc, char *argv[])
{
    int                 test = argc > 1 ? atoi(argv[1]) : 0;
    bool             verbose = argc > 2;
    // bool         veryVerbose = argc > 3;
    // bool     veryVeryVerbose = argc > 4;
    // bool veryVeryVeryVerbose = argc > 5;

    cout << "TEST " << __FILE__ << " CASE " << test << endl;

    switch (test) { case 0:
      case 4: {
        // --------------------------------------------------------------------
        // USAGE EXAMPLE
        //
        // Concerns:
        //: 1 The usage example provided in the component header file compiles,
        //:   links, and runs as shown.
        //
        // Plan:
        //: 1 Incorporate usage example from header into test driver, remove
        //:   leading comment characters, and replace 'assert' with 'ASSERT'.
        //
        // Testing:
        //   USAGE EXAMPLE
        // --------------------------------------------------------------------

        if (verbose) cout << endl
                          << "USAGE EXAMPLE" << endl
                          << "=============" << endl;

#if !defined(BAESU_OBJECTFILEFORMAT_RESOLVER_UNIMPLEMENTED)

// We define an object 'policy' of type 'baesu_ObjectFileFormat::Policy', which
// will be of type '...::Elf', '...::Xcoff', or '...::Windows' appropriate for
// the platform.
//..
        baesu_ObjectFileFormat::Policy policy;
//..
// We now test it using 'typeTest':
//..
        ASSERT(typeTest(policy) > 0);

    #if defined(BAESU_OBJECTFILEFORMAT_RESOLVER_ELF)
        ASSERT(1 == typeTest(policy));
    #elif defined(BAESU_OBJECTFILEFORMAT_RESOLVER_XCOFF)
        ASSERT(2 == typeTest(policy));
    #elif defined(BAESU_OBJECTFILEFORMAT_RESOLVER_WINDOWS)
        ASSERT(3 == typeTest(policy));
    #elif defined(BAESU_OBJECTFILEFORMAT_RESOLVER_DLADDR)
        ASSERT(4 == typeTest(policy));
    #else
        #error No resolver format defined
    #endif
//..

#endif

      }  break;
      case 3: {
        // --------------------------------------------------------------------
        // PROPER RESOLVER POLICY DEFINED
        //
        // Concerns:
        //: 1 That all resolver policies exist, and that 'Obj::Policy' is
        //:   appropriately defined for the platform.
        //
        // Plan:
        //: 1 Use 'bslmf::IsSame' to verify types match appropriately.
        // --------------------------------------------------------------------

        if (verbose) cout << endl
                          << "PROPER RESOLVER POLICY DEFINED" << endl
                          << "==============================" << endl;

#if defined(BSLS_PLATFORM_OS_SOLARIS) || \
    defined(BSLS_PLATFORM_OS_LINUX)   || \
    defined(BSLS_PLATFORM_OS_HPUX)

<<<<<<< HEAD
        ASSERT(1 == (bslmf_IsSame<Obj::Policy, Obj::Elf>()));
        ASSERT(0 == (bslmf_IsSame<Obj::Policy, Obj::Xcoff>()));
        ASSERT(0 == (bslmf_IsSame<Obj::Policy, Obj::Windows>()));
        ASSERT(0 == (bslmf_IsSame<Obj::Policy, Obj::Dladdr>()));
=======
        ASSERT(1 == (bslmf::IsSame<Obj::Policy, Obj::Elf>()));
        ASSERT(0 == (bslmf::IsSame<Obj::Policy, Obj::Xcoff>()));
        ASSERT(0 == (bslmf::IsSame<Obj::Policy, Obj::Windows>()));
>>>>>>> 5a532f6e

#elif defined(BSLS_PLATFORM_OS_AIX)

<<<<<<< HEAD
        ASSERT(0 == (bslmf_IsSame<Obj::Policy, Obj::Elf>()));
        ASSERT(1 == (bslmf_IsSame<Obj::Policy, Obj::Xcoff>()));
        ASSERT(0 == (bslmf_IsSame<Obj::Policy, Obj::Windows>()));
        ASSERT(0 == (bslmf_IsSame<Obj::Policy, Obj::Dladdr>()));
=======
        ASSERT(0 == (bslmf::IsSame<Obj::Policy, Obj::Elf>()));
        ASSERT(1 == (bslmf::IsSame<Obj::Policy, Obj::Xcoff>()));
        ASSERT(0 == (bslmf::IsSame<Obj::Policy, Obj::Windows>()));
>>>>>>> 5a532f6e

#elif defined(BSLS_PLATFORM_OS_WINDOWS)

<<<<<<< HEAD
        ASSERT(0 == (bslmf_IsSame<Obj::Policy, Obj::Elf>()));
        ASSERT(0 == (bslmf_IsSame<Obj::Policy, Obj::Xcoff>()));
        ASSERT(1 == (bslmf_IsSame<Obj::Policy, Obj::Windows>()));
        ASSERT(0 == (bslmf_IsSame<Obj::Policy, Obj::Dladdr>()));

#elif defined(BSLS_PLATFORM_OS_DARWIN)

        ASSERT(0 == (bslmf_IsSame<Obj::Policy, Obj::Elf>()));
        ASSERT(0 == (bslmf_IsSame<Obj::Policy, Obj::Xcoff>()));
        ASSERT(0 == (bslmf_IsSame<Obj::Policy, Obj::Windows>()));
        ASSERT(1 == (bslmf_IsSame<Obj::Policy, Obj::Dladdr>()));
=======
        ASSERT(0 == (bslmf::IsSame<Obj::Policy, Obj::Elf>()));
        ASSERT(0 == (bslmf::IsSame<Obj::Policy, Obj::Xcoff>()));
        ASSERT(1 == (bslmf::IsSame<Obj::Policy, Obj::Windows>()));
>>>>>>> 5a532f6e

#else
#       error Unrecognized platform
#endif
      }  break;
      case 2: {
        // --------------------------------------------------------------------
        // UNIQUE '#define' DEFINED
        //
        // Concerns:
        //: 1 Ensure that exactly one object file format '#define' is defined.
        //
        // Plan:
        //: 1 Increment a count once for each object file format #define and
        //:   then verify it's been incremented once.  (C-1)
        // --------------------------------------------------------------------

        if (verbose) cout << endl
                          << "UNIQUE '#define' DEFINED" << endl
                          << "========================" << endl;

        int count = 0;

#if defined(BAESU_OBJECTFILEFORMAT_RESOLVER_ELF)
        ++count;
#endif

#if defined(BAESU_OBJECTFILEFORMAT_RESOLVER_XCOFF)
        ++count;
#endif

#if defined(BAESU_OBJECTFILEFORMAT_RESOLVER_WINDOWS)
        ++count;
#endif

<<<<<<< HEAD
#if defined(BAESU_OBJECTFILEFORMAT_RESOLVER_DLADDR)
=======
#if defined(BAESU_OBJECTFILEFORMAT_RESOLVER_UNIMPLEMENTED)
>>>>>>> 5a532f6e
        ++count;
#endif

        ASSERT(1 == count);
      }  break;
      case 1: {
        // --------------------------------------------------------------------
        // RESOLVER
        //
        // Concern:
        //: 1 That that 'RESOLVER' identifiers, when defined, have the value
        //:   '1', that they are appropriate for the platform, and that never
        //:   are there more than one defined at a time.
        //
        // Plan:
        //: 1 For each platform set, check that the appropriate object file
        //:   format '#define' is defined, the others are not, and that the
        //:   '#define' that is defined evaluates to '1'.  (C-1)
        // --------------------------------------------------------------------

        if (verbose) cout << endl
                          << "RESOLVER" << endl
                          << "========" << endl;

#if defined(BSLS_PLATFORM_OS_SOLARIS) || \
    defined(BSLS_PLATFORM_OS_LINUX)   || \
    defined(BSLS_PLATFORM_OS_HPUX)

        ASSERT(1 == BAESU_OBJECTFILEFORMAT_RESOLVER_ELF);

# if defined(BAESU_OBJECTFILEFORMAT_RESOLVER_XCOFF) || \
     defined(BAESU_OBJECTFILEFORMAT_RESOLVER_WINDOWS) || \
     defined(BAESU_OBJECTFILEFORMAT_RESOLVER_DLADDR)
#  error multiple file formats defined
# endif

#elif defined(BSLS_PLATFORM_OS_AIX)

        ASSERT(1 == BAESU_OBJECTFILEFORMAT_RESOLVER_XCOFF);

# if defined(BAESU_OBJECTFILEFORMAT_RESOLVER_ELF) || \
     defined(BAESU_OBJECTFILEFORMAT_RESOLVER_WINDOWS) || \
     defined(BAESU_OBJECTFILEFORMAT_RESOLVER_DLADDR)
#  error multiple file formats defined
# endif

#elif defined(BSLS_PLATFORM_OS_WINDOWS)

        ASSERT(1 == BAESU_OBJECTFILEFORMAT_RESOLVER_WINDOWS);

# if defined(BAESU_OBJECTFILEFORMAT_RESOLVER_ELF) || \
     defined(BAESU_OBJECTFILEFORMAT_RESOLVER_XCOFF) || \
     defined(BAESU_OBJECTFILEFORMAT_RESOLVER_DLADDR)
#  error multiple file formats defined
# endif


#elif defined(BSLS_PLATFORM_OS_DARWIN)

        ASSERT(1 == BAESU_OBJECTFILEFORMAT_RESOLVER_DLADDR);

# if defined(BAESU_OBJECTFILEFORMAT_RESOLVER_ELF) || \
     defined(BAESU_OBJECTFILEFORMAT_RESOLVER_XCOFF) || \
     defined(BAESU_OBJECTFILEFORMAT_RESOLVER_WINDOWS)
#  error multiple file formats defined
# endif

#elif defined(BSLS_PLATFORM_OS_CYGWIN)

        ASSERT(1 == BAESU_OBJECTFILEFORMAT_RESOLVER_UNIMPLEMENTED);

#else
# error unrecognized platform
#endif

      } break;
      default: {
        cerr << "WARNING: CASE `" << test << "' NOT FOUND." << endl;
        testStatus = -1;
      }
    }

    if (testStatus > 0) {
        cerr << "Error, non-zero test status = " << testStatus << "." << endl;
    }
    return testStatus;
}

// ---------------------------------------------------------------------------
// NOTICE:
//      Copyright (C) Bloomberg L.P., 2011
//      All Rights Reserved.
//      Property of Bloomberg L.P. (BLP)
//      This software is made available solely pursuant to the
//      terms of a BLP license agreement which governs its use.
// ----------------------------- END-OF-FILE ---------------------------------<|MERGE_RESOLUTION|>--- conflicted
+++ resolved
@@ -219,33 +219,20 @@
     defined(BSLS_PLATFORM_OS_LINUX)   || \
     defined(BSLS_PLATFORM_OS_HPUX)
 
-<<<<<<< HEAD
         ASSERT(1 == (bslmf_IsSame<Obj::Policy, Obj::Elf>()));
         ASSERT(0 == (bslmf_IsSame<Obj::Policy, Obj::Xcoff>()));
         ASSERT(0 == (bslmf_IsSame<Obj::Policy, Obj::Windows>()));
         ASSERT(0 == (bslmf_IsSame<Obj::Policy, Obj::Dladdr>()));
-=======
-        ASSERT(1 == (bslmf::IsSame<Obj::Policy, Obj::Elf>()));
-        ASSERT(0 == (bslmf::IsSame<Obj::Policy, Obj::Xcoff>()));
-        ASSERT(0 == (bslmf::IsSame<Obj::Policy, Obj::Windows>()));
->>>>>>> 5a532f6e
 
 #elif defined(BSLS_PLATFORM_OS_AIX)
 
-<<<<<<< HEAD
         ASSERT(0 == (bslmf_IsSame<Obj::Policy, Obj::Elf>()));
         ASSERT(1 == (bslmf_IsSame<Obj::Policy, Obj::Xcoff>()));
         ASSERT(0 == (bslmf_IsSame<Obj::Policy, Obj::Windows>()));
         ASSERT(0 == (bslmf_IsSame<Obj::Policy, Obj::Dladdr>()));
-=======
-        ASSERT(0 == (bslmf::IsSame<Obj::Policy, Obj::Elf>()));
-        ASSERT(1 == (bslmf::IsSame<Obj::Policy, Obj::Xcoff>()));
-        ASSERT(0 == (bslmf::IsSame<Obj::Policy, Obj::Windows>()));
->>>>>>> 5a532f6e
 
 #elif defined(BSLS_PLATFORM_OS_WINDOWS)
 
-<<<<<<< HEAD
         ASSERT(0 == (bslmf_IsSame<Obj::Policy, Obj::Elf>()));
         ASSERT(0 == (bslmf_IsSame<Obj::Policy, Obj::Xcoff>()));
         ASSERT(1 == (bslmf_IsSame<Obj::Policy, Obj::Windows>()));
@@ -257,11 +244,6 @@
         ASSERT(0 == (bslmf_IsSame<Obj::Policy, Obj::Xcoff>()));
         ASSERT(0 == (bslmf_IsSame<Obj::Policy, Obj::Windows>()));
         ASSERT(1 == (bslmf_IsSame<Obj::Policy, Obj::Dladdr>()));
-=======
-        ASSERT(0 == (bslmf::IsSame<Obj::Policy, Obj::Elf>()));
-        ASSERT(0 == (bslmf::IsSame<Obj::Policy, Obj::Xcoff>()));
-        ASSERT(1 == (bslmf::IsSame<Obj::Policy, Obj::Windows>()));
->>>>>>> 5a532f6e
 
 #else
 #       error Unrecognized platform
@@ -297,11 +279,11 @@
         ++count;
 #endif
 
-<<<<<<< HEAD
 #if defined(BAESU_OBJECTFILEFORMAT_RESOLVER_DLADDR)
-=======
+        ++count;
+#endif
+
 #if defined(BAESU_OBJECTFILEFORMAT_RESOLVER_UNIMPLEMENTED)
->>>>>>> 5a532f6e
         ++count;
 #endif
 
