--- conflicted
+++ resolved
@@ -670,11 +670,7 @@
         *out_p << cc("User time: ") << sw.accumulatedUserTime() <<
                 cc(", wall time: ") << sw.accumulatedWallTime() << endl;
 
-<<<<<<< HEAD
 #if defined(BSLS_PLATFORM_OS_SOLARIS) && !defined(BSLS_PLATFORM_CMP_GNU)
-=======
-#if defined(BSLS_PLATFORM_OS_SOLARIS) && !defined(bsls_PLATFORM_CMP_GNU)
->>>>>>> 87ece594
         demangle = false;    // demangling never happens with Sun CC
 #endif
 
