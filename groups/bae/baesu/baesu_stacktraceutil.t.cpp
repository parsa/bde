// baesu_stacktraceutil.t.cpp                                         -*-C++-*-
#include <baesu_stacktraceutil.h>

#include <baesu_objectfileformat.h>
#include <baesu_stackaddressutil.h>
#include <baesu_stacktrace.h>

#include <bcemt_threadutil.h>

#include <bdef_function.h>
#include <bdema_sequentialallocator.h>
#include <bdesu_fileutil.h>
#include <bdet_timeinterval.h>
#include <bdetu_systemtime.h>
#include <bdeu_string.h>

#include <bslma_defaultallocatorguard.h>
#include <bslma_testallocator.h>
#include <bsls_platform.h>
#include <bsls_platformutil.h>
#include <bsls_stopwatch.h>
#include <bsls_types.h>

#include <bsl_algorithm.h>
#include <bsl_iostream.h>
#include <bsl_sstream.h>
#include <bsl_string.h>
#include <bsl_vector.h>

#include <bsl_cstdio.h>
#include <bsl_cstdlib.h>
#include <bsl_cstring.h>

#include <sys/stat.h>
#include <sys/types.h>

#include <ctype.h>


#ifdef BSLS_PLATFORM_OS_WINDOWS
// for 'EnumWindows'

# pragma comment(lib, "user32.lib")
# include <windows.h>

// 'getStackAddresses' will not be able to trace through our stack frames if
// we're optimized on Windows

# pragma optimize("", off)

#endif

using namespace BloombergLP;
using bsl::cin;
using bsl::cout;
using bsl::cerr;
using bsl::endl;
using bsl::flush;

//=============================================================================
// TEST PLAN
//-----------------------------------------------------------------------------
// [ 1] loadStackTraceFromAddressArray
// [ 1] loadStackTraceFrameStack
// [ 2] printFormatted
// [ 3] loadStackTraceFromAddressArray twice
// [ 4] loadStackTraceFrameStack twice
// [ 5] recursive deep twice
// [ 6] multiple times
// [ 7] large symbols
// [ 8] output of trace with fprintf rather than stream
// [ 9] line #'s and offsets
// [10] usage 1
// [11] usage 2
//-----------------------------------------------------------------------------

//=============================================================================
// STANDARD BDE ASSERT TEST MACRO
//-----------------------------------------------------------------------------

static int testStatus = 0;

static void aSsErT(int c, const char *s, int i)
{
    if (c) {
        cout << "Error " << __FILE__ << "(" << i << "): " << s
             << "    (failed)" << endl;
        if (0 <= testStatus && testStatus <= 100) ++testStatus;
    }
}

#define ASSERT(X) { aSsErT(!(X), #X, __LINE__); }

//=============================================================================
// STANDARD BDE LOOP-ASSERT TEST MACROS
//-----------------------------------------------------------------------------

#define LOOP_ASSERT(I,X) { \
   if (!(X)) { cout << #I << ": " << I << "\n"; aSsErT(1, #X, __LINE__); }}

#define LOOP2_ASSERT(I,J,X) { \
   if (!(X)) { cout << #I << ": " << I << "\t" << #J << ": " \
              << J << "\n"; aSsErT(1, #X, __LINE__); } }

#define LOOP3_ASSERT(I,J,K,X) { \
   if (!(X)) { cout << #I << ": " << I << "\t" << #J << ": " \
                    << J << "\t" \
                    << #K << ": " << K <<  "\n"; aSsErT(1, #X, __LINE__); } }

#define LOOP4_ASSERT(I, J, K, M, X) { \
   if (!(X)) { cout << #I << ": " << I << "\t" << #J << ": " \
                    << J << "\t" << #K << ": " << K << "\t" \
                    << #M << ": " << M << "\n"; aSsErT(1, #X, __LINE__); } }

//=============================================================================
// SEMI-STANDARD TEST OUTPUT MACROS
//-----------------------------------------------------------------------------

#define P(X) cout << #X " = " << (X) << endl; // Print identifier and value.
#define Q(X) cout << "<| " #X " |>" << endl;  // Quote identifier literally.
#define P_(X) cout << #X " = " << (X) << ", "<< flush; // P(X) without '\n'
#define L_ __LINE__                           // current Line number
#define T_()  cout << "\t" << flush;          // Print tab w/o newline

//=============================================================================
// GLOBAL HELPER #DEFINES FOR TESTING
//-----------------------------------------------------------------------------

//=============================================================================
// GLOBAL HELPER TYPES, CLASSES, and CONSTANTS FOR TESTING
//-----------------------------------------------------------------------------

namespace {

typedef baesu_StackAddressUtil         Address;
typedef baesu_StackTrace               ST;
typedef baesu_StackTraceFrame          Frame;
typedef baesu_StackTraceUtil           Util;

#if   defined(BAESU_OBJECTFILEFORMAT_RESOLVER_ELF)
    enum { FORMAT_ELF = 1, FORMAT_WINDOWS = 0, FORMAT_XCOFF = 0,
           FORMAT_MACHO = 0 };

<<<<<<< HEAD
# if   defined(BSLS_PLATFORM__OS_HPUX)
    enum { PLAT_SUN=0, PLAT_LINUX=0, PLAT_HP=1, PLAT_AIX=0, PLAT_WIN=0,
           PLAT_DARWIN = 0 };
# elif defined(BSLS_PLATFORM__OS_LINUX)
    enum { PLAT_SUN=0, PLAT_LINUX=1, PLAT_HP=0, PLAT_AIX=0, PLAT_WIN=0,
           PLAT_DARWIN = 0 };
# elif defined(BSLS_PLATFORM__OS_SOLARIS)
    enum { PLAT_SUN=1, PLAT_LINUX=0, PLAT_HP=0, PLAT_AIX=0, PLAT_WIN=0,
           PLAT_DARWIN = 0 };
=======
# if   defined(BSLS_PLATFORM_OS_SOLARIS)
    enum { PLAT_SUN=1, PLAT_LINUX=0, PLAT_HP=0, PLAT_AIX=0, PLAT_WIN=0 };
# elif defined(BSLS_PLATFORM_OS_LINUX)
    enum { PLAT_SUN=0, PLAT_LINUX=1, PLAT_HP=0, PLAT_AIX=0, PLAT_WIN=0 };
# elif defined(BSLS_PLATFORM_OS_HPUX)
    enum { PLAT_SUN=0, PLAT_LINUX=0, PLAT_HP=1, PLAT_AIX=0, PLAT_WIN=0 };
>>>>>>> 789b059c
# else
#   error unknown platform
# endif

#elif defined(BAESU_OBJECTFILEFORMAT_RESOLVER_MACHO)
    enum { FORMAT_ELF = 0, FORMAT_WINDOWS = 0, FORMAT_XCOFF = 0,
           FORMAT_MACHO = 1 };
    enum { PLAT_SUN=0, PLAT_LINUX=0, PLAT_HP=0, PLAT_AIX=0, PLAT_WIN=0,
           PLAT_DARWIN = 1 };
#elif defined(BAESU_OBJECTFILEFORMAT_RESOLVER_WINDOWS)
    enum { FORMAT_ELF = 0, FORMAT_WINDOWS = 1, FORMAT_XCOFF = 0,
           FORMAT_MACHO = 0 };
    enum { PLAT_SUN=0, PLAT_LINUX=0, PLAT_HP=0, PLAT_AIX=0, PLAT_WIN=1,
           PLAT_DARWIN = 0 };
#elif defined(BAESU_OBJECTFILEFORMAT_RESOLVER_XCOFF)
    enum { FORMAT_ELF = 0, FORMAT_WINDOWS = 0, FORMAT_XCOFF = 1,
           FORMAT_MACHO = 0 };
    enum { PLAT_SUN=0, PLAT_LINUX=0, PLAT_HP=0, PLAT_AIX=1, PLAT_WIN=0,
           PLAT_DARWIN = 0 };
#else
# error unknown object file format
#endif

#ifdef BDE_BUILD_TARGET_DBG
    enum { DEBUG_ON = 1 };
#else
    enum { DEBUG_ON = 0 };
#endif

<<<<<<< HEAD
#if defined(BSLS_PLATFORM__OS_WINDOWS) && defined(BSLS_PLATFORM__CPU_64_BIT)
=======

#if defined(BSLS_PLATFORM_OS_WINDOWS) && defined(BSLS_PLATFORM_CPU_64_BIT)
>>>>>>> 789b059c
// On Windows, longs aren't big enough to hold pointers or 'size_t's

#define SIZE_T_CONTROL_STRING "%llx"
typedef long long unsigned int UintPtr;

#else

#define SIZE_T_CONTROL_STRING "%lx"
typedef long      unsigned int UintPtr;

#endif

typedef bsls_Types::IntPtr     IntPtr;

}  // close unnamed namespace

//=============================================================================
// GLOBAL HELPER VARIABLES FOR TESTING
//-----------------------------------------------------------------------------

static int verbose;
static int veryVerbose;

static bslma_TestAllocator ota;
static bdema_SequentialAllocator ta(&ota);
static bslma_TestAllocator defaultAllocator;

bsl::ostream *out_p;    // pointer to either 'cout' or a dummy stringstream
                        // that is never output, depending on the value of
                        // 'verbose'.

static const bsl::size_t npos = bsl::string::npos;

static inline
bool problem()
{
    if (testStatus) {
        out_p = &cout;
        verbose = true;

        return true;                                                  // RETURN
    }

    return false;
}

//=============================================================================
// GLOBAL HELPER FUNCTIONS FOR TESTING

UintPtr foilOptimizer(const UintPtr u)
    // The function just returns 'u', but only after putting it through a
    // transform that the optimizer can't possibly understand that leaves it
    // with its original value.
{
    const int loopGuard  = 0x8edf0000;    // garbage with a lot of trailing
                                          // 0's.
    const int toggleMask = 0xa72c3dca;    // pure garbage

    UintPtr u2 = u;
    for (int i = 0; !(i & loopGuard); ++i) {
        u2 ^= (i & toggleMask);
    }

    // That previous loop toggled all the bits in 'u2' that it touched an even
    // number of times, so 'u2 == u', but I'm pretty sure the optimizer can't
    // figure that out.

    ASSERT(u == u2);

    return u2;
}

//-----------------------------------------------------------------------------

void checkOutput(const bsl::string&               str,
                 const bsl::vector<const char *>& matches)
    // check that the specified 'str' contains all the strings specified in the
    // vector 'matches' in order.  Note that 'matches' may be modified.
{
    bslma_TestAllocator localAllocator;
    bdema_SequentialAllocator sa(&localAllocator);

    if (PLAT_WIN && !DEBUG_ON) {
        return;                                                       // RETURN
    }

    const size_t NPOS = bsl::string::npos;
    for (bsl::size_t vecI = 0, posN = 0; vecI < matches.size(); ++vecI) {
        bsl::size_t newPos = str.find(matches[vecI], posN);
        LOOP3_ASSERT(vecI, matches[vecI], str.substr(posN), NPOS != newPos);
        posN = NPOS != newPos ? newPos : posN;
    }

    if (problem()) {
        P(str.length());  P(str);
    }
}

static
const char *cc(const char *string)
{
    return string;
}

static
const char *nullGuard(const char *string)
{
    return string ? string : "(null)";
}

                                // --------------
                                // testStackTrace
                                // --------------

static
void testStackTrace(const baesu_StackTrace& st)
    // Verify that the specified StackTrace 'st' is sane.
{
    LOOP_ASSERT(st.length(), st.length() > 0);

    bool reachedMain = false;   // all the routines above 'main' are pretty
                                // small
    for (int i = 0; i < st.length(); ++i) {
        const Frame& frame = st[i];

        ASSERT(frame.address());
        ASSERT((PLAT_WIN && !DEBUG_ON) || frame.libraryFileName().c_str());

        // The very last symbol might be weird on some platforms, so tolerate
        // that.

        if (i == st.length() - 1) {
            continue;
        }

        ASSERT((PLAT_WIN && !DEBUG_ON) || frame.isSymbolNameKnown());
        if (npos != frame.symbolName().find("main")) {
            reachedMain = true;
        }

        if (!PLAT_WIN || DEBUG_ON) {
            LOOP_ASSERT(i, frame.isOffsetFromSymbolKnown());

            UintPtr offset = frame.offsetFromSymbol();
            const unsigned maxOffset = PLAT_HP ? 2048 : 1024;
            LOOP2_ASSERT(i, offset, offset > 0);
            LOOP2_ASSERT(i, offset, reachedMain || offset < maxOffset);
        }

        if (!FORMAT_ELF && !FORMAT_MACHO && DEBUG_ON && !reachedMain) {
            ASSERT(frame.isSourceFileNameKnown());
            ASSERT(frame.lineNumber() > 0);
        }

//#endif
    }
}

                                // -------
                                // case 10
                                // -------

// We want long, ccmplicated to demangle names

namespace BAESU_STACKTRACEUTIL_TEST_CASE_10 {
namespace NS_10_2 {
namespace NS_10_3 {
namespace NS_10_4 {

#undef  BAESU_STACKTRACEUTIL_TEST_10_SYMBOLS
#if defined(BDE_BUILD_TARGET_DBG) || !defined(BSLS_PLATFORM_OS_WINDOWS)
#define BAESU_STACKTRACEUTIL_TEST_10_SYMBOLS
#endif

void topOfTheStack(void *, void *, void *, void *)
{
    ST st;

    int rc = Util::loadStackTraceFromStack(&st, 2000, true);
    LOOP_ASSERT(rc, 0 == rc);

#if defined(BAESU_STACKTRACEUTIL_TEST_10_SYMBOLS)
    const int len = st.length();

    bool tots = false;
    bool rabo = false;
    bool lffs = false;
    bool tc10 = false;
    bool ns2  = false;
    bool ns3  = false;
    bool ns4  = false;

    for (int i = 0; i < len; ++i) {
        const bsl::string& s = st[i].symbolName();
        const bsl::size_t npos = bsl::string::npos;

        if (!tots && npos != s.find("topOfTheStack")) {
            tots = true;
        }
        if (!rabo && npos != s.find("recurseABunchOfTimes")) {
            rabo = true;
        }
        if (!lffs && npos != s.find("loopForFourSeconds")) {
            lffs = true;
        }
        if (!tc10 && npos != s.find("BAESU_STACKTRACEUTIL_TEST_CASE_10")) {
            tc10 = true;
        }
        if (!ns2  && npos != s.find("NS_10_2")) {
            ns2  = true;
        }
        if (!ns3  && npos != s.find("NS_10_3")) {
            ns3  = true;
        }
        if (!ns4  && npos != s.find("NS_10_4")) {
            ns4  = true;
        }
    }

    ASSERT(tots && rabo && lffs && tc10 && ns2 && ns3 && ns4);
#endif
}

void recurseABunchOfTimes(int *depth, int, void *, int, void *)
{
    if (--*depth <= 0) {
        topOfTheStack(depth, depth, depth, depth);
    }
    else {
        recurseABunchOfTimes(depth, 0, depth, 0, depth);
    }

    ++*depth;
}

void loopForFourSeconds()
{
    bdet_TimeInterval start = bdetu_SystemTime::now();

    do {
        int depth = 20;
        for (int i = 0; i < 100; ++i) {
            recurseABunchOfTimes(&depth, 0, &i, 0, &i);
            ASSERT(20 == depth);
        }
    } while ((bdetu_SystemTime::now() - start).totalSecondsAsDouble() < 4);
}

}  // close namespace NS_10_4
}  // close namespace NS_10_3
}  // close namespace NS_10_2
}  // close namespace BAESU_STACKTRACEUTIL_TEST_CASE_10

                                // ------
                                // case 8
                                // ------

static
void case_8_top()
{
    FILE *fp = stdout;
    if (!PLAT_WIN && !verbose) {
        fp = fopen("/dev/null", "w");
        ASSERT(fp);
    }

    for (bool demangle = false; true; demangle = !demangle) {
        ST st;
        int rc = Util::loadStackTraceFromStack(&st, 2000, demangle);
        LOOP_ASSERT(rc, 0 == rc);
        if (0 == rc) {
            testStackTrace(st);

            for (int i = 0; i < st.length(); ++i) {
                const baesu_StackTraceFrame& frame = st[i];
                const char *lnBegin = frame.libraryFileName().c_str();
                const char *ln = lnBegin + bsl::strlen(lnBegin);
                while (ln > lnBegin && '/' != ln[-1] && '\\' != ln[-1]) {
                    --ln;
                }
                if (bsl::strstr(lnBegin, "lib")) {
                    ln = lnBegin;
                }

                if (!PLAT_WIN || verbose) {
                    fprintf(fp,
                            "(%d) %s+0x" SIZE_T_CONTROL_STRING " at 0x"
                                              SIZE_T_CONTROL_STRING " in %s\n",
                            i,
                            frame.isSymbolNameKnown()
                                                   ? frame.symbolName().c_str()
                                                   : "-- unknown",
                            (UintPtr) frame.offsetFromSymbol(),
                            (UintPtr) frame.address(),
                            ln);
                }
            }
        }

        if (demangle) {
            break;
        }
    }

    if (!PLAT_WIN && !verbose) {
        fclose(fp);
    }
}

static
void case_8_recurse(int *depth)
{
    if (--*depth <= 0) {
        case_8_top();
    }
    else {
        case_8_recurse(depth);
    }

    ++*depth;
}

                                // ------
                                // case 7
                                // ------

<<<<<<< HEAD
#if defined(BSLS_PLATFORM__OS_UNIX) && !defined(BSLS_PLATFORM__OS_DARWIN)
=======
#ifdef BSLS_PLATFORM_OS_UNIX
>>>>>>> 789b059c
// The goal here is to create an identifier > 32,000 bytes
// and < '((1 << 15) - 64)' bytes long.

// SYM07_50 followed by '::' should expand to about 50 chars of identifier
#define SYM07_50(A, B, C)                                                     \
    n23456789012345678901234567890123456789012345##A##B##C

#define NS07_50(A, B, C)                                                      \
    namespace SYM07_50(A, B, C) {

#define SYM07_1000(D, E)                                                      \
    SYM07_50(D,E,a):: SYM07_50(D,E,f):: SYM07_50(D,E,k):: SYM07_50(D,E,p)::   \
    SYM07_50(D,E,b):: SYM07_50(D,E,g):: SYM07_50(D,E,l):: SYM07_50(D,E,q)::   \
    SYM07_50(D,E,c):: SYM07_50(D,E,h):: SYM07_50(D,E,m):: SYM07_50(D,E,r)::   \
    SYM07_50(D,E,d):: SYM07_50(D,E,i):: SYM07_50(D,E,n):: SYM07_50(D,E,s)::   \
    SYM07_50(D,E,e):: SYM07_50(D,E,j):: SYM07_50(D,E,o):: SYM07_50(D,E,t)

#define NS07_1000(D, E)                                                       \
    NS07_50(D, E, a)  NS07_50(D, E, f)  NS07_50(D, E, k)  NS07_50(D, E, p)    \
    NS07_50(D, E, b)  NS07_50(D, E, g)  NS07_50(D, E, l)  NS07_50(D, E, q)    \
    NS07_50(D, E, c)  NS07_50(D, E, h)  NS07_50(D, E, m)  NS07_50(D, E, r)    \
    NS07_50(D, E, d)  NS07_50(D, E, i)  NS07_50(D, E, n)  NS07_50(D, E, s)    \
    NS07_50(D, E, e)  NS07_50(D, E, j)  NS07_50(D, E, o)  NS07_50(D, E, t)

#define ENDNS07_1000   } } } } }   } } } } }   } } } } }   } } } } }

#define SYM07_10000(X)                                                        \
    SYM07_1000(X, a)::SYM07_1000(X, d)::SYM07_1000(X, g)::SYM07_1000(X, j)::  \
    SYM07_1000(X, b)::SYM07_1000(X, e)::SYM07_1000(X, h)::SYM07_1000(X, k)::  \
    SYM07_1000(X, c)::SYM07_1000(X, f)

#define NS07_10000(X)                                                         \
    NS07_1000(X, a)   NS07_1000(X, d)   NS07_1000(X, g)   NS07_1000(X, j)     \
    NS07_1000(X, b)   NS07_1000(X, e)   NS07_1000(X, h)   NS07_1000(X, k)     \
    NS07_1000(X, c)   NS07_1000(X, f)

#define ENDNS07_10000                                                         \
    ENDNS07_1000      ENDNS07_1000      ENDNS07_1000      ENDNS07_1000        \
    ENDNS07_1000      ENDNS07_1000      ENDNS07_1000      ENDNS07_1000        \
    ENDNS07_1000      ENDNS07_1000

#define SYM07_32000                                                           \
    SYM07_10000(a) :: SYM07_10000(b) :: SYM07_10000(c) ::                     \
    SYM07_1000(d,a):: SYM07_1000(d,b)

#define NS07_32000                                                            \
    NS07_10000(a)     NS07_10000(b)     NS07_10000(c)                         \
    NS07_1000(d,a)    NS07_1000(d,b)

#define ENDNS07_32000                                                         \
    ENDNS07_1000     ENDNS07_1000                                             \
    ENDNS07_10000    ENDNS07_10000    ENDNS07_10000

# define SYM07    SYM07_32000
# define NS07     NS07_32000
# define ENDNS07  ENDNS07_32000
static const size_t case07MinLen = 32000;

#else
// WINDOWS

# define SYM07_50(A, B, C)                                                    \
    n23456789012345678901234567890123456789012345##A##B##C

# define NS07_50(A, B, C)                                                     \
    namespace SYM07_50(A, B, C) {

# define SYM07_900(D, E)                                                      \
    SYM07_50(D,E,a):: SYM07_50(D,E,f):: SYM07_50(D,E,k):: SYM07_50(D,E,p)::   \
    SYM07_50(D,E,b):: SYM07_50(D,E,g):: SYM07_50(D,E,l):: SYM07_50(D,E,q)::   \
    SYM07_50(D,E,c):: SYM07_50(D,E,h):: SYM07_50(D,E,m):: SYM07_50(D,E,r)::   \
    SYM07_50(D,E,d):: SYM07_50(D,E,i):: SYM07_50(D,E,n):: SYM07_50(D,E,s)::   \
    SYM07_50(D,E,e):: SYM07_50(D,E,j)

# define NS07_900(D, E)                                                       \
    NS07_50(D, E, a)  NS07_50(D, E, f)  NS07_50(D, E, k)  NS07_50(D, E, p)    \
    NS07_50(D, E, b)  NS07_50(D, E, g)  NS07_50(D, E, l)  NS07_50(D, E, q)    \
    NS07_50(D, E, c)  NS07_50(D, E, h)  NS07_50(D, E, m)  NS07_50(D, E, r)    \
    NS07_50(D, E, d)  NS07_50(D, E, i)  NS07_50(D, E, n)  NS07_50(D, E, s)    \
    NS07_50(D, E, e)  NS07_50(D, E, j)

# define ENDNS07_900   } } } } }   } } } } }   } } } } }   } } }

# define SYM07    SYM07_900(a, b)::SYM07_900(a, c)::                          \
                  SYM07_50(1,2,3)::SYM07_50(1,2,4)::SYM07_50(1,2,5)::         \
                  n23456789112345678921234567893123456

# define NS07     NS07_900(a, b) NS07_900(a, c)                               \
                  NS07_50(1,2,3)   NS07_50(1,2,4)   NS07_50(1,2,5)            \
                  namespace n23456789112345678921234567893123456 {

# define ENDNS07  ENDNS07_900 ENDNS07_900 } } } }
static const size_t case07MinLen = 1999;

#endif
# define SYM07Q(s)  #s

NS07    // open namespace

static inline
const char *nullGuard(const char *pc)
{
    return pc ? pc : "";
}

void case_07_top()
{
    size_t maxMangled   = 0;
    size_t maxDemangled = 0;

    ST st;
    int rc = Util::loadStackTraceFromStack(&st, 2000);       // always demangle
    LOOP_ASSERT(rc, 0 == rc);

    const char *maxMangledStr = "";
    for (int i = 0; i < st.length(); ++i) {
        const baesu_StackTraceFrame& frame = st[i];

        size_t mangled = frame.mangledSymbolName().length();
        if (mangled > maxMangled) {
            maxMangled = mangled;
            maxMangledStr = frame.mangledSymbolName().c_str();
        }
        maxDemangled = bsl::max(maxDemangled, frame.symbolName().length());
    }

    if (verbose) {
        P(maxMangled);    P(maxDemangled);
    }

    if (maxMangled < case07MinLen) {
        *out_p << "SYM07 = ";
        *out_p << nullGuard(SYM07Q(SYM07));
        *out_p << bsl::endl;
        *out_p << "mangledSymbolName = '";
        *out_p << nullGuard(maxMangledStr);
        *out_p << "'\n";
    }
    if (!PLAT_WIN || DEBUG_ON) {
        LOOP_ASSERT(maxMangled,   maxMangled   >= case07MinLen);
        LOOP_ASSERT(maxDemangled, maxDemangled >= case07MinLen);
    }

    if (veryVerbose || problem()) {
        Util::printFormatted(*out_p, st);
    }
}

ENDNS07  // close namespace

                                // ------
                                // case 5
                                // ------

void case_5_top(bool demangle, bool useTestAllocator)
{
    bslma_TestAllocator ta;
    ST stTest(&ta);
    ST stHeapBypass;

    ST& st = useTestAllocator ? stTest : stHeapBypass;

    bsls_Stopwatch sw;
    sw.start(true);
    int rc = Util::loadStackTraceFromStack(&st, 2000, demangle);
    LOOP_ASSERT(rc, 0 == rc);
    sw.stop();
    if (0 == rc) {
        testStackTrace(st);

        Util::printFormatted(*out_p, st);
        *out_p << cc("User time: ") << sw.accumulatedUserTime() <<
                cc(", wall time: ") << sw.accumulatedWallTime() << endl;

#if defined(BSLS_PLATFORM_OS_SOLARIS) && !defined(BSLS_PLATFORM_CMP_GNU)
        demangle = false;    // demangling never happens with Sun CC
#endif

        if (DEBUG_ON || !PLAT_WIN) {
            // check that the names are right

            bool dot = '.' == *st[0].symbolName().c_str();

            const char *match = ".case_5_top";
            match += !dot;
            int len = (int) bsl::strlen(match);
            const char *sn = st[0].symbolName().c_str();
            LOOP3_ASSERT(sn, match, len,
                                   !demangle || !bsl::strncmp(sn, match, len));
            LOOP2_ASSERT(sn, match,              bsl::strstr( sn, match));

            if (!FORMAT_ELF && !FORMAT_MACHO && DEBUG_ON) {
                // 'case_5_top' is global -- elf can't find source file names
                // for globals

                const char *sfnMatch = "baesu_stacktraceutil.t.cpp";
                const char *sfn = st[0].sourceFileName().c_str();
                sfn = nullGuard(sfn);

                int sfnMatchLen = (int) bsl::strlen(sfnMatch);
                int sfnLen = (int) bsl::strlen(sfn);
                sfn += bsl::max(0, sfnLen - sfnMatchLen);

                LOOP2_ASSERT(sfn, sfnMatch, !bsl::strcmp(sfn, sfnMatch));
            }

            match = ".case_5_bottom";
            match += !dot;
            len = (int) bsl::strlen(match);

            bool finished = false;
            int recursersFound = 0;
            for (int i = 1; i < st.length(); ++i) {
                sn = st[i].symbolName().c_str();
                if (!sn || !*sn) {
                    ASSERT(sn && *sn);
                    break;
                }

                if (bsl::strstr(sn, "main")) {
                    finished = true;
                    break;
                }

                if (bsl::strstr(sn, "bdef_Function")) {
                    continue;
                }

                LOOP3_ASSERT(i, sn, match, bsl::strstr(sn, match));
                if (demangle && !FORMAT_MACHO) {
                    LOOP4_ASSERT(i, sn, match, len,
                                                !bsl::strncmp(sn, match, len));
                }

                ++recursersFound;

                if (!FORMAT_MACHO && DEBUG_ON) {
                    // 'case_5_bottom' is static, so the source file name will
                    // be known on elf, thus it will be known for all
                    // platforms other than Mach-O.

                    const char *sfnMatch = "baesu_stacktraceutil.t.cpp";
                    const char *sfn = st[i].sourceFileName().c_str();

                    int sfnMatchLen = (int) bsl::strlen(sfnMatch);
                    int sfnLen = (int) bsl::strlen(sfn);
                    sfn += bsl::max(0, sfnLen - sfnMatchLen);

                    LOOP2_ASSERT(sfn, sfnMatch, !bsl::strcmp(sfn, sfnMatch));
                }
            }

            ASSERT(recursersFound > 0);
            ASSERT(finished);

            if (!verbose && problem()) {
                Util::printFormatted(*out_p, st);
            }
        }
    }
}

static
void case_5_bottom(bool demangle, bool useTestAllocator, int *depth)
{
    if (--*depth <= 0) {
        bdef_Function<void(*)(bool, bool)> func = &case_5_top;
        func(demangle, useTestAllocator);
    }
    else {
        case_5_bottom(demangle, useTestAllocator, depth);
    }

    ++*depth;
}


                                // ------
                                // case 4
                                // ------

bool case_4_top_called = false;

static
void case_4_top(bool demangle)
{
    if (case_4_top_called) return;
    case_4_top_called = true;

    ST st;
    int rc = Util::loadStackTraceFromStack(&st, 100, demangle);
    LOOP_ASSERT(rc, 0 == rc);
    if (0 == rc) {
        testStackTrace(st);

        bslma_TestAllocator ta;
        bsl::vector<const char *> matches(&ta);
        matches.push_back("case_4_top");
        matches.push_back("middle");
        matches.push_back("bottom");
        matches.push_back("main");

        bsl::stringstream os(&ta);
        Util::printFormatted(os, st);
        bsl::string str(&ta);
        {
            bslma_DefaultAllocatorGuard guard(&ta);
            str = os.str();
        }
        checkOutput(str, matches);
        problem();    // set 'out_p' if problem

        Util::printFormatted(*out_p, st);
    }
}

// Take a global ptr to 'case_4_top' to discourage optimizer from inlining it.

void (*case_4_top_ptr)(bool) = &case_4_top;

namespace CASE_4 {

bool middleCalled = false;

void middle(bool demangle)
{
    if (middleCalled) return;
    middleCalled = true;

    case_4_top_called = false;

    for (int i = 0; i < 1024; ++i) {
        if (i & 0xabcd) {
            case_4_top(demangle);
            i += 1024 << 4;
        }
    }

    ASSERT(case_4_top_called);
}

bool bottomCalled = false;

void bottom(bool demangle, double x)
{
    if (bottomCalled) return;
    bottomCalled = true;

    middleCalled = false;

    for (int i = 0; i < (1 << 15); ++i) {
        x *= x;
        if (i & 0x1234) {
            middle(demangle);
            i += 1 << 12;
        }
    }

    ASSERT(middleCalled);
}

}  // close namespace CASE_4

                                // ------
                                // case 3
                                // ------

static bool calledCase5Top = false;

static
void case_3_Top(bool demangle)
{
    if (calledCase5Top) return;
    calledCase5Top = true;

    enum { MAX_FRAMES = 100 };
    void *addresses[MAX_FRAMES];
    ST st;

    int numAddresses = Address::getStackAddresses(addresses, MAX_FRAMES);

    int rc = Util::loadStackTraceFromAddressArray(&st,
                                                  addresses,
                                                  numAddresses,
                                                  demangle);
    LOOP_ASSERT(rc, 0 == rc);
    if (0 == rc) {
        testStackTrace(st);

        bslma_TestAllocator ta;
        bsl::vector<const char *> matches(&ta);
        matches.push_back("case_3_Top");
        matches.push_back("upperMiddle");
        matches.push_back("lowerMiddle");
        matches.push_back("bottom");
        matches.push_back("main");

        bsl::stringstream os(&ta);
        Util::printFormatted(os, st);
        bsl::string str(&ta);
        {
            bslma_DefaultAllocatorGuard guard(&ta);
            str = os.str();
        }
        checkOutput(str, matches);
        if (verbose || problem()) {
            *out_p << str;
        }
    }
}

// Take a global ptr to 'case_3_top' to prevent optimizer inlining it.

void (*case_3_Top_Ptr)(bool) = &case_3_Top;

namespace CASE_3 {

bool calledUpperMiddle = false;

void upperMiddle(bool demangle, int i)
{
    if (calledUpperMiddle) return;
    calledUpperMiddle = true;

    calledCase5Top = false;

    for (int j = 0; j < 100; ++j) {
        if (j & 16) {
            i *= i;
            case_3_Top(demangle);
        }
    }

    ASSERT(calledCase5Top);
}

bool calledLowerMiddle = false;

int lowerMiddle(bool demangle)
{
    if (calledLowerMiddle) return 97;
    calledLowerMiddle = true;

    calledUpperMiddle = false;

    for (int j = 0; j < 100; ++j) {
        if (j & 16) {
            upperMiddle(demangle, 10);
        }
    }

    ASSERT(calledUpperMiddle);

    return 7;
}

bool calledBottom = false;

double bottom(bool demangle)
{
    if (calledBottom) return 0.89;
    calledBottom = true;

    calledLowerMiddle = false;

    double x = 0;

    for (int i = 0; i < 100; ++i) {
        if (i & 4) {
            i *= 50;
            x = 3.7 * lowerMiddle(demangle);
        }
    }

    ASSERT(calledLowerMiddle);

    return x;
}

}  // close namespace CASE_3

                                // ------
                                // case 2
                                // ------

namespace CASE_2 {

bool called = false;

void top(bslma_Allocator *alloc)
    // Note that we don't get
{
    if (called) return;
    called = true;

    bsl::vector<const char *> matches(alloc);
    matches.push_back("top");
    matches.push_back("bottom");
    matches.push_back("main");

    ST st;
    Util::loadStackTraceFromStack(&st);

    {
        bsl::string strA(alloc);
        bsl::string strB(alloc);
        {
            bsl::stringstream ssA(alloc);
            bsl::ostream& ssARef = ssA << st;
            ASSERT(&ssA == &ssARef);

            bslma_DefaultAllocatorGuard guard(alloc);
            strA = ssA.str();
            checkOutput(strA, matches);
        }

        {
            bsl::stringstream ssB(alloc);
            bsl::ostream& ssBRef = st.print(ssB, 0, -1);
            ASSERT(&ssB == &ssBRef);

            bslma_DefaultAllocatorGuard guard(alloc);
            strB = ssB.str();
            checkOutput(strB, matches);
        }
        ASSERT(strA == strB);
    }

    {
        bsl::stringstream ssC(alloc);
        bsl::ostream& ssCRef = Util::printFormatted(ssC, st);

        bslma_DefaultAllocatorGuard guard(alloc);

        ASSERT(&ssC == &ssCRef);
        checkOutput(ssC.str(), matches);
    }
}

void bottom(bslma_Allocator *alloc)
{
    // still attempting to thwart optimizer -- all this does is call 'top'
    // a bunch of times.

    called = false;

    for (int i = 0; i < 0x20; ++i) {
        if ((i & 2) && (i & 4)) {
            top(alloc);
        }
    }

    ASSERT(called);
}

}  // close namespace CASE_2

                                // ------
                                // case 1
                                // ------

namespace CASE_1 {

bool called = false;

void top(bslma_Allocator *alloc)
{
    if (called) return;
    called = true;

    bsl::vector<const char *> matches(alloc);
    matches.push_back("top");
    matches.push_back("bottom");
    matches.push_back("main");

    {
        enum { IGNORE_FRAMES = baesu_StackAddressUtil::BAESU_IGNORE_FRAMES };

        void *addresses[3 + IGNORE_FRAMES];
        bsl::memset(addresses, 0, sizeof(addresses));
        int na = baesu_StackAddressUtil::getStackAddresses(addresses,
                                                           3 + IGNORE_FRAMES);
        na -= IGNORE_FRAMES;

        if (!PLAT_WIN || DEBUG_ON) {
            LOOP_ASSERT(na, 3 == na);

            ST st;
            int rc = Util::loadStackTraceFromAddressArray(
                                                     &st,
                                                     addresses + IGNORE_FRAMES,
                                                     na);
            ASSERT(!rc);
            LOOP_ASSERT(st.length(), st.length() == na);

            const char *sn;
            sn = st[0].symbolName().c_str();
            LOOP_ASSERT(sn, bsl::strstr(sn, "top"));
            sn = st[1].symbolName().c_str();
            LOOP_ASSERT(sn, bsl::strstr(sn, "bottom"));
            sn = st[2].symbolName().c_str();
            LOOP_ASSERT(sn, bsl::strstr(sn, "main"));

            LOOP_ASSERT(st, !problem());
        }
    }

    {
        ST st;
        int rc = Util::loadStackTraceFromStack(&st, 3);
        ASSERT(!rc);

        if (!PLAT_WIN || DEBUG_ON) {
            LOOP_ASSERT(st.length(), 3 == st.length());

            const char *sn;
            sn = st[0].symbolName().c_str();
            LOOP_ASSERT(sn, bsl::strstr(sn, "top"));
            sn = st[1].symbolName().c_str();
            LOOP_ASSERT(sn, bsl::strstr(sn, "bottom"));
            sn = st[2].symbolName().c_str();
            LOOP_ASSERT(sn, bsl::strstr(sn, "main"));
        }

        if (problem()) {
            Util::printFormatted(*out_p, st);
        }
    }
}

void bottom(bslma_Allocator *alloc)
{
    // still attempting to thwart optimizer -- all this does is call 'top'
    // a bunch of times.

    called = false;

    for (int i = 0; i < 0x20; ++i) {
        if ((i & 2) && (i & 4)) {
            top(alloc);
        }
        else if ((i & 1) && (i & 8)) {
            top(alloc);
        }
    }

    ASSERT(called);
}

}  // close namespace CASE_1

//=============================================================================
//                                USAGE EXAMPLES
//-----------------------------------------------------------------------------

                                    // -------
                                    // Usage 2
                                    // -------

// Example 2: Loading a Stack-Trace From an Array of Stack Addresses.

// In this example, we demonstrate obtaining return addresses from the stack
// using 'baesu_StackAddressUtil', and later using them to load a
// 'baesu_StackTrace' object with a description of the stack.  This approach
// may be desirable if one wants to quickly save the addresses that are the
// basis for a stack-trace, postponing the more time-consuming translation of
// those addresses to more human-readable debug information until later.  To do
// this, we create an array of pointers to hold the return addresses from the
// stack, which may not be desirable if we are in a situation where there isn't
// much room on the stack.

// First, we define a routine 'recurseExample2' which will recurse the
// specified 'depth' times, then call 'traceExample2'.

void traceExample2();    // forward declaration

static void recurseExample2(int *depth)
    // Recurse the specified 'depth' number of times, then call
    // 'traceExample2', which will print a stack-trace.
{
    if (--*depth > 0) {
        recurseExample2(depth);
    }
    else {
        traceExample2();
    }

    ++*depth;   // Prevent compiler from optimizing tail recursion as a
                // loop.
}

void traceExample2()
{
    // Then, within 'traceExample2', we create a stack-trace object and an
    // array 'addresses' to hold some addresses.

    baesu_StackTrace stackTrace;
    enum { ARRAY_LENGTH = 50 };
    void *addresses[ARRAY_LENGTH];

    // Next, we call 'baesu_StackAddressUtil::getStackAddresses' to get the
    // stored return addresses from the stack and load them into the array
    // 'addresses'.  The call returns the number of addresses saved into the
    // array, which will be less than or equal to 'ARRAY_LENGTH'.

    int numAddresses = baesu_StackAddressUtil::getStackAddresses(
                                                         addresses,
                                                         ARRAY_LENGTH);

    // Then, we call 'loadStackTraceFromAddressArray' to initialize the
    // information in the stack-trace object, such as function names, source
    // file names, and line numbers, if they are available.  The optional
    // argument, 'demanglingPreferredFlag', defaults to 'true'.

    int rc = baesu_StackTraceUtil::loadStackTraceFromAddressArray(
                                                             &stackTrace,
                                                             addresses,
                                                             numAddresses);
    ASSERT(0 == rc);

    // Finally, we can print out the stack-trace object using 'printFormatted',
    // or iterate through the stack-trace frames, printing them out one by one.
    // In this example, we want instead to output only function names, and not
    // line numbers, source file names, or library names, so we iterate through
    // the stack-trace frames and print out only the properties we want.  Note
    // that if a string is unknown, it is represented as "", here we print it
    // out as "--unknown--" to let the user see that the name was unresolved.

    for (int i = 0; i < stackTrace.length(); ++i) {
        const baesu_StackTraceFrame& frame = stackTrace[i];

        const char *symbol = frame.isSymbolNameKnown()
                           ? frame.symbolName().c_str()
                           : "--unknown__";
        *out_p << '(' << i << "): " << symbol << endl;
    }
}

                                 // -------
                                 // Usage 1
                                 // -------

// Example 1: loading stack-trace directly from the stack.

// We start by defining a routine, 'recurseExample1', that will recurse the
// specified 'depth' times, then call 'traceExample1':

void traceExample1();    // forward declaration

void recurseExample1(int *depth)
    // Recurse the specified 'depth' number of times, then call
    // 'traceExample1'.
{
    if (--*depth > 0) {
        recurseExample1(depth);
    }
    else {
        traceExample1();
    }

    ++*depth;   // Prevent compiler from optimizing tail recursion as a loop.
}

// Then, we define the function 'traceExample1', that will print a stack-trace:

void traceExample1()
{
// Now, we create a 'baesu_StackTrace' object and call
// 'loadStackTraceFrameStack' to load the information from the stack of the
// current thread into the stack-trace object.
//
// In this call to 'loadStackTraceFromStack', we use the default value of
// 'maxFrames', which is at least 1024 and the default value for
// 'demanglingPreferredFlag', which is 'true', meaning that the operation will
// attempt to demangle function names.  Note that the object 'stackTrace' takes
// very little room on the stack, and by default allocates most of its memory
// directly from virtual memory without going through the heap, minimizing
// potential complications due to stack-size limits and possible heap
// corruption.

    baesu_StackTrace stackTrace;
    int rc = baesu_StackTraceUtil::loadStackTraceFromStack(&stackTrace);
    ASSERT(0 == rc);

// Finally, we use 'printFormatted' to stream out the stack-trace, one frame
// per line, in a concise, human-readable format.

    baesu_StackTraceUtil::printFormatted(*out_p, stackTrace);
}

//=============================================================================
// MAIN PROGRAM
//-----------------------------------------------------------------------------

int main(int argc, char *argv[])
{
    int test    = argc > 1 ? bsl::atoi(argv[1]) : 0;
    verbose     = argc > 2;
    veryVerbose = argc > 3;

    cout << "TEST CASE " << test << endl;

    // make sure the shared lib containing 'malloc' is loaded

    (void) bsl::malloc(100);

    // see if we can avoid calling 'malloc' from here on out

    bslma_DefaultAllocatorGuard guard(&defaultAllocator);

    // 'dummyOstream' is a way of achieving the equivalent of opening /dev/null
    // that works on Windoze.

    bsl::stringstream dummyOstream(&ta);
    if (verbose) {
        out_p = &cout;
    }
    else {
        out_p = &dummyOstream;
    }

    switch (test) { case 0:
      case 12: {
        // --------------------------------------------------------------------
        // USAGE EXAMPLE TWO
        //
        // Concerns:
        //  That the usage example that uses 'getStackAddresses' and
        //  'loadStackTraceFrameAddressArray' works.
        //
        // Plan: call the routines in the usage example to observe that the
        //  stack trace works.
        // --------------------------------------------------------------------

        if (verbose) cout << "TEST OF USAGE EXAMPLE 2\n"
                             "=======================\n";

        // Call 'example2' with will recurse 'depth' times, then print a stack
        // trace.

        int depth = 5;
        recurseExample2(&depth);
        ASSERT(5 == depth);
      } break;
      case 11: {
        // --------------------------------------------------------------------
        // USAGE EXAMPLE ONE
        //
        // Concerns:
        //  That the usage example that uses 'loadStackTraceFrameStack' works.
        //
        // Plan: call the routines in the usage example to observe that the
        //  stack trace works.
        // --------------------------------------------------------------------

        if (verbose) cout << "TEST OF USAGE EXAMPLE 1\n"
                             "=======================\n";

        // Call 'example1' with will recurse 'depth' times, then print a stack
        // trace.

        int depth = 5;
        recurseExample1(&depth);
        ASSERT(5 == depth);
      } break;
      case 10: {
        // --------------------------------------------------------------------
        // TESTING MULTITHREADEDNESS
        //
        // Concern:
        //   Some parts of getting a stack trace, particularly pieces like
        //   demangling that aren't BDE code, might not be thread-safe.
        //
        // Plan:
        //   Repeatedly do stack traces in 2 threads simultanously.  Don't
        //   bother streaming them -- the streaming code is entirely ours and
        //   we know it's safe.
        // --------------------------------------------------------------------

        if (verbose) cout << "Multithreaded Test\n"
                             "==================\n";

#ifndef BAESU_STACKTRACEUTIL_TEST_10_SYMBOLS
        cout << "Not built with symbols -- no symbols checked\n";
#endif

        namespace TC1 = BAESU_STACKTRACEUTIL_TEST_CASE_10;
        namespace TC = TC1::NS_10_2::NS_10_3::NS_10_4;

        bdef_Function<void (*)()> func = &TC::loopForFourSeconds;
        bcemt_ThreadUtil::Handle handles[2];
        for (int i = 0; i < 2; ++i) {
            int rc = bcemt_ThreadUtil::create(&handles[i], func);
            ASSERT(0 == rc);
        }
        for (int i = 0; i < 2; ++i) {
            int rc = bcemt_ThreadUtil::join(handles[i]);
            ASSERT(0 == rc);
        }
      } break;
      case 9: {
        // --------------------------------------------------------------------
        // TESTING LINE #'S AND OFFSETS
        //
        // Concern:
        //: 1 That the line numbers are accurate
        //: 2 The offsets are consistent with the addresses.
        //
        // Plan:
        //: 1 Within one routine, take stack traces 3 times in a row to 3 stack
        //:   trace objects.
        //: 2 On the line after each stack trace is taken, store the line
        //:   number by assigning to ints from '__LINE__'.
        //: 3 Verify that the symbol name for the top frame of the 3 stack
        //:   trace objects is correct.
        //: 4 Verify that the line numbers from the top frames of the 3 stack
        //:   trace objects match the line numbers we saved to ints.
        //: 5 Verify that the offsets from the top frames of the 3 stack trace
        //:   objects are in the right order.
        //: 6 Verify that the addresses from the top frames of the 3 stack
        //:   trace objects are in the right order.
        //: 7 Verify that the differences between the offsets are the same as
        //:   the differences between the addresses from those frames.
        // --------------------------------------------------------------------

        if (verbose) cout << "TESTING LINE #'S AND OFFSETS\n"
                             "============================\n";

        enum { DATA_POINTS = 3 };

        ST  stackTraces[DATA_POINTS];
        int lineNumbers[DATA_POINTS];

        // Note that the '__LINE__' assignments *MUST* occur on the lines after
        // the 'loadStackTraceFrameStack' calls.

        int rc;
        rc = Util::loadStackTraceFromStack(&stackTraces[0], 100, false);
        LOOP_ASSERT(rc, 0 == rc);                  lineNumbers[0] = __LINE__;

        rc = Util::loadStackTraceFromStack(&stackTraces[1], 100, false);
        LOOP_ASSERT(rc, 0 == rc);                  lineNumbers[1] = __LINE__;

        rc = Util::loadStackTraceFromStack(&stackTraces[2], 100, false);
        LOOP_ASSERT(rc, 0 == rc);                  lineNumbers[2] = __LINE__;

        UintPtr lastAddress = 0;
        IntPtr lastOffset   = 0;
        int lastLineNumber  = 0;

        if (PLAT_WIN) {
            --lineNumbers[0];
            --lineNumbers[1];
            --lineNumbers[2];
        }

        for (int i = 0; i < DATA_POINTS; ++i) {
            baesu_StackTrace& stackTrace = stackTraces[i];
            const baesu_StackTraceFrame& frame = stackTrace[0];

            UintPtr thisAddress = (UintPtr) frame.address();
            IntPtr offset = frame.offsetFromSymbol();

            if (!PLAT_WIN || DEBUG_ON) {
                LOOP2_ASSERT(i, frame.symbolName(),
                                      npos != frame.symbolName().find("main"));

                ASSERT(thisAddress > lastAddress);

                LOOP2_ASSERT(lastOffset, offset, lastOffset < offset);

                if (0 != i) {
                    IntPtr offsetInc  = offset - lastOffset;
                    IntPtr addressInc = thisAddress - lastAddress;
                    LOOP2_ASSERT(offsetInc, addressInc,
                                                      offsetInc == addressInc);
                }
            }

            lastAddress = thisAddress;
            lastOffset = offset;

            if (DEBUG_ON && !FORMAT_ELF && !FORMAT_MACHO) {
                int lineNumber = frame.lineNumber();
                LOOP3_ASSERT(i, lineNumber, lineNumbers[i],
                                                 lineNumber == lineNumbers[i]);
                LOOP2_ASSERT(lastLineNumber, lineNumber,
                                                  lastLineNumber < lineNumber);
                lastLineNumber = lineNumber;
            }
        }

        if (verbose || problem()) {
            for (int i = 0; i < DATA_POINTS; ++i) {
                *out_p << '(' << i << ")(0): " <<
                                          stackTraces[i][0] << endl;
            }
        }
      }  break;
      case 8: {
        // --------------------------------------------------------------------
        // TESTING WITH FPRINTF
        //
        // Concern:
        //: 1 On some platforms, streaming the stacktrace out calls 'malloc'.
        //:   Provide a test that does a stack trace without using any C++
        //:   streaming to enable debugging with minimal calls to 'malloc', at
        //:   least on those platforms where 'printf' doesn't call 'malloc'.
        //
        // Plan:
        //: 1 Do a test case that won't stream out unless an assert fails, that
        //:   otherwise does output with 'printf' only.
        //: 2 On Unix, write the output to "/dev/null" to detect whether a
        //:   segfault will occur duing output.
        // --------------------------------------------------------------------

        // setbuf(stdout, 0);

        if (verbose) printf("FPRINTF TEST\n"
                            "============\n");

        int depth = 5;
        case_8_recurse(&depth);
        ASSERT(5 == depth);
      }  break;
      case 7: {
        // --------------------------------------------------------------------
        // TESTING LARGE SYMBOLS
        //
        // Concerns:
        //: 1 That the package can resolve large symbols.
        //
        // Plan:
        //   The expected max symbol size is a 1999 bytes on Windows,
        //   and a little less than 32K on Unix.  Verify that we can go near
        //   these limits.
        //
        //: 1 Create a routine with a very long name, which does a stack
        //:   trace.  Call that routine.
        //: 2 Within that routine, do the stack trace and examine the lengths
        //:   of the symbols encountered on the stack trace, and ensure that
        //:   on of them is indeed as long as we intended.
        // --------------------------------------------------------------------

        if (verbose) cout << "LARGE SYMBOL TESTING\n"
                             "====================\n";

        SYM07::case_07_top();
      }  break;
      case 6: {
        // --------------------------------------------------------------------
        // DOING STACK TRACE TWICE
        //
        // Concern:
        // 1 That the stack trace works properly when called multiple times
        //   within a run.
        //
        // Plan:
        // 1 Run stack trace tests from previous test cases multiple times,
        //   and run different tests, to ensure that an appropriate result
        //   unaffected by previous results is delivered every time.
        // --------------------------------------------------------------------

        if (verbose) cout << "MULTIPLE TESTS\n"
                             "==============\n";

        if (verbose) cout << "Indicate depth by passing an int for 1st v\n";

        int startDepth = 10;
        if (verbose && isdigit(*argv[2])) {
            startDepth = bsl::atoi(argv[2]);
        }
        int depth = startDepth;
        case_5_bottom(false, false, &depth);    // no demangle
        ASSERT(startDepth  == depth);

        depth *= 2;
        startDepth *= 2;
        case_5_bottom(true,  false, &depth);    // demangle
        ASSERT(startDepth  == depth);

        CASE_4::bottomCalled = false;
        CASE_4::bottom(false, 3.7);    // no demangling
        ASSERT(CASE_4::bottomCalled);

        CASE_4::bottomCalled = false;
        CASE_4::bottom(true,  3.7);    // demangling
        ASSERT(CASE_4::bottomCalled);
      } break;
      case 5: {
        // --------------------------------------------------------------------
        // TEST OF RECURSIVE DEEP TRACE
        //
        // Concerns:
        //: 1 That the stack trace utility will work properly on a deep
        //:   stack trace.
        //
        // Plan:
        //: 1 Deeply recurse within a routine, then call the routine
        //:   'case_5_top', which will create a stack trace object and populate
        //:   it using 'loadStackTraceFrameStack'.
        //: 2 Verify that the source file names and symbol names in the stack
        //:   trace object are as expected.
        //: 3 Repeat the test twice, once with demangling and once without.
        // --------------------------------------------------------------------

        if (verbose) cout << "TEST OF RECURSIVE DEEP TRACE WITH FUNCTOR\n"
                             "=========================================\n";

        if (verbose) cout << "Indicate depth by passing an int for 1st v\n";

        int startDepth = 10;
        if (verbose && isdigit(*argv[2])) {
            startDepth = bsl::atoi(argv[2]);
        }
        int depth = startDepth;

        case_5_bottom(false, false, &depth);    // no demangle, hbpa
        ASSERT(startDepth == depth);

        case_5_bottom(true,  false, &depth);    // demangle, hbpa
        ASSERT(startDepth == depth);

        case_5_bottom(false, true,  &depth);    // no demangle, test alloc
        ASSERT(startDepth == depth);

        case_5_bottom(true,  true,  &depth);    // demangle, test alloc
        ASSERT(startDepth == depth);
      } break;
      case 4: {
        // --------------------------------------------------------------------
        // TEST OF loadStackTraceFrameStack
        //
        // Concern:
        //: 1 That 'loadStackTraceFrameStack' produces a proper stack trace.
        //
        // Plan:
        //: 1 Create a stack trace object, then populate it using
        //:   'loadStackTraceFrameStack'.
        //: 2 Do sanity checks on the stack trace object.
        //: 3 Output the stack trace object to a stringstream using
        //:   'printFormatted'.
        //: 4 Confirm that the expected routine names are in the string prodced
        //:   by the stringstream, in the right order.
        //: 5 Repeat the test twice, with and without demangling enabled.
        // --------------------------------------------------------------------

        if (verbose) cout <<
                        "TEST OF DIRECT CALL TO loadStackTraceFrameStack\n"
                        "===============================================\n";

        namespace TC = CASE_4;

        TC::bottomCalled = false;
        TC::bottom(false, 3.7);    // no demangling
        ASSERT(TC::bottomCalled);

        TC::bottomCalled = false;
        TC::bottom(true,  3.7);    // demangling
        ASSERT(TC::bottomCalled);
      } break;
      case 3: {
        // --------------------------------------------------------------------
        // TEST OF STACK TRACE USING 'getStackAddresses' /
        //                                    'loadStackTraceFrameAddressArray'
        //
        // Concerns:
        //: 1 That the combination of 'getStackAddresses' and
        //:   'loadStackTraceFrameAddressArray' produces a proper stack trace.
        //
        // Plan:
        //: 1 Call 'getStackAddresses' followed by
        //:   'loadStackTraceFrameAddressArray' to populate a stack trace
        //:   object.
        //: 2 Run sanity checks on the stack trace.
        //: 3 Output the stack trace to a stringstream using '<<'.
        //: 4 Verify that the expected routine names were output to the
        //:   stringstream, in the right order.
        //: 5 Repeat the whole test twice, once with & without demangling
        //:   enabled.
        // --------------------------------------------------------------------

        if (verbose) cout << "TEST OF DIRECT CALL TO getStackAddresses\n"
                             "========================================\n";

        namespace TC = CASE_3;

        TC::calledBottom = false;
        (void) TC::bottom(false);    // no demangling
        ASSERT(TC::calledBottom);

        TC::calledBottom = false;
        (void) TC::bottom(true);     // demangling
        ASSERT(TC::calledBottom);
      } break;
      case 2: {
        // --------------------------------------------------------------------
        // PRINT, OPERATOR<<, PRINTFORMATTED AND STREAM TEST
        //
        // Concerns:
        //: 1 That 'printFormatted' writes to the specified 'ostream'.
        //: 2 That the strings that are output are non-zero.
        //: 3 That the streams returned are the same streams that are passed
        //:   in.
        //: 4 That the output contains the expected routine
        //:   names.
        //: 5 That neither function allocates any memory from the default
        //:   allocator.
        //
        // Plan:
        //: 1 Create a stack trace object.
        //: 2 Output the stack trace object to a stringstream using
        //:   'print', 'operator<<', and 'printFormatted'.
        //:   1 Verify that the string produced contains the expected routine
        //:     names, in the right order.
        //:   2 Verify that the reference returned by the output function
        //:     operation refers to the stream passed in.
        //: 3 Verify that the default allocator was not used by any of these
        //:   functions.
        // --------------------------------------------------------------------

        namespace TC = CASE_2;

        if (verbose) cout << "Print and Streamout Test\n"
                             "========================\n";

        TC::bottom(&ta);

        ASSERT(0 == defaultAllocator.numAllocations());
      } break;
      case 1: {
        // --------------------------------------------------------------------
        // LOADSTACKTRACEFROMADDRESSARRAY & LOADSTACKTRACEFROMSTACK TEST
        //
        // Concerns:
        //: 1 That 'loadStackTraceFromAddressArray' correctly loads and
        //:   resolves addresses passed in.
        //: 2 That 'loadStackTraceFromStack' correctly loads a stack trace
        //:   directly from the stack.
        // Plan:
        //: 1 Get several subroutines deep on the stack.
        //:   1 load a stack trace using
        //:     'baesu_StackAddressUtil::getStackAddresses' and then initialize
        //:     a stack trace using 'loadStackTraceFromAddressArray'.
        //:   2 verify the subroutine names on the stack trace.
        //:   3 load another stack trace using 'loadStackTraceFromStack'.
        //:   4 verify the subroutine names on the stack trace.
        // --------------------------------------------------------------------

        namespace TC = CASE_1;

        if (verbose) cout << "Manipulator & Accessor Test\n"
                             "===========================\n";

        {
            ST st;
            ASSERT(0 == st.length());

            ASSERT(st.allocator());
            ASSERT(st.allocator() != &ota);
            ASSERT(st.allocator() != &ta);
            ASSERT(st.allocator() != &defaultAllocator);
        }

        TC::bottom(&ta);

        ASSERT(0 == defaultAllocator.numAllocations());
      } break;
      default: {
        cerr << "WARNING: CASE `" << test << "' NOT FOUND." << endl;
        testStatus = -1;
      }
    }

    ASSERT(0 == defaultAllocator.numAllocations());

    if (testStatus > 0) {
        cerr << "Error, non-zero test status = " << testStatus << "."
             << endl;
    }

    return testStatus;
}

// ---------------------------------------------------------------------------
// NOTICE:
//      Copyright (C) Bloomberg L.P., 2010
//      All Rights Reserved.
//      Property of Bloomberg L.P. (BLP)
//      This software is made available solely pursuant to the
//      terms of a BLP license agreement which governs its use.
// ----------------------------- END-OF-FILE ---------------------------------<|MERGE_RESOLUTION|>--- conflicted
+++ resolved
@@ -141,24 +141,12 @@
     enum { FORMAT_ELF = 1, FORMAT_WINDOWS = 0, FORMAT_XCOFF = 0,
            FORMAT_MACHO = 0 };
 
-<<<<<<< HEAD
-# if   defined(BSLS_PLATFORM__OS_HPUX)
-    enum { PLAT_SUN=0, PLAT_LINUX=0, PLAT_HP=1, PLAT_AIX=0, PLAT_WIN=0,
-           PLAT_DARWIN = 0 };
-# elif defined(BSLS_PLATFORM__OS_LINUX)
-    enum { PLAT_SUN=0, PLAT_LINUX=1, PLAT_HP=0, PLAT_AIX=0, PLAT_WIN=0,
-           PLAT_DARWIN = 0 };
-# elif defined(BSLS_PLATFORM__OS_SOLARIS)
-    enum { PLAT_SUN=1, PLAT_LINUX=0, PLAT_HP=0, PLAT_AIX=0, PLAT_WIN=0,
-           PLAT_DARWIN = 0 };
-=======
 # if   defined(BSLS_PLATFORM_OS_SOLARIS)
     enum { PLAT_SUN=1, PLAT_LINUX=0, PLAT_HP=0, PLAT_AIX=0, PLAT_WIN=0 };
 # elif defined(BSLS_PLATFORM_OS_LINUX)
     enum { PLAT_SUN=0, PLAT_LINUX=1, PLAT_HP=0, PLAT_AIX=0, PLAT_WIN=0 };
 # elif defined(BSLS_PLATFORM_OS_HPUX)
     enum { PLAT_SUN=0, PLAT_LINUX=0, PLAT_HP=1, PLAT_AIX=0, PLAT_WIN=0 };
->>>>>>> 789b059c
 # else
 #   error unknown platform
 # endif
@@ -188,12 +176,7 @@
     enum { DEBUG_ON = 0 };
 #endif
 
-<<<<<<< HEAD
-#if defined(BSLS_PLATFORM__OS_WINDOWS) && defined(BSLS_PLATFORM__CPU_64_BIT)
-=======
-
 #if defined(BSLS_PLATFORM_OS_WINDOWS) && defined(BSLS_PLATFORM_CPU_64_BIT)
->>>>>>> 789b059c
 // On Windows, longs aren't big enough to hold pointers or 'size_t's
 
 #define SIZE_T_CONTROL_STRING "%llx"
@@ -520,11 +503,7 @@
                                 // case 7
                                 // ------
 
-<<<<<<< HEAD
-#if defined(BSLS_PLATFORM__OS_UNIX) && !defined(BSLS_PLATFORM__OS_DARWIN)
-=======
-#ifdef BSLS_PLATFORM_OS_UNIX
->>>>>>> 789b059c
+#if defined(BSLS_PLATFORM_OS_UNIX) && !defined(BSLS_PLATFORM_OS_DARWIN)
 // The goal here is to create an identifier > 32,000 bytes
 // and < '((1 << 15) - 64)' bytes long.
 
@@ -584,7 +563,7 @@
 static const size_t case07MinLen = 32000;
 
 #else
-// WINDOWS
+// WINDOWS || DARWIN
 
 # define SYM07_50(A, B, C)                                                    \
     n23456789012345678901234567890123456789012345##A##B##C
