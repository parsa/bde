--- conflicted
+++ resolved
@@ -31,10 +31,7 @@
 #endif
 
 #ifdef BSLS_PLATFORM_OS_CYGWIN
-<<<<<<< HEAD
-=======
 #include <asm/socket.h>
->>>>>>> 87ece594
 #include <sys/ioctl.h>
 #endif
 
