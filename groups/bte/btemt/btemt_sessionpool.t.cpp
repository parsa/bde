// btemt_sessionpool.t.cpp                                            -*-C++-*-
#include <btemt_sessionpool.h>

#include <btemt_asyncchannel.h>
#include <btemt_channelpool.h>
#include <btemt_message.h>
#include <btemt_session.h>

#include <bcema_blobutil.h>
#include <bcema_testallocator.h>
#include <bcemt_thread.h>
#include <bcemt_barrier.h>

#include <bdef_bind.h>
#include <bdef_function.h>
#include <bdef_placeholder.h>
#include <bdef_memfn.h>
#include <bslma_defaultallocatorguard.h>
#include <bslma_allocator.h>
#include <bslma_default.h>

#include <bteso_ipv4address.h>
#include <bteso_inetstreamsocketfactory.h>
#include <bteso_streamsocket.h>

#include <bsl_iostream.h>
#include <bsl_sstream.h>
#include <bsl_cstdlib.h>     // atoi()

using namespace BloombergLP;
using namespace bdef_PlaceHolders;

//=============================================================================
//                             TEST PLAN
//-----------------------------------------------------------------------------
//                              Overview
//                              --------
// This test driver does nothing, except verify that the usage example can
// compile and run correctly as documented.
//-----------------------------------------------------------------------------
// [12] int setWriteCacheWatermarks(int, int, int);
//-----------------------------------------------------------------------------
// [ 1] BREATHING TEST
//=============================================================================
//                      STANDARD BDE ASSERT TEST MACRO
//-----------------------------------------------------------------------------
static int testStatus = 0;

static void aSsErT(int c, const char *s, int i)
{
    if (c) {
        bsl::cout << "Error " << __FILE__ << "(" << i << "): " << s
                  << "    (failed)" << bsl::endl;
        if (0 <= testStatus && testStatus <= 100) ++testStatus;
    }
}

#define ASSERT(X) { aSsErT(!(X), #X, __LINE__); }

//=============================================================================
//                  STANDARD BDE LOOP-ASSERT TEST MACROS
//-----------------------------------------------------------------------------
#define LOOP_ASSERT(I,X) { \
   if (!(X)) { bsl::cout << #I << ": " << I << "\n";aSsErT(1, #X, __LINE__); }}

#define LOOP2_ASSERT(I,J,X) { \
   if (!(X)) { bsl::cout << #I << ": " << I << "\t" << #J << ": " \
              << J << "\n"; aSsErT(1, #X, __LINE__); } }

#define LOOP3_ASSERT(I,J,K,X) { \
   if (!(X)) { bsl::cout << #I << ": " << I << "\t" << #J << ": " << J << "\t"\
              << #K << ": " << K << "\n"; aSsErT(1, #X, __LINE__); } }

#define LOOP4_ASSERT(I,J,K,L,X) { \
   if (!(X)) { bsl::cout << #I << ": " << I << "\t" << #J << ": " << J << \
       "\t" << #K << ": " << K << "\t" << #L << ": " << L << "\n"; \
       aSsErT(1, #X, __LINE__); } }

#define LOOP5_ASSERT(I,J,K,L,M,X) { \
   if (!(X)) { cout << #I << ": " << I << "\t" << #J << ": " << J << "\t" << \
       #K << ": " << K << "\t" << #L << ": " << L << "\t" << \
       #M << ": " << M << "\n"; \
       aSsErT(1, #X, __LINE__); } }

#define LOOP6_ASSERT(I,J,K,L,M,N,X) { \
   if (!(X)) { bsl::cout << #I << ": " << I << "\t" << #J << ": " << J << "\t"\
       << #K << ": " << K << "\t" << #L << ": " << L << "\t" << \
       #M << ": " << M << "\t" << #N << ": " << N << "\n"; \
       aSsErT(1, #X, __LINE__); } }


//=============================================================================
//                  SEMI-STANDARD TEST OUTPUT MACROS
//-----------------------------------------------------------------------------
#define P(X) bsl::cout << #X " = " << (X) << bsl::endl; // Print identifier
                                                        // and value.
#define Q(X) bsl::cout << "<| " #X " |>" << bsl::endl;  // Quote identifier
                                                        // literally.
#define NL() bsl::cout << bsl::endl;                    // End of line
#define P_(X) bsl::cout << #X " = " << (X) << ", "<< bsl::flush; // P(X)
                                                                 // without
                                                                 // '\n'
#define T_()  bsl::cout << '\t' << bsl::flush;        // Print tab w/o newline
#define L_ __LINE__                           // current Line number

// The following macros facilitate thread-safe streaming to standard output.

#define MTCOUT   coutMutex.lock(); { bsl::cout \
                                           << bcemt_ThreadUtil::selfIdAsInt() \
                                           << ": "
#define MTENDL   bsl::endl;  } coutMutex.unlock()

#define DUMMYBRACE {  //keep context-aware editors happy about the "}" below

#define MTFLUSH  bsl::flush; } coutMutex.unlock()

//=============================================================================
//                  GLOBAL TYPEDEFS/CONSTANTS FOR TESTING
//-----------------------------------------------------------------------------

typedef btemt_SessionPool Obj;

static int verbose = 0;
static int veryVerbose = 0;
static int veryVeryVerbose = 0;

static bcemt_Mutex coutMutex;

//=============================================================================
//                  SUPPORT CLASSES AND FUNCTIONS USED FOR TESTING
//-----------------------------------------------------------------------------

<<<<<<< HEAD
namespace BTEMT_SESSION_POOL_SETWRITECACHEWATERMARKS {
=======
namespace BTEMT_SESSION_POOL_TESTCASE_12 {

bcemt_Mutex        mapMutex;
bsl::map<int, btemt_AsyncChannel *> sourceIdToChannelMap;
typedef bsl::map<int, btemt_AsyncChannel *>::iterator MapIter;

const int NT = 10;

bsl::vector<bteso_StreamSocket<bteso_IPv4Address> *> clientSockets(NT);
bteso_InetStreamSocketFactory<bteso_IPv4Address>     factory;

struct ConnectData {
    int               d_index;
    int               d_numBytes;
    bteso_IPv4Address d_serverAddress;
};

void *connectFunction(void *args)
{
    ConnectData             data      = *(const ConnectData *) args;
    const int               INDEX     = data.d_index;
    const int               NUM_BYTES = data.d_numBytes;
    const bteso_IPv4Address ADDRESS   = data.d_serverAddress;

    clientSockets[INDEX] = factory.allocate();

    ASSERT(0 == clientSockets[INDEX]->connect(ADDRESS));

    char buffer[NUM_BYTES];

    int numRemaining = NUM_BYTES;
    do {
        int rc = clientSockets[INDEX]->read(buffer, numRemaining);
        if (rc != bteso_SocketHandle::BTESO_ERROR_WOULDBLOCK) {
            numRemaining -= rc;
        }

        rc = clientSockets[INDEX]->write(buffer, numRemaining);

        bcemt_ThreadUtil::microSleep(1000 , 0);
    } while (numRemaining > 0);
    return 0;
}

bsl::vector<bteso_StreamSocket<bteso_IPv4Address> *> serverSockets(NT);

struct ListenData {
    int d_index;
    int d_numBytes;
};

void *listenFunction(void *args)
{
    ListenData data      = *(const ListenData *) args;
    const int  INDEX     = data.d_index;
    const int  NUM_BYTES = data.d_numBytes;

    serverSockets[INDEX] = factory.allocate();

    ASSERT(0 == serverSockets[INDEX]->bind(bteso_IPv4Address()));
    ASSERT(0 == serverSockets[INDEX]->listen(1));

    bteso_StreamSocket<bteso_IPv4Address> *client;
    ASSERT(!serverSockets[INDEX]->accept(&client));
    ASSERT(0 == client->setBlockingMode(bteso_Flag::BTESO_NONBLOCKING_MODE));

    char buffer[NUM_BYTES];

    int numRemaining = NUM_BYTES;
    do {
        int rc = client->read(buffer, numRemaining);
        if (rc != bteso_SocketHandle::BTESO_ERROR_WOULDBLOCK) {
            numRemaining -= rc;
        }

        rc = client->write(buffer, numRemaining);

        bcemt_ThreadUtil::microSleep(1000 , 0);
    } while (numRemaining > 0);
    return 0;
}
>>>>>>> fb0a43c8

void poolStateCallback(int reason, int source, void *userData)
{
    if (veryVerbose) {
        MTCOUT << "Pool state changed: (" << reason << ", " << source
               << ") " << MTENDL;
    }
}

void sessionStateCallback(int            state,
                          int            handle,
                          btemt_Session *session,
                          void          *userData)
{
    switch(state) {
      case btemt_SessionPool::SESSION_DOWN: {
          if (veryVerbose) {
              MTCOUT << "Client from "
                     << session->channel()->peerAddress()
                     << " has disconnected."
                     << MTENDL;
          }
      } break;
      case btemt_SessionPool::SESSION_UP: {
          if (veryVerbose) {
              MTCOUT << "Client connected from "
                     << session->channel()->peerAddress()
                     << MTENDL;
          }
<<<<<<< HEAD
=======
          {
              bcemt_LockGuard<bcemt_Mutex> guard(&mapMutex);
              sourceIdToChannelMap[handle] = session->channel();
          }
>>>>>>> fb0a43c8
      } break;
    }
}

                            // ===================
                            // class TesterSession
                            // ===================

class TesterSession : public btemt_Session {
    // This class is a concrete implementation of the 'btemt_Session' protocol
    // to use along with 'Tester' objects.

    // DATA
    btemt_AsyncChannel *d_channel_p; // underlying channel (held, not owned)

  private:
    // NOT IMPLEMENTED
    TesterSession(const TesterSession&);
    TesterSession& operator=(const TesterSession&);

<<<<<<< HEAD
=======
    // PRIVATE MANIPULATORS
    void readCb(int         result,
                int        *numNeeded,
                bcema_Blob *blob,
                int         channelId);
        // Read callback for session pool.

>>>>>>> fb0a43c8
  public:
    // CREATORS
    TesterSession(btemt_AsyncChannel *channel);
        // Create a new 'TesterSession' object for the specified 'channel'.

    ~TesterSession();
        // Destroy this object.

<<<<<<< HEAD
    // MANIPULATORS
=======
        // MANIPULATORS
>>>>>>> fb0a43c8
    virtual int start();
        // Begin the asynchronous operation of this session.

    virtual int stop();
        // Stop the operation of this session.

    // ACCESSORS
    virtual btemt_AsyncChannel *channel() const;
        // Return the channel associate with this session.
};

<<<<<<< HEAD
                    // ===================
                    // class TesterFactory
                    // ===================

class TesterFactory : public btemt_SessionFactory {
    // This class is a concrete implementation of the 'btemt_SessionFactory'
    // that simply allocates 'TesterSession' objects.  No specific allocation
    // strategy (such as pooling) is implemented.

    // DATA
    btemt_SessionFactory::Callback  d_callback;
    btemt_Session                  *d_session_p;
    bslma::Allocator               *d_allocator_p;  // memory allocator (held,
                                                    // not owned)

  public:
    // TRAITS
    BSLALG_DECLARE_NESTED_TRAITS(TesterFactory,
                                 bslalg::TypeTraitUsesBslmaAllocator);

    // CREATORS
    TesterFactory(bslma::Allocator *basicAllocator = 0);
        // Create a new 'TesterFactory' object.  Optionally specify a
        // 'basicAllocator' used to supply memory.  If 'basicAllocator' is 0,
        // the currently installed default allocator is used.

    virtual ~TesterFactory();
=======
                      // ========================
                      // class TestSessionFactory
                      // ========================

class TestSessionFactory : public btemt_SessionFactory {
    // This class is a concrete implementation of the
    // 'btemt_SessionFactory' that simply allocates 'TestSession'
    // objects.  No specific allocation strategy (such as pooling) is
    // implemented.

    bslma::Allocator *d_allocator_p; // memory allocator (held, not owned)

  public:
    // TRAITS
    BSLALG_DECLARE_NESTED_TRAITS(TestSessionFactory,
                                 bslalg::TypeTraitUsesBslmaAllocator);

    // CREATORS
    TestSessionFactory(bslma::Allocator *basicAllocator = 0);
        // Create a new 'TestSessionFactory' object.  Optionally specify
        // 'basicAllocator' used to supply memory.  If 'basicAllocator' is
        // 0, the currently installed default allocator is used.

    virtual ~TestSessionFactory();
>>>>>>> fb0a43c8
        // Destroy this factory.

    // MANIPULATORS
    virtual void allocate(btemt_AsyncChannel                    *channel,
                          const btemt_SessionFactory::Callback&  callback);
<<<<<<< HEAD
        // Asynchronously allocate a 'btemt_Session' object for the
        // specified 'channel', and invoke the specified 'callback' with
        // this session.

    virtual void deallocate(btemt_Session *session);
        // Deallocate the specified 'session'.

    void readCb(int         state,
                int        *numNeeded,
                bcema_Blob *msg,
                int         channelId);
        // Blob based read callback for session pool.

    void writeCb(int         state,
                int        *numNeeded,
                bcema_Blob *msg,
                int         channelId);
        // Blob based read callback for session pool.

    btemt_AsyncChannel *channel() const;
        // Return the channel managed by this factory.
=======
       // Asynchronously allocate a 'btemt_Session' object for the
       // specified 'channel', and invoke the specified 'callback' with
       // this session.

    virtual void deallocate(btemt_Session *session);
        // Deallocate the specified 'session'.
>>>>>>> fb0a43c8
};

                            // -------------------
                            // class TesterSession
                            // -------------------

// CREATORS
TesterSession::TesterSession(btemt_AsyncChannel *channel)
: d_channel_p(channel)
{
}

TesterSession::~TesterSession()
{
}

// MANIPULATORS
int TesterSession::start()
{
    if (veryVerbose) {
        MTCOUT << "Session started" << MTENDL;
    }

<<<<<<< HEAD
    return 0;
=======
    btemt_AsyncChannel::BlobBasedReadCallback callback =
                           bdef_MemFnUtil::memFn(&TesterSession::readCb, this);
    return d_channel_p->read(1, callback);
>>>>>>> fb0a43c8
}

int TesterSession::stop()
{
    if (veryVerbose) {
        MTCOUT << "Session stopped" << MTENDL;
    }

    d_channel_p->close();
    return 0;
}

<<<<<<< HEAD
=======
void TesterSession::readCb(int         result,
                           int        *numNeeded,
                           bcema_Blob *blob,
                           int         channelId)
{
    if (result) {
        // Session is going down.

        d_channel_p->close();
        return;
    }

    blob->removeAll();
}

>>>>>>> fb0a43c8
// ACCESSORS
btemt_AsyncChannel *TesterSession::channel() const
{
    return d_channel_p;
}

<<<<<<< HEAD
                        // -------------------
                        // class TesterFactory
                        // -------------------

// CREATORS
TesterFactory::TesterFactory(bslma::Allocator *basicAllocator)
: d_session_p(0)
, d_allocator_p(bslma::Default::allocator(basicAllocator))
{
}

TesterFactory::~TesterFactory()
=======
                      // ------------------------
                      // class TestSessionFactory
                      // ------------------------

// CREATORS
TestSessionFactory::TestSessionFactory(bslma::Allocator *basicAllocator)
: d_allocator_p(bslma::Default::allocator(basicAllocator))
{
}

TestSessionFactory::~TestSessionFactory()
>>>>>>> fb0a43c8
{
}

// MANIPULATORS
<<<<<<< HEAD
void TesterFactory::allocate(btemt_AsyncChannel                    *channel,
                             const btemt_SessionFactory::Callback&  callback)
{
    if (veryVerbose) {
        MTCOUT << "Allocate factory called: " << MTENDL;
    }

    d_session_p = new (*d_allocator_p) TesterSession(channel);

    callback(0, d_session_p);
}

void TesterFactory::deallocate(btemt_Session *session)
{
    if (veryVerbose) {
        MTCOUT << "Deallocate factory called: " << MTENDL;
    }

    d_allocator_p->deleteObjectRaw(session);
}

void TesterFactory::readCb(int         state,
                           int        *numNeeded,
                           bcema_Blob *msg,
                           int         channelId)
{
    if (veryVerbose) {
        MTCOUT << "Read callback called with: " << state << MTENDL;
    }

    d_callback(0, d_session_p);
}

btemt_AsyncChannel *TesterFactory::channel() const
{
    return d_session_p->channel();
}

}  // close namespace BTEMT_SESSION_POOL_SETWRITECACHEWATERMARKS
=======
void
TestSessionFactory::allocate(btemt_AsyncChannel                    *channel,
                             const btemt_SessionFactory::Callback&  callback)
{
    TesterSession *session = new (*d_allocator_p) TesterSession(channel);
    callback(0, session);
}

void
TestSessionFactory::deallocate(btemt_Session *session)
{
    d_allocator_p->deleteObject(session);
}

}  // end namespace BTEMT_SESSION_POOL_TESTCASE_12

>>>>>>> fb0a43c8

namespace BTEMT_SESSION_POOL_DRQS_28731692 {

enum {
    PAYLOAD_SIZE = 320,
    HALF_PAYLOAD_SIZE = 160
};

bcema_Blob *s_blob_p;

void poolStateCallback(int reason, int source, void *userData)
{
    if (veryVerbose) {
        MTCOUT << "Pool state changed: (" << reason << ", " << source
               << ") " << MTENDL;
    }
}

void sessionStateCallback(int            state,
                          int            handle,
                          btemt_Session *session,
                          void          *userData,
                          bcemt_Barrier *barrier)
{
    switch(state) {
      case btemt_SessionPool::SESSION_DOWN: {
          if (veryVerbose) {
              MTCOUT << "Client from "
                     << session->channel()->peerAddress()
                     << " has disconnected."
                     << MTENDL;
          }
      } break;
      case btemt_SessionPool::SESSION_UP: {
          if (veryVerbose) {
              MTCOUT << "Client connected from "
                     << session->channel()->peerAddress()
                     << MTENDL;
          }
          barrier->wait();
      } break;
    }
}

                            // ===================
                            // class TesterSession
                            // ===================

class TesterSession : public btemt_Session {
    // This class is a concrete implementation of the 'btemt_Session' protocol
    // to use along with 'Tester' objects.

    // DATA
    btemt_AsyncChannel *d_channel_p; // underlying channel (held, not owned)

  private:
    // NOT IMPLEMENTED
    TesterSession(const TesterSession&);
    TesterSession& operator=(const TesterSession&);

    // PRIVATE MANIPULATORS
    void readCb(int         result,
                int        *numNeeded,
                bcema_Blob *blob,
                int         channelId);
        // Read callback for session pool.

  public:
    // CREATORS
    TesterSession(btemt_AsyncChannel *channel);
        // Create a new 'TesterSession' object for the specified 'channel'.

    ~TesterSession();
        // Destroy this object.

        // MANIPULATORS
    virtual int start();
        // Begin the asynchronous operation of this session.

    virtual int stop();
        // Stop the operation of this session.

    // ACCESSORS
    virtual btemt_AsyncChannel *channel() const;
        // Return the channel associate with this session.
};

                      // ========================
                      // class TestSessionFactory
                      // ========================

class TestSessionFactory : public btemt_SessionFactory {
    // This class is a concrete implementation of the
    // 'btemt_SessionFactory' that simply allocates 'TestSession'
    // objects.  No specific allocation strategy (such as pooling) is
    // implemented.

    bslma::Allocator *d_allocator_p; // memory allocator (held, not owned)

  public:
    // TRAITS
    BSLALG_DECLARE_NESTED_TRAITS(TestSessionFactory,
                                 bslalg::TypeTraitUsesBslmaAllocator);

    // CREATORS
    TestSessionFactory(bslma::Allocator *basicAllocator = 0);
        // Create a new 'TestSessionFactory' object.  Optionally specify
        // 'basicAllocator' used to supply memory.  If 'basicAllocator' is
        // 0, the currently installed default allocator is used.

    virtual ~TestSessionFactory();
        // Destroy this factory.

    // MANIPULATORS
    virtual void allocate(btemt_AsyncChannel                    *channel,
                          const btemt_SessionFactory::Callback&  callback);
       // Asynchronously allocate a 'btemt_Session' object for the
       // specified 'channel', and invoke the specified 'callback' with
       // this session.

    virtual void deallocate(btemt_Session *session);
        // Deallocate the specified 'session'.
};

                      // ================
                      // class TestServer
                      // ================

class TestServer {
    // This class implements a multi-user multi-threaded echo server.

    // DATA
    btemt_ChannelPoolConfiguration d_config;          // pool
                                                      // configuration

    btemt_SessionPool             *d_sessionPool_p;   // managed pool
                                                      // (owned)

    TestSessionFactory             d_sessionFactory;  // TestSession
                                                      // factory

    int                            d_portNumber;      // port on which this
                                                      // server is
                                                      // listening

    bslma::Allocator              *d_allocator_p;     // memory allocator
                                                      // (held, not owned)

    bcemt_Mutex                   *d_coutMutex;       // Mutex for cout
                                                      // operations

    // PRIVATE MANIPULATORS
    void poolStateCb(int reason, int source, void *userData);
        // Indicates the status of the whole pool.

    void sessionStateCb(int            state,
                        int            handle,
                        btemt_Session *session,
                        void          *userData);
        // Per-session state.

    private:
    // NOT IMPLEMENTED
    TestServer(const TestServer& original);
    TestServer& operator=(const TestServer& rhs);

  public:
    // TRAITS
    BSLALG_DECLARE_NESTED_TRAITS(TestServer,
                                 bslalg::TypeTraitUsesBslmaAllocator);

    // CREATORS
    TestServer(bcemt_Mutex      *coutMutex,
               int               portNumber,
               int               numConnections,
               bslma::Allocator *basicAllocator = 0);
        // Create an echo server that listens for incoming connections on
        // the specified 'portNumber' managing up to the specified
        // 'numConnections' simultaneous connections.  Pass the specified
        // 'reuseAddressFlag' to the set the 'REUSE_ADDRESS' socket option
        // to the listening socket.  The echo server will use the
        // specified 'coutLock' to synchronize access to the standard
        // output.  Optionally specify a 'basicAllocator' used to supply
        // memory.  If 'basicAllocator' is 0, the currently installed
        // default allocator is used.  The behavior is undefined if
        // 'coutLock' is 0.

    ~TestServer();
        // Destroy this server.

    // MANIPULATORS
    const btemt_SessionPool& pool() const;
        // Return a non-modifiable reference to the session pool used by
        // this echo server.

    int portNumber() const;
        // Return the port number on which this server is listening.
};

                            // -------------------
                            // class TesterSession
                            // -------------------

// CREATORS
TesterSession::TesterSession(btemt_AsyncChannel *channel)
: d_channel_p(channel)
{
}

TesterSession::~TesterSession()
{
}

// MANIPULATORS
int TesterSession::start()
{
    if (veryVerbose) {
        MTCOUT << "Session started" << MTENDL;
    }

    btemt_AsyncChannel::BlobBasedReadCallback callback =
                           bdef_MemFnUtil::memFn(&TesterSession::readCb, this);
    return d_channel_p->read(PAYLOAD_SIZE, callback);
}

int TesterSession::stop()
{
    if (veryVerbose) {
        MTCOUT << "Session stopped" << MTENDL;
    }

    d_channel_p->close();
    return 0;
}

void TesterSession::readCb(int         result,
                           int        *numNeeded,
                           bcema_Blob *blob,
                           int         channelId)
{
    if (result) {
        // Session is going down.

        d_channel_p->close();
        return;
    }

    ASSERT(numNeeded);
    ASSERT(blob);
    ASSERT(0 < blob->length());

    s_blob_p->moveAndAppendDataBuffers(blob);

    *numNeeded = 1;
}

// ACCESSORS
btemt_AsyncChannel *TesterSession::channel() const
{
    return d_channel_p;
}

                      // ------------------------
                      // class TestSessionFactory
                      // ------------------------

// CREATORS
TestSessionFactory::TestSessionFactory(bslma::Allocator *basicAllocator)
: d_allocator_p(bslma::Default::allocator(basicAllocator))
{
}

TestSessionFactory::~TestSessionFactory()
{
}

// MANIPULATORS
void
TestSessionFactory::allocate(btemt_AsyncChannel                    *channel,
                             const btemt_SessionFactory::Callback&  callback)
{
    TesterSession *session = new (*d_allocator_p) TesterSession(channel);
    callback(0, session);
}

void
TestSessionFactory::deallocate(btemt_Session *session)
{
    d_allocator_p->deleteObject(session);
}

                          // -------------------
                          // class TestServer
                          // -------------------

// PRIVATE MANIPULATORS
void TestServer::poolStateCb(int reason, int source, void *userData)
{
    if (veryVerbose) {
        d_coutMutex->lock();
        bsl::cout << "Pool state changed: (" << reason << ", " << source
                  << ") " << bsl::endl;
        d_coutMutex->unlock();
    }
}

void TestServer::sessionStateCb(int            state,
                                int            handle,
                                btemt_Session *session,
                                void          *userData)
{
    switch(state) {
      case btemt_SessionPool::SESSION_DOWN: {
        if (veryVerbose) {
            d_coutMutex->lock();
            bsl::cout << "Client from "
                      << session->channel()->peerAddress()
                      << " has disconnected."
                      << bsl::endl;
            d_coutMutex->unlock();
        }
      } break;
      case btemt_SessionPool::SESSION_UP: {
        if (veryVerbose) {
            d_coutMutex->lock();
            bsl::cout << "Client connected from "
                      << session->channel()->peerAddress()
                      << bsl::endl;
            d_coutMutex->unlock();
        }
      } break;
    }
}

// CREATORS
TestServer::TestServer(bcemt_Mutex      *coutMutex,
                       int               portNumber,
                       int               numConnections,
                       bslma::Allocator *basicAllocator)
: d_sessionFactory(bslma::Default::allocator(basicAllocator))
, d_allocator_p(bslma::Default::allocator(basicAllocator))
, d_coutMutex(coutMutex)
{
    d_config.setMaxThreads(4);                  // 4 I/O threads
    d_config.setMaxConnections(numConnections);
    d_config.setMetricsInterval(10.0);          // seconds
    d_config.setMaxWriteCache(1<<10);           // 1Mb
    d_config.setIncomingMessageSizes(1, 100, 1024);

    typedef btemt_SessionPool::SessionPoolStateCallback SessionPoolStateCb;
    SessionPoolStateCb poolStateCb = bdef_MemFnUtil::memFn(
                                        &TestServer::poolStateCb, this);

    d_sessionPool_p = new (*d_allocator_p)
                           btemt_SessionPool(d_config,
                                             poolStateCb,
                                             false,
                                             d_allocator_p);

    btemt_SessionPool::SessionStateCallback sessionStateCb =
                     bdef_MemFnUtil::memFn(&TestServer::sessionStateCb,
                                           this);

    int rc = d_sessionPool_p->start();
    ASSERT(!rc);
    int handle;
    rc = d_sessionPool_p->listen(&handle,
                                 sessionStateCb,
                                 portNumber,
                                 numConnections,
                                 &d_sessionFactory);
    ASSERT(!rc);

    d_portNumber = d_sessionPool_p->portNumber(handle);
}

TestServer::~TestServer()
{
    d_sessionPool_p->stop();
    d_allocator_p->deleteObject(d_sessionPool_p);
}

// ACCESSORS
const btemt_SessionPool& TestServer::pool() const
{
    return *d_sessionPool_p;
}

int TestServer::portNumber() const
{
    return d_portNumber;
}

}

namespace BTEMT_SESSION_POOL_DRQS_29067989 {

static bslma::TestAllocator testAllocator;
static int callbackCount = 0;

static int maxLength = 0;
static int maxSize = 0;
static int maxExtra = 0;
static int maxNumBuffers = 0;
static int maxNumDataBuffers = 0;

enum {
    PAYLOAD_SIZE = 320,
    HALF_PAYLOAD_SIZE = 160
};

void poolStateCallback(int reason, int source, void *userData)
{
    if (veryVerbose) {
        MTCOUT << "Pool state changed: (" << reason << ", " << source
               << ") " << MTENDL;
    }
}

void sessionStateCallback(int            state,
                          int            handle,
                          btemt_Session *session,
                          void          *userData,
                          bcemt_Barrier *barrier)
{
    switch(state) {
      case btemt_SessionPool::SESSION_DOWN: {
          if (veryVerbose) {
              MTCOUT << "Client from "
                     << session->channel()->peerAddress()
                     << " has disconnected."
                     << MTENDL;
          }
      } break;
      case btemt_SessionPool::SESSION_UP: {
          if (veryVerbose) {
              MTCOUT << "Client connected from "
                     << session->channel()->peerAddress()
                     << MTENDL;
          }
          barrier->wait();
      } break;
    }
}

                            // ===================
                            // class TesterSession
                            // ===================

class TesterSession : public btemt_Session {
    // This class is a concrete implementation of the 'btemt_Session' protocol
    // to use along with 'Tester' objects.

    // DATA
    btemt_AsyncChannel *d_channel_p; // underlying channel (held, not owned)

  private:
    // NOT IMPLEMENTED
    TesterSession(const TesterSession&);
    TesterSession& operator=(const TesterSession&);

    // PRIVATE MANIPULATORS
    void readCb(int         result,
                int        *numNeeded,
                bcema_Blob *blob,
                int         channelId);
        // Read callback for session pool.

  public:
    // CREATORS
    TesterSession(btemt_AsyncChannel *channel);
        // Create a new 'TesterSession' object for the specified 'channel'.

    ~TesterSession();
        // Destroy this object.

        // MANIPULATORS
    virtual int start();
        // Begin the asynchronous operation of this session.

    virtual int stop();
        // Stop the operation of this session.

    // ACCESSORS
    virtual btemt_AsyncChannel *channel() const;
        // Return the channel associate with this session.
};

                      // ========================
                      // class TestSessionFactory
                      // ========================

class TestSessionFactory : public btemt_SessionFactory {
    // This class is a concrete implementation of the
    // 'btemt_SessionFactory' that simply allocates 'TestSession'
    // objects.  No specific allocation strategy (such as pooling) is
    // implemented.

    bslma::Allocator *d_allocator_p; // memory allocator (held, not owned)

  public:
    // TRAITS
    BSLALG_DECLARE_NESTED_TRAITS(TestSessionFactory,
                                 bslalg::TypeTraitUsesBslmaAllocator);

    // CREATORS
    TestSessionFactory(bslma::Allocator *basicAllocator = 0);
        // Create a new 'TestSessionFactory' object.  Optionally specify
        // 'basicAllocator' used to supply memory.  If 'basicAllocator' is
        // 0, the currently installed default allocator is used.

    virtual ~TestSessionFactory();
        // Destroy this factory.

    // MANIPULATORS
    virtual void allocate(btemt_AsyncChannel                    *channel,
                          const btemt_SessionFactory::Callback&  callback);
       // Asynchronously allocate a 'btemt_Session' object for the
       // specified 'channel', and invoke the specified 'callback' with
       // this session.

    virtual void deallocate(btemt_Session *session);
        // Deallocate the specified 'session'.
};

                      // ================
                      // class TestServer
                      // ================

class TestServer {
    // This class implements a multi-user multi-threaded echo server.

    // DATA
    btemt_ChannelPoolConfiguration d_config;          // pool
                                                      // configuration

    btemt_SessionPool             *d_sessionPool_p;   // managed pool
                                                      // (owned)

    TestSessionFactory             d_sessionFactory;  // TestSession
                                                      // factory

    int                            d_portNumber;      // port on which this
                                                      // server is
                                                      // listening

    bslma::Allocator              *d_allocator_p;     // memory allocator
                                                      // (held, not owned)

    bcemt_Mutex                   *d_coutMutex;       // Mutex for cout
                                                      // operations

    // PRIVATE MANIPULATORS
    void poolStateCb(int reason, int source, void *userData);
        // Indicates the status of the whole pool.

    void sessionStateCb(int            state,
                        int            handle,
                        btemt_Session *session,
                        void          *userData);
        // Per-session state.

    private:
    // NOT IMPLEMENTED
    TestServer(const TestServer& original);
    TestServer& operator=(const TestServer& rhs);

  public:
    // TRAITS
    BSLALG_DECLARE_NESTED_TRAITS(TestServer,
                                 bslalg::TypeTraitUsesBslmaAllocator);

    // CREATORS
    TestServer(bcemt_Mutex      *coutMutex,
               int               portNumber,
               int               numConnections,
               bslma::Allocator *basicAllocator = 0);
        // Create an echo server that listens for incoming connections on
        // the specified 'portNumber' managing up to the specified
        // 'numConnections' simultaneous connections.  Pass the specified
        // 'reuseAddressFlag' to the set the 'REUSE_ADDRESS' socket option
        // to the listening socket.  The echo server will use the
        // specified 'coutLock' to synchronize access to the standard
        // output.  Optionally specify a 'basicAllocator' used to supply
        // memory.  If 'basicAllocator' is 0, the currently installed
        // default allocator is used.  The behavior is undefined if
        // 'coutLock' is 0.

    ~TestServer();
        // Destroy this server.

    // MANIPULATORS
    const btemt_SessionPool& pool() const;
        // Return a non-modifiable reference to the session pool used by
        // this echo server.

    int portNumber() const;
        // Return the port number on which this server is listening.
};

                            // -------------------
                            // class TesterSession
                            // -------------------

// CREATORS
TesterSession::TesterSession(btemt_AsyncChannel *channel)
: d_channel_p(channel)
{
}

TesterSession::~TesterSession()
{
}

// MANIPULATORS
int TesterSession::start()
{
    if (veryVerbose) {
        MTCOUT << "Session started" << MTENDL;
    }

    btemt_AsyncChannel::BlobBasedReadCallback callback =
                           bdef_MemFnUtil::memFn(&TesterSession::readCb, this);
    return d_channel_p->read(PAYLOAD_SIZE, callback);
}

int TesterSession::stop()
{
    if (veryVerbose) {
        MTCOUT << "Session stopped" << MTENDL;
    }

    d_channel_p->close();
    return 0;
}

void TesterSession::readCb(int         result,
                           int        *numNeeded,
                           bcema_Blob *blob,
                           int         channelId)
{
    if (result) {
        // Session is going down.

        d_channel_p->close();
        return;
    }

    ++callbackCount;

    ASSERT(numNeeded);
    ASSERT(blob);
    ASSERT(0 < blob->length());

    int consume = blob->length();
    if (0 == callbackCount % 2) {
        // Every second time leave a bit of data in the input buffer.
        consume -= sizeof(int);
    }

    if (maxLength < blob->length()) {
        maxLength = blob->length();
    }

    if (maxSize < blob->totalSize()) {
        maxSize = blob->totalSize();
    }

    if (maxExtra < (blob->totalSize() - blob->length())) {
        maxExtra = (blob->totalSize() - blob->length());
    }

    if (maxNumDataBuffers < blob->numDataBuffers()) {
        maxNumDataBuffers = blob->numDataBuffers();
    }

    if (maxNumBuffers < blob->numBuffers()) {
        maxNumBuffers = blob->numBuffers();
    }

    bcema_BlobUtil::erase(blob, 0, consume);

    *numNeeded = PAYLOAD_SIZE;
}

// ACCESSORS
btemt_AsyncChannel *TesterSession::channel() const
{
    return d_channel_p;
}

                      // ------------------------
                      // class TestSessionFactory
                      // ------------------------

// CREATORS
TestSessionFactory::TestSessionFactory(bslma::Allocator *basicAllocator)
: d_allocator_p(bslma::Default::allocator(basicAllocator))
{
}

TestSessionFactory::~TestSessionFactory()
{
}

// MANIPULATORS
void
TestSessionFactory::allocate(btemt_AsyncChannel                    *channel,
                             const btemt_SessionFactory::Callback&  callback)
{
    TesterSession *session = new (*d_allocator_p) TesterSession(channel);
    callback(0, session);
}

void
TestSessionFactory::deallocate(btemt_Session *session)
{
    d_allocator_p->deleteObject(session);
}

                          // -------------------
                          // class TestServer
                          // -------------------

// PRIVATE MANIPULATORS
void TestServer::poolStateCb(int reason, int source, void *userData)
{
    if (veryVerbose) {
        d_coutMutex->lock();
        bsl::cout << "Pool state changed: (" << reason << ", " << source
                  << ") " << bsl::endl;
        d_coutMutex->unlock();
    }
}

void TestServer::sessionStateCb(int            state,
                                int            handle,
                                btemt_Session *session,
                                void          *userData)
{
    switch(state) {
      case btemt_SessionPool::SESSION_DOWN: {
        if (veryVerbose) {
            d_coutMutex->lock();
            bsl::cout << "Client from "
                      << session->channel()->peerAddress()
                      << " has disconnected."
                      << bsl::endl;
            d_coutMutex->unlock();
        }
      } break;
      case btemt_SessionPool::SESSION_UP: {
        if (veryVerbose) {
            d_coutMutex->lock();
            bsl::cout << "Client connected from "
                      << session->channel()->peerAddress()
                      << bsl::endl;
            d_coutMutex->unlock();
        }
      } break;
    }
}

// CREATORS
TestServer::TestServer(bcemt_Mutex      *coutMutex,
                       int               portNumber,
                       int               numConnections,
                       bslma::Allocator *basicAllocator)
: d_sessionFactory(bslma::Default::allocator(basicAllocator))
, d_allocator_p(bslma::Default::allocator(basicAllocator))
, d_coutMutex(coutMutex)
{
    d_config.setMaxThreads(4);                  // 4 I/O threads
    d_config.setMaxConnections(numConnections);
    d_config.setMetricsInterval(10.0);          // seconds
    d_config.setMaxWriteCache(1<<10);           // 1Mb
    d_config.setIncomingMessageSizes(1, 100, 1024);

    typedef btemt_SessionPool::SessionPoolStateCallback SessionPoolStateCb;
    SessionPoolStateCb poolStateCb = bdef_MemFnUtil::memFn(
                                        &TestServer::poolStateCb, this);

    d_sessionPool_p = new (*d_allocator_p)
                           btemt_SessionPool(d_config,
                                             poolStateCb,
                                             true,
                                             &testAllocator);

    btemt_SessionPool::SessionStateCallback sessionStateCb =
                     bdef_MemFnUtil::memFn(&TestServer::sessionStateCb,
                                           this);

    int rc = d_sessionPool_p->start();
    ASSERT(!rc);
    int handle;
    rc = d_sessionPool_p->listen(&handle,
                                 sessionStateCb,
                                 portNumber,
                                 numConnections,
                                 &d_sessionFactory);
    ASSERT(!rc);

    d_portNumber = d_sessionPool_p->portNumber(handle);
}

TestServer::~TestServer()
{
    d_sessionPool_p->stop();
    d_allocator_p->deleteObject(d_sessionPool_p);
}

// ACCESSORS
const btemt_SessionPool& TestServer::pool() const
{
    return *d_sessionPool_p;
}

int TestServer::portNumber() const
{
    return d_portNumber;
}

}

namespace BTEMT_SESSION_POOL_DRQS_24968477 {

void poolStateCallback(int reason, int source, void *userData)
{
    if (veryVerbose) {
        MTCOUT << "Pool state changed: (" << reason << ", " << source
               << ") " << MTENDL;
    }
}

void sessionStateCallback(int            state,
                          int            handle,
                          btemt_Session *session,
                          void          *userData,
                          bcemt_Barrier *barrier)
{
    switch(state) {
      case btemt_SessionPool::SESSION_DOWN: {
          if (veryVerbose) {
              MTCOUT << "Client from "
                     << session->channel()->peerAddress()
                     << " has disconnected."
                     << MTENDL;
          }
      } break;
      case btemt_SessionPool::SESSION_UP: {
          if (veryVerbose) {
              MTCOUT << "Client connected from "
                     << session->channel()->peerAddress()
                     << MTENDL;
          }
          barrier->wait();
      } break;
    }
}

                            // ===================
                            // class TesterSession
                            // ===================

class TesterSession : public btemt_Session {
    // This class is a concrete implementation of the 'btemt_Session' protocol
    // to use along with 'Tester' objects.

    // DATA
    btemt_AsyncChannel *d_channel_p; // underlying channel (held, not owned)

  private:
    // NOT IMPLEMENTED
    TesterSession(const TesterSession&);
    TesterSession& operator=(const TesterSession&);

  public:
    // CREATORS
    TesterSession(btemt_AsyncChannel *channel);
        // Create a new 'TesterSession' object for the specified 'channel'.

    ~TesterSession();
        // Destroy this object.

    // MANIPULATORS
    virtual int start();
        // Begin the asynchronous operation of this session.

    virtual int stop();
        // Stop the operation of this session.

    // ACCESSORS
    virtual btemt_AsyncChannel *channel() const;
        // Return the channel associate with this session.
};

                    // ===================
                    // class TesterFactory
                    // ===================

class TesterFactory : public btemt_SessionFactory {
    // This class is a concrete implementation of the 'btemt_SessionFactory'
    // that simply allocates 'TesterSession' objects.  No specific allocation
    // strategy (such as pooling) is implemented.

    // DATA
    btemt_SessionFactory::Callback  d_callback;
    btemt_Session                  *d_session_p;
    bslma::Allocator               *d_allocator_p;  // memory allocator (held,
                                                    // not owned)

  public:
    // TRAITS
    BSLALG_DECLARE_NESTED_TRAITS(TesterFactory,
                                 bslalg::TypeTraitUsesBslmaAllocator);

    // CREATORS
    TesterFactory(bslma::Allocator *basicAllocator = 0);
        // Create a new 'TesterFactory' object using the specified 'barrier'.
        // Optionally specify 'basicAllocator' used to supply memory.  If
        // 'basicAllocator' is 0, the currently installed default allocator is
        // used.

    virtual ~TesterFactory();
        // Destroy this factory.

    // MANIPULATORS
    virtual void allocate(btemt_AsyncChannel                   *channel,
                          const btemt_SessionFactory::Callback& callback);
        // Asynchronously allocate a 'btemt_Session' object for the
        // specified 'channel', and invoke the specified 'callback' with
        // this session.

    virtual void deallocate(btemt_Session *session);
        // Deallocate the specified 'session'.

    void readCb(int         state,
                int        *numNeeded,
                bcema_Blob *msg,
                int         channelId);
        // Blob based read callback for session pool.

    void writeCb(int         state,
                 int        *numNeeded,
                 bcema_Blob *msg,
                 int         channelId);
        // Blob based read callback for session pool.

    btemt_AsyncChannel *channel() const;
        // Return the channel managed by this factory.
};

                            // -------------------
                            // class TesterSession
                            // -------------------

// CREATORS
TesterSession::TesterSession(btemt_AsyncChannel *channel)
: d_channel_p(channel)
{
}

TesterSession::~TesterSession()
{
}

// MANIPULATORS
int TesterSession::start()
{
    if (veryVerbose) {
        MTCOUT << "Session started" << MTENDL;
    }

    return 0;
}

int TesterSession::stop()
{
    if (veryVerbose) {
        MTCOUT << "Session stopped" << MTENDL;
    }

    d_channel_p->close();
    return 0;
}

// ACCESSORS
btemt_AsyncChannel *TesterSession::channel() const
{
    return d_channel_p;
}

                        // -------------------
                        // class TesterFactory
                        // -------------------

// CREATORS
TesterFactory::TesterFactory(bslma::Allocator *basicAllocator)
: d_session_p(0)
, d_allocator_p(bslma::Default::allocator(basicAllocator))
{
}

TesterFactory::~TesterFactory()
{
}

// MANIPULATORS
void TesterFactory::allocate(btemt_AsyncChannel                    *channel,
                             const btemt_SessionFactory::Callback&  callback)
{
    if (veryVerbose) {
        MTCOUT << "Allocate factory called: " << MTENDL;
    }

    d_session_p = new (*d_allocator_p) TesterSession(channel);

    callback(0, d_session_p);
}

void TesterFactory::deallocate(btemt_Session *session)
{
    if (veryVerbose) {
        MTCOUT << "Deallocate factory called: " << MTENDL;
    }

    d_allocator_p->deleteObjectRaw(session);
}

void TesterFactory::readCb(int         state,
                           int        *numNeeded,
                           bcema_Blob *msg,
                           int         channelId)
{
    if (veryVerbose) {
        MTCOUT << "Read callback called with: " << state << MTENDL;
    }

    d_callback(0, d_session_p);
}

btemt_AsyncChannel *TesterFactory::channel() const
{
    return d_session_p->channel();
}

}

namespace BTEMT_SESSION_POOL_DRQS_20535695 {

void poolStateCallback(int reason, int source, void *userData)
{
    if (veryVerbose) {
        MTCOUT << "Pool state changed: (" << reason << ", " << source
               << ") " << MTENDL;
    }
}

void sessionStateCallback(int            state,
                          int            handle,
                          btemt_Session *session,
                          void          *userData)
{
    switch(state) {
      case btemt_SessionPool::SESSION_DOWN: {
          if (veryVerbose) {
              MTCOUT << "Client from "
                     << session->channel()->peerAddress()
                     << " has disconnected."
                     << MTENDL;
          }
      } break;
      case btemt_SessionPool::SESSION_UP: {
          if (veryVerbose) {
              MTCOUT << "Client connected from "
                     << session->channel()->peerAddress()
                     << MTENDL;
          }
      } break;
    }
}

                    // ===================
                    // class TesterFactory
                    // ===================

class TesterFactory : public btemt_SessionFactory {
    // This class is a concrete implementation of the 'btemt_SessionFactory'
    // that simply allocates 'TesterSession' objects.  No specific allocation
    // strategy (such as pooling) is implemented.

    // DATA
    bcemt_Barrier *d_barrier_p;

  public:
    // CREATORS
    TesterFactory(bcemt_Barrier *barrier);
        // Create a new 'TesterFactory' object using the specified 'barrier'.

    virtual ~TesterFactory();
        // Destroy this factory.

    // MANIPULATORS
    virtual void allocate(btemt_AsyncChannel                   *channel,
                          const btemt_SessionFactory::Callback& callback);
        // Asynchronously allocate a 'btemt_Session' object for the
        // specified 'channel', and invoke the specified 'callback' with
        // this session.

    virtual void deallocate(btemt_Session *session);
        // Deallocate the specified 'session'.

    void readCb(int         state,
                int        *numNeeded,
                bcema_Blob *msg,
                int         channelId);
        // Blob based read callback for session pool.

    void writeCb(int         state,
                 int        *numNeeded,
                 bcema_Blob *msg,
                 int         channelId);
        // Blob based read callback for session pool.

    btemt_AsyncChannel *channel() const;
        // Return the channel managed by this factory.
};

                        // -------------------
                        // class TesterFactory
                        // -------------------

// CREATORS
TesterFactory::TesterFactory(bcemt_Barrier *barrier)
: d_barrier_p(barrier)
{
}

TesterFactory::~TesterFactory()
{
}

// MANIPULATORS
void TesterFactory::allocate(btemt_AsyncChannel                    *channel,
                             const btemt_SessionFactory::Callback&  callback)
{
    if (veryVerbose) {
        MTCOUT << "Allocate factory called: " << MTENDL;
    }

    d_barrier_p->wait();
}

void TesterFactory::deallocate(btemt_Session *session)
{
    if (veryVerbose) {
        MTCOUT << "Deallocate factory called: " << MTENDL;
    }
}

void TesterFactory::readCb(int         state,
                           int        *numNeeded,
                           bcema_Blob *msg,
                           int         channelId)
{
    if (veryVerbose) {
        MTCOUT << "Read callback called with: " << state << MTENDL;
    }
}

btemt_AsyncChannel *TesterFactory::channel() const
{
    return 0;
}

}

namespace BTEMT_SESSION_POOL_DRQS_22373213 {

void poolStateCallback(int reason, int source, void *userData)
{
    if (veryVerbose) {
        MTCOUT << "Pool state changed: (" << reason << ", " << source
               << ") " << MTENDL;
    }
}

void sessionStateCallback(int            state,
                          int            handle,
                          btemt_Session *session,
                          void          *userData)
{
    switch(state) {
      case btemt_SessionPool::SESSION_DOWN: {
          if (veryVerbose) {
              MTCOUT << "Client from "
                     << session->channel()->peerAddress()
                     << " has disconnected."
                     << MTENDL;
          }
      } break;
      case btemt_SessionPool::SESSION_UP: {
          if (veryVerbose) {
              MTCOUT << "Client connected from "
                     << session->channel()->peerAddress()
                     << MTENDL;
          }
      } break;
    }
}

class CallbackClass {
    // This class provides a callback function that can be invoked to read
    // data from a channel.  In addition this class also stores a counter than
    // checks the number of times the callback function was invoked.

    int            d_cbCount;   // number of times the callback function was
                                // invoked.
    bcemt_Barrier *d_barrier_p;

  public:
    // CREATORS
    CallbackClass(bcemt_Barrier *barrier)
    : d_cbCount(0)
    , d_barrier_p(barrier)
    {
    }

    ~CallbackClass()
    {
    }

    // MANIPULATORS
    void readCb(int         state,
                int        *numNeeded,
                bcema_Blob *msg,
                int         channelId)
    {
        if (veryVerbose) {
            MTCOUT << "Read callback called with: " << state << MTENDL;
            MTCOUT << msg->length() << MTENDL;
        }
        bcema_Blob tmpBlob;
        tmpBlob.moveDataBuffers(msg);
        *numNeeded = 1;
        ++d_cbCount;
        d_barrier_p->wait();
    }

    // ACCESSORS
    int cbCount() const { return d_cbCount; }
};
                            // ===================
                            // class TesterSession
                            // ===================

class TesterSession : public btemt_Session {
    // This class is a concrete implementation of the 'btemt_Session' protocol
    // to use along with 'Tester' objects.

    // DATA
    btemt_AsyncChannel *d_channel_p; // underlying channel (held, not owned)

  private:
    // NOT IMPLEMENTED
    TesterSession(const TesterSession&);
    TesterSession& operator=(const TesterSession&);

  public:
    // CREATORS
    TesterSession(btemt_AsyncChannel *channel);
        // Create a new 'TesterSession' object for the specified 'channel'.

    ~TesterSession();
        // Destroy this object.

    // MANIPULATORS
    virtual int start();
        // Begin the asynchronous operation of this session.

    virtual int stop();
        // Stop the operation of this session.

    // ACCESSORS
    virtual btemt_AsyncChannel *channel() const;
        // Return the channel associate with this session.
};

                    // ===================
                    // class TesterFactory
                    // ===================

class TesterFactory : public btemt_SessionFactory {
    // This class is a concrete implementation of the 'btemt_SessionFactory'
    // that simply allocates 'TesterSession' objects.  No specific allocation
    // strategy (such as pooling) is implemented.

    // DATA
    btemt_SessionFactory::Callback  d_callback;
    btemt_Session                  *d_session_p;
    bcemt_Barrier                  *d_barrier_p;
    bslma::Allocator               *d_allocator_p;  // memory allocator (held,
                                                    // not owned)

  public:
    // TRAITS
    BSLALG_DECLARE_NESTED_TRAITS(TesterFactory,
                                 bslalg::TypeTraitUsesBslmaAllocator);

    // CREATORS
    TesterFactory(bcemt_Barrier    *barrier,
                  bslma::Allocator *basicAllocator = 0);
        // Create a new 'TesterFactory' object using the specified 'barrier'.
        // Optionally specify 'basicAllocator' used to supply memory.  If
        // 'basicAllocator' is 0, the currently installed default allocator is
        // used.

    virtual ~TesterFactory();
        // Destroy this factory.

    // MANIPULATORS
    virtual void allocate(btemt_AsyncChannel                   *channel,
                          const btemt_SessionFactory::Callback& callback);
        // Asynchronously allocate a 'btemt_Session' object for the
        // specified 'channel', and invoke the specified 'callback' with
        // this session.

    virtual void deallocate(btemt_Session *session);
        // Deallocate the specified 'session'.

    void readCb(int         state,
                int        *numNeeded,
                bcema_Blob *msg,
                int         channelId);
        // Blob based read callback for session pool.

    void writeCb(int         state,
                int        *numNeeded,
                bcema_Blob *msg,
                int         channelId);
        // Blob based read callback for session pool.

    btemt_AsyncChannel *channel() const;
        // Return the channel managed by this factory.
};

                            // -------------------
                            // class TesterSession
                            // -------------------

// CREATORS
TesterSession::TesterSession(btemt_AsyncChannel *channel)
: d_channel_p(channel)
{
}

TesterSession::~TesterSession()
{
}

// MANIPULATORS
int TesterSession::start()
{
    if (veryVerbose) {
        MTCOUT << "Session started" << MTENDL;
    }

    return 0;
}

int TesterSession::stop()
{
    if (veryVerbose) {
        MTCOUT << "Session stopped" << MTENDL;
    }

    d_channel_p->close();
    return 0;
}

// ACCESSORS
btemt_AsyncChannel *TesterSession::channel() const
{
    return d_channel_p;
}

                        // -------------------
                        // class TesterFactory
                        // -------------------

// CREATORS
TesterFactory::TesterFactory(bcemt_Barrier    *barrier,
                             bslma::Allocator *basicAllocator)
: d_session_p(0)
, d_barrier_p(barrier)
, d_allocator_p(bslma::Default::allocator(basicAllocator))
{
}

TesterFactory::~TesterFactory()
{
}

// MANIPULATORS
void TesterFactory::allocate(btemt_AsyncChannel                    *channel,
                             const btemt_SessionFactory::Callback&  callback)
{
    if (veryVerbose) {
        MTCOUT << "Allocate factory called: " << MTENDL;
    }

    d_session_p = new (*d_allocator_p) TesterSession(channel);

    callback(0, d_session_p);

    d_barrier_p->wait();
}

void TesterFactory::deallocate(btemt_Session *session)
{
    if (veryVerbose) {
        MTCOUT << "Deallocate factory called: " << MTENDL;
    }

    d_allocator_p->deleteObjectRaw(session);
}

void TesterFactory::readCb(int         state,
                           int        *numNeeded,
                           bcema_Blob *msg,
                           int         channelId)
{
    if (veryVerbose) {
        MTCOUT << "Read callback called with: " << state << MTENDL;
    }

    d_callback(0, d_session_p);
}

btemt_AsyncChannel *TesterFactory::channel() const
{
    return d_session_p->channel();
}

}

namespace BTEMT_SESSION_POOL_DRQS {

static bcemt_Mutex globalLock;
static bool        closeChannel = false;


                            // ===================
                            // class TesterSession
                            // ===================

class TesterSession : public btemt_Session {
    // This class is a concrete implementation of the 'btemt_Session' protocol
    // to use along with 'Tester' objects.

    // DATA
    btemt_AsyncChannel *d_channel_p; // underlying channel (held, not owned)

  private:
    // NOT IMPLEMENTED
    TesterSession(const TesterSession&);
    TesterSession& operator=(const TesterSession&);

  public:
    // CREATORS
    TesterSession(btemt_AsyncChannel *channel);
        // Create a new 'TesterSession' object for the specified 'channel'.

    ~TesterSession();
        // Destroy this object.

    // MANIPULATORS
    virtual int start();
        // Begin the asynchronous operation of this session.

    virtual int stop();
        // Stop the operation of this session.

    // ACCESSORS
    virtual btemt_AsyncChannel *channel() const;
        // Return the channel associate with this session.
};

                    // ===================
                    // class TesterFactory
                    // ===================

class TesterFactory : public btemt_SessionFactory {
    // This class is a concrete implementation of the 'btemt_SessionFactory'
    // that simply allocates 'TesterSession' objects.  No specific allocation
    // strategy (such as pooling) is implemented.

    // DATA
    int                              d_mode;
    btemt_SessionFactory::Callback   d_callback;
    btemt_Session                   *d_session_p;
    bslma::Allocator                *d_allocator_p; // memory allocator (held,
                                                    // not owned)

  public:

    enum { LISTENER = 0, CONNECTOR };

    // TRAITS
    BSLALG_DECLARE_NESTED_TRAITS(TesterFactory,
                                 bslalg::TypeTraitUsesBslmaAllocator);

    // CREATORS
    TesterFactory(int mode, bslma::Allocator *basicAllocator = 0);
        // Create a new 'TesterFactory' object of the specified 'mode'.
        // Optionally specify 'basicAllocator' used to supply memory.  If
        // 'basicAllocator' is 0, the currently installed default allocator is
        // used.

    virtual ~TesterFactory();
        // Destroy this factory.

    // MANIPULATORS
    virtual void allocate(btemt_AsyncChannel                   *channel,
                          const btemt_SessionFactory::Callback& callback);
        // Asynchronously allocate a 'btemt_Session' object for the
        // specified 'channel', and invoke the specified 'callback' with
        // this session.

    virtual void deallocate(btemt_Session *session);
        // Deallocate the specified 'session'.

    void readCb(int         state,
                int        *numNeeded,
                bcema_Blob *msg,
                int         channelId);
        // Blob based read callback for session pool.


    void writeCb(int         state,
                int        *numNeeded,
                bcema_Blob *msg,
                int         channelId);
        // Blob based read callback for session pool.

    btemt_Session *session() const;
        // Return the session managed by this factory.
};

                            // -------------------
                            // class TesterSession
                            // -------------------

// CREATORS
TesterSession::TesterSession(btemt_AsyncChannel *channel)
: d_channel_p(channel)
{
}

TesterSession::~TesterSession()
{
}

// MANIPULATORS
int TesterSession::start()
{
    if (veryVerbose) {
        MTCOUT << "Session started" << MTENDL;
    }

    return 0;
}

int TesterSession::stop()
{
    if (veryVerbose) {
        MTCOUT << "Session stopped" << MTENDL;
    }

    d_channel_p->close();
    return 0;
}

// ACCESSORS
btemt_AsyncChannel *TesterSession::channel() const
{
    return d_channel_p;
}

                        // -------------------
                        // class TesterFactory
                        // -------------------

// CREATORS
TesterFactory::TesterFactory(int mode, bslma::Allocator *basicAllocator)
: d_mode(mode)
, d_session_p(0)
, d_allocator_p(bslma::Default::allocator(basicAllocator))
{
}

TesterFactory::~TesterFactory()
{
}

// MANIPULATORS
void TesterFactory::allocate(btemt_AsyncChannel                    *channel,
                             const btemt_SessionFactory::Callback&  callback)
{
    if (veryVerbose) {
        MTCOUT << "Allocate factory called: " << MTENDL;
        if (LISTENER == d_mode) {
            MTCOUT << "LISTENER" << MTENDL;
        }
        else {
            MTCOUT << "CONNECTOR" << MTENDL;
        }
    }

    d_session_p = new (*d_allocator_p) TesterSession(channel);

    callback(0, d_session_p);
}

void TesterFactory::deallocate(btemt_Session *session)
{
    d_allocator_p->deleteObjectRaw(session);
}

void TesterFactory::readCb(int         state,
                           int        *numNeeded,
                           bcema_Blob *msg,
                           int         channelId)
{
    if (veryVerbose) {
        MTCOUT << "Read callback called with: " << state << MTENDL;
    }

    d_callback(0, d_session_p);
}

btemt_Session *TesterFactory::session() const
{
    return d_session_p;
}

                        // -------------------
                        // class TesterFactory
                        // -------------------

class Tester {
    btemt_ChannelPoolConfiguration  d_config;          // pool configuration

    btemt_SessionPool              *d_sessionPool_p;   // managed pool (owned)

    TesterFactory                   d_sessionFactory;  // factory

    int                             d_portNumber;      // port on which this
                                                       // echo server is
                                                       // listening

    bslma::Allocator               *d_allocator_p;     // memory allocator
                                                       // (held)

  public:

    enum { LISTENER = 0, CONNECTOR };

    // CREATORS
    Tester(int                       mode,
           const bteso_IPv4Address&  endPointAddr,
           bool                      useBlobBasedReads = false,
           bslma::Allocator         *basicAllocator = 0);
    ~Tester();

    void poolStateCb(int reason, int source, void *userData);
        // Indicates the status of the whole pool.

    void sessionStateCb(int            state,
                        int            handle,
                        btemt_Session *session,
                        void          *userData);
        // Per-session state.

    int portNumber() const;

    btemt_Session *session() const { return d_sessionFactory.session(); }
};

// CREATORS
Tester::Tester(int                       mode,
               const bteso_IPv4Address&  endPointAddr,
               bool                      useBlobBasedReads,
               bslma::Allocator         *basicAllocator)
: d_sessionFactory(mode, basicAllocator)
, d_allocator_p(bslma::Default::allocator(basicAllocator))
{
    d_config.setMaxThreads(4);                  // 4 I/O threads
    d_config.setMaxConnections(5);
    d_config.setReadTimeout(5.0);               // in seconds
    d_config.setMetricsInterval(10.0);          // seconds
    d_config.setMaxWriteCache(1<<10);           // 1Mb
    d_config.setIncomingMessageSizes(1, 100, 1024);

    typedef btemt_SessionPool::SessionPoolStateCallback SessionPoolStateCb;

    SessionPoolStateCb poolStateCb = bdef_MemFnUtil::memFn(
                                          &Tester::poolStateCb,
                                          this);

    d_sessionPool_p = new (*d_allocator_p)
                             btemt_SessionPool(d_config,
                                               poolStateCb,
                                               useBlobBasedReads,
                                               basicAllocator);

    btemt_SessionPool::SessionStateCallback sessionStateCb =
                 bdef_MemFnUtil::memFn(&Tester::sessionStateCb,
                                       this);

    ASSERT(0 == d_sessionPool_p->start());
    int handle;
    if (LISTENER == mode) {
        ASSERT(0 == d_sessionPool_p->listen(&handle,
                                            sessionStateCb,
                                            d_portNumber,
                                            5,
                                            1,
                                            &d_sessionFactory));

        d_portNumber = d_sessionPool_p->portNumber(handle);
    }
    else {
        ASSERT(0 == d_sessionPool_p->connect(&handle,
                                             sessionStateCb,
                                             endPointAddr,
                                             5,
                                             bdet_TimeInterval(1),
                                             &d_sessionFactory));
        d_portNumber = endPointAddr.portNumber();
    }

}

Tester::~Tester()
{
    d_sessionPool_p->stop();
    d_allocator_p->deleteObject(d_sessionPool_p);
}

void Tester::poolStateCb(int reason, int source, void *userData)
{
    if (veryVerbose) {
        MTCOUT << "Pool state changed: (" << reason << ", " << source << ") "
               << MTENDL;
    }
}

void Tester::sessionStateCb(int            state,
                            int            handle,
                            btemt_Session *session,
                            void          *userData)
{
    switch (state) {
      case btemt_SessionPool::SESSION_DOWN: {
          if (veryVerbose) {
              MTCOUT << "Client from "
                     << session->channel()->peerAddress()
                     << " has disconnected."
                     << MTENDL;
          }
      } break;
      case btemt_SessionPool::SESSION_UP: {
          if (veryVerbose) {
              MTCOUT << "Client connected from "
                     << session->channel()->peerAddress()
                     << MTENDL;
          }
      } break;
    }
}

int Tester::portNumber() const
{
    return d_portNumber;
}

}

//=============================================================================
//                                USAGE EXAMPLE
//-----------------------------------------------------------------------------
namespace BTEMT_SESSION_BLOB_BASED_EXAMPLE {

                            // =============================
                            // class my_BlobBasedEchoSession
                            // =============================

   class my_BlobBasedEchoSession : public btemt_Session {
       // This class is a concrete implementation of the 'btemt_Session'
       // protocol to use along with 'my_BlobBasedEchoServer' objects.

       // DATA
       btemt_AsyncChannel *d_channel_p; // underlying channel (held, not owned)

       // PRIVATE MANIPULATORS
       void blobBasedReadCb(int         state,
                            int        *numNeeded,
                            bcema_Blob *msg,
                            int         channelId);
           // Blob based read callback for session pool.

     private:
       // NOT IMPLEMENTED
       my_BlobBasedEchoSession(const my_BlobBasedEchoSession&);
       my_BlobBasedEchoSession& operator=(const my_BlobBasedEchoSession&);

     public:
       // CREATORS
       my_BlobBasedEchoSession(btemt_AsyncChannel *channel);
           // Create a new 'my_BlobBasedEchoSession' object for the specified
           // 'channel'.

       ~my_BlobBasedEchoSession();
           // Destroy this object.

       // MANIPULATORS
       virtual int start();
           // Begin the asynchronous operation of this session.

       virtual int stop();
           // Stop the operation of this session.

       // ACCESSORS
       virtual btemt_AsyncChannel *channel() const;
           // Return the channel associate with this session.
    };

                        // ====================================
                        // class my_BlobBasedEchoSessionFactory
                        // ====================================

    class my_BlobBasedEchoSessionFactory : public btemt_SessionFactory {
        // This class is a concrete implementation of the
        // 'btemt_SessionFactory' that simply allocates
        // 'my_BlobBasedEchoSession' objects.  No specific allocation strategy
        // (such as pooling) is implemented.

        bslma::Allocator *d_allocator_p; // memory allocator (held, not owned)

      public:
        // TRAITS
        BSLALG_DECLARE_NESTED_TRAITS(my_BlobBasedEchoSessionFactory,
                                     bslalg::TypeTraitUsesBslmaAllocator);

        // CREATORS
        my_BlobBasedEchoSessionFactory(bslma::Allocator *basicAllocator = 0);
            // Create a new 'my_BlobBasedEchoSessionFactory' object.
            // Optionally specify 'basicAllocator' used to supply memory.  If
            // 'basicAllocator' is 0, the currently installed default
            // allocator is used.

        virtual ~my_BlobBasedEchoSessionFactory();
           // Destroy this factory.

        // MANIPULATORS
        virtual void allocate(btemt_AsyncChannel                   *channel,
                              const btemt_SessionFactory::Callback& callback);
           // Asynchronously allocate a 'btemt_Session' object for the
           // specified 'channel', and invoke the specified 'callback' with
           // this session.

        virtual void deallocate(btemt_Session *session);
           // Deallocate the specified 'session'.
    };

                            // -----------------------------
                            // class my_BlobBasedEchoSession
                            // -----------------------------

    // PRIVATE MANIPULATORS
    void my_BlobBasedEchoSession::blobBasedReadCb(int         state,
                                                  int        *numNeeded,
                                                  bcema_Blob *msg,
                                                  int         channelId)
    {
        if (state) {
            // Session is going down.

            d_channel_p->close();
            return;
        }

        ASSERT(0 < msg->length());

        ASSERT(0 == d_channel_p->write(*msg));

        bcema_BlobUtil::erase(msg, 0, msg->length());

        *numNeeded = 1;

        d_channel_p->close(); // close connection.
    }

    // CREATORS
    my_BlobBasedEchoSession::my_BlobBasedEchoSession(
                                                   btemt_AsyncChannel *channel)
    : d_channel_p(channel)
    {
    }

    my_BlobBasedEchoSession::~my_BlobBasedEchoSession()
    {
    }

    // MANIPULATORS
    int my_BlobBasedEchoSession::start()
    {
        btemt_AsyncChannel::BlobBasedReadCallback callback(
               bdef_MemFnUtil::memFn(&my_BlobBasedEchoSession::blobBasedReadCb,
                                     this));
        return d_channel_p->read(1, callback);
    }

    int my_BlobBasedEchoSession::stop()
    {
        d_channel_p->close();
        return 0;
    }

    // ACCESSORS
    btemt_AsyncChannel *my_BlobBasedEchoSession::channel() const
    {
        return d_channel_p;
    }

                        // ------------------------------------
                        // class my_BlobBasedEchoSessionFactory
                        // ------------------------------------

    // CREATORS
    my_BlobBasedEchoSessionFactory::my_BlobBasedEchoSessionFactory(
                                              bslma::Allocator *basicAllocator)
    : d_allocator_p(bslma::Default::allocator(basicAllocator))
    {
    }

    my_BlobBasedEchoSessionFactory::~my_BlobBasedEchoSessionFactory()
    {
    }

    // MANIPULATORS
    void
    my_BlobBasedEchoSessionFactory::allocate(
                                btemt_AsyncChannel                   *channel,
                                const btemt_SessionFactory::Callback& callback)
    {
        my_BlobBasedEchoSession *session = new (*d_allocator_p)
                                              my_BlobBasedEchoSession(channel);
        callback(0, session);
    }

    void
    my_BlobBasedEchoSessionFactory::deallocate(btemt_Session *session)
    {
        d_allocator_p->deleteObjectRaw(session);
    }

                        // ============================
                        // class my_BlobBasedEchoServer
                        // ============================

    class my_BlobBasedEchoServer {
        // This class implements a multi-user multi-threaded echo server.

        // DATA
        btemt_ChannelPoolConfiguration d_config;          // pool
                                                          // configuration

        btemt_SessionPool             *d_sessionPool_p;   // managed pool
                                                          // (owned)

        my_BlobBasedEchoSessionFactory d_sessionFactory;  // my_EchoSession
                                                          // factory

        int                            d_portNumber;      // port on which this
                                                          // echo server is
                                                          // listening

        bcemt_Mutex                   *d_coutLock_p;      // mutex protecting
                                                          // bsl::cout

        bslma::Allocator              *d_allocator_p;     // memory allocator
                                                          // (held)

        // PRIVATE MANIPULATORS
        void poolStateCb(int reason, int source, void *userData);
            // Indicates the status of the whole pool.

        void sessionStateCb(int            state,
                            int            handle,
                            btemt_Session *session,
                            void          *userData);
            // Per-session state.

      private:
        // NOT IMPLEMENTED
        my_BlobBasedEchoServer(const my_BlobBasedEchoServer& original);
        my_BlobBasedEchoServer& operator=(const my_BlobBasedEchoServer& rhs);

      public:
        // TRAITS
        BSLALG_DECLARE_NESTED_TRAITS(my_BlobBasedEchoServer,
                                     bslalg::TypeTraitUsesBslmaAllocator);

        // CREATORS
        my_BlobBasedEchoServer(bcemt_Mutex      *coutLock,
                               int               portNumber,
                               int               numConnections,
                               bool              reuseAddressFlag,
                               bslma::Allocator *basicAllocator = 0);
            // Create an echo server that listens for incoming connections on
            // the specified 'portNumber' managing up to the specified
            // 'numConnections' simultaneous connections.  The echo server
            // will use the specified 'coutLock' to synchronize access to the
            // standard output.  Optionally specify a 'basicAllocator' used to
            // supply memory.  If 'basicAllocator' is 0, the currently
            // installed default allocator is used.  The behavior is undefined
            // unless coutLock is not 0.

        ~my_BlobBasedEchoServer();
            // Destroy this server.

        // MANIPULATORS
        const btemt_SessionPool& pool() const;
            // Return a non-modifiable reference to the session pool used by
            // this echo server.

        int portNumber() const;
            // Return the actual port number on which this server is listening.
    };

    // my_echoserver.h (continued)

                            // -------------------
                            // class my_BlobBasedEchoServer
                            // -------------------

    // PRIVATE MANIPULATORS
    void my_BlobBasedEchoServer::poolStateCb(int reason,
                                             int source,
                                             void *userData)
    {
        if (veryVerbose) {
            d_coutLock_p->lock();
            bsl::cout << "Pool state changed: (" << reason << ", " << source
                      << ") " << bsl::endl;
            d_coutLock_p->unlock();
        }
    }

    void my_BlobBasedEchoServer::sessionStateCb(int            state,
                                                int            handle,
                                                btemt_Session *session,
                                                void          *userData)
    {
        switch(state) {
          case btemt_SessionPool::SESSION_DOWN: {
              if (veryVerbose) {
                  d_coutLock_p->lock();
                  bsl::cout << "Client from "
                            << session->channel()->peerAddress()
                            << " has disconnected."
                            << bsl::endl;
                  d_coutLock_p->unlock();
              }
          } break;
          case btemt_SessionPool::SESSION_UP: {
              if (veryVerbose) {
                  d_coutLock_p->lock();
                  bsl::cout << "Client connected from "
                            << session->channel()->peerAddress()
                            << bsl::endl;
                  d_coutLock_p->unlock();
              }
          } break;
        }
    }

    // CREATORS
    my_BlobBasedEchoServer::my_BlobBasedEchoServer(
                                            bcemt_Mutex      *lock,
                                            int               portNumber,
                                            int               numConnections,
                                            bool              reuseAddressFlag,
                                            bslma::Allocator *basicAllocator)
    : d_sessionFactory(basicAllocator)
    , d_coutLock_p(lock)
    , d_allocator_p(bslma::Default::allocator(basicAllocator))
    {
        d_config.setMaxThreads(4);                  // 4 I/O threads
        d_config.setMaxConnections(numConnections);
        d_config.setReadTimeout(5.0);               // in seconds
        d_config.setMetricsInterval(10.0);          // seconds
        d_config.setMaxWriteCache(1<<10);           // 1Mb
        d_config.setIncomingMessageSizes(1, 100, 1024);

        typedef btemt_SessionPool::SessionPoolStateCallback SessionPoolStateCb;

        SessionPoolStateCb poolStateCb = bdef_MemFnUtil::memFn(
                                          &my_BlobBasedEchoServer::poolStateCb,
                                          this);

        d_sessionPool_p = new (*d_allocator_p)
                             btemt_SessionPool(d_config,
                                               poolStateCb,
                                               true,
                                               basicAllocator);

        btemt_SessionPool::SessionStateCallback sessionStateCb =
                 bdef_MemFnUtil::memFn(&my_BlobBasedEchoServer::sessionStateCb,
                                       this);

        ASSERT(0 == d_sessionPool_p->start());
        int handle;
        ASSERT(0 == d_sessionPool_p->listen(&handle, sessionStateCb,
                                            portNumber,
                                            numConnections,
                                            reuseAddressFlag,
                                            &d_sessionFactory));

        d_portNumber = d_sessionPool_p->portNumber(handle);
    }

    my_BlobBasedEchoServer::~my_BlobBasedEchoServer()
    {
        d_sessionPool_p->stop();
        d_allocator_p->deleteObjectRaw(d_sessionPool_p);
    }

    // ACCESSORS
    const btemt_SessionPool& my_BlobBasedEchoServer::pool() const
    {
        return *d_sessionPool_p;
    }

    int my_BlobBasedEchoServer::portNumber() const
    {
        return d_portNumber;
    }

    int blobBasedUsageExample(bslma::Allocator *allocator) {

        enum {
            BACKLOG = 5,
            REUSE   = 1
        };

        my_BlobBasedEchoServer echoServer(&coutMutex, 0, BACKLOG, REUSE);

        bteso_InetStreamSocketFactory<bteso_IPv4Address> factory;
        bteso_StreamSocket<bteso_IPv4Address> *socket = factory.allocate();

        const char STRING[] = "Hello World!";

        const bteso_IPv4Address ADDRESS("127.0.0.1", echoServer.portNumber());
        ASSERT(0 == socket->connect(ADDRESS));
        ASSERT(sizeof(STRING) == socket->write(STRING, sizeof(STRING)));

        char readBuffer[sizeof(STRING)];
        ASSERT(sizeof(STRING) == socket->read(readBuffer, sizeof(STRING)));
        ASSERT(0 == bsl::strcmp(readBuffer, STRING));

        factory.deallocate(socket);
        return 0;
    }


}  // close namespace BTEMT_SESSION_POOL_USAGE_EXAMPLE

namespace BTEMT_SESSION_POOL_USAGE_EXAMPLE {

///Usage example
///-------------
// The following example implements a simple echo server.  This server accepts
// connections, reads what it receives right away from the network stream,
// sends it back and closes the connection.
//
// To set up this server, users must create a concrete session class derived
// from 'btemt_Session' protocol, and a factory for creating instances of this
// concrete session type.  'my_EchoSession' objects are created by a factory
// that must be derived from 'btemt_SessionFactory'.  A 'my_EchoSessionFactory'
// just allocates and deallocates sessions (with no pooling or allocation
// strategy).  This is the simplest form of factory.
//..
    // my_echoserver.h

                            // ====================
                            // class my_EchoSession
                            // ====================

   class my_EchoSession : public btemt_Session {
       // This class is a concrete implementation of the 'btemt_Session'
       // protocol to use along with 'my_EchoServer' objects.

       // DATA
       btemt_AsyncChannel *d_channel_p; // underlying channel (held, not owned)

       // PRIVATE MANIPULATORS
       void readCb(int                   state,
                   int                  *numConsumed,
                   int                  *numNeeded,
                   const btemt_DataMsg&  msg);
           // Read callback for session pool.

     private:
       // NOT IMPLEMENTED
       my_EchoSession(const my_EchoSession&);
       my_EchoSession& operator=(const my_EchoSession&);

     public:
       // CREATORS
       my_EchoSession(btemt_AsyncChannel *channel);
           // Create a new 'my_EchoSession' object for the specified 'channel'.

       ~my_EchoSession();
           // Destroy this object.

       // MANIPULATORS
       virtual int start();
           // Begin the asynchronous operation of this session.

       virtual int stop();
           // Stop the operation of this session.

       // ACCESSORS
       virtual btemt_AsyncChannel *channel() const;
           // Return the channel associate with this session.
    };

                        // ===========================
                        // class my_EchoSessionFactory
                        // ===========================

    class my_EchoSessionFactory : public btemt_SessionFactory {
        // This class is a concrete implementation of the
        // 'btemt_SessionFactory' that simply allocates 'my_EchoSession'
        // objects.  No specific allocation strategy (such as pooling) is
        // implemented.

        bslma::Allocator *d_allocator_p; // memory allocator (held, not owned)

      public:
        // TRAITS
        BSLALG_DECLARE_NESTED_TRAITS(my_EchoSessionFactory,
                                     bslalg::TypeTraitUsesBslmaAllocator);

        // CREATORS
        my_EchoSessionFactory(bslma::Allocator *basicAllocator = 0);
            // Create a new 'my_EchoSessionFactory' object.  Optionally specify
            // 'basicAllocator' used to supply memory.  If 'basicAllocator' is
            // 0, the currently installed default allocator is used.

        virtual ~my_EchoSessionFactory();
           // Destroy this factory.

        // MANIPULATORS
        virtual void allocate(btemt_AsyncChannel                   *channel,
                              const btemt_SessionFactory::Callback& callback);
           // Asynchronously allocate a 'btemt_Session' object for the
           // specified 'channel', and invoke the specified 'callback' with
           // this session.

        virtual void deallocate(btemt_Session *session);
           // Deallocate the specified 'session'.
    };
//..
// The implementations of those session and factory types are rather
// straightforward.  'readCb' will be called when the first byte is received.
// It is in this method that the echo logic is implemented.
//..
    // my_echoserver.cpp

                            // --------------------
                            // class my_EchoSession
                            // --------------------

    // PRIVATE MANIPULATORS
    void my_EchoSession::readCb(int                   state,
                                int                  *numConsumed,
                                int                  *numNeeded,
                                const btemt_DataMsg&  msg)
    {
        if (state) {
            // Session is going down.

            d_channel_p->close();
            return;
        }

        ASSERT(numConsumed);
        ASSERT(msg.data());
        ASSERT(0 < msg.data()->length());

        ASSERT(0 == d_channel_p->write(msg));

        *numConsumed = msg.data()->length();
        *numNeeded   = 1;

        d_channel_p->close(); // close connection.
    }

    // CREATORS
    my_EchoSession::my_EchoSession(btemt_AsyncChannel *channel)
    : d_channel_p(channel)
    {
    }

    my_EchoSession::~my_EchoSession()
    {
    }

    // MANIPULATORS
    int my_EchoSession::start()
    {
        btemt_AsyncChannel::ReadCallback
                        callback(bdef_MemFnUtil::memFn(&my_EchoSession::readCb,
                                                       this));
        return d_channel_p->read(1, callback);
    }

    int my_EchoSession::stop()
    {
        d_channel_p->close();
        return 0;
    }

    // ACCESSORS
    btemt_AsyncChannel *my_EchoSession::channel() const
    {
        return d_channel_p;
    }

                        // ---------------------------
                        // class my_EchoSessionFactory
                        // ---------------------------

    // CREATORS
    my_EchoSessionFactory::my_EchoSessionFactory(
                                              bslma::Allocator *basicAllocator)
    : d_allocator_p(bslma::Default::allocator(basicAllocator))
    {
    }

    my_EchoSessionFactory::~my_EchoSessionFactory()
    {
    }

    // MANIPULATORS
    void
    my_EchoSessionFactory::allocate(
                                btemt_AsyncChannel                   *channel,
                                const btemt_SessionFactory::Callback& callback)
    {
        my_EchoSession *session = new (*d_allocator_p) my_EchoSession(channel);
        callback(0, session);
    }

    void
    my_EchoSessionFactory::deallocate(btemt_Session *session)
    {
        d_allocator_p->deleteObjectRaw(session);
    }
//..
//  We now have all the pieces needed to design and implement our echo server.
//  The server itself owns an instance of the above-defined factory.
//..
    // my_echoserver.h (continued)

                        // ===================
                        // class my_EchoServer
                        // ===================

    class my_EchoServer {
        // This class implements a multi-user multi-threaded echo server.

        // DATA
        btemt_ChannelPoolConfiguration d_config;          // pool
                                                          // configuration

        btemt_SessionPool             *d_sessionPool_p;   // managed pool
                                                          // (owned)

        my_EchoSessionFactory          d_sessionFactory;  // my_EchoSession
                                                          // factory

        int                            d_portNumber;      // port on which this
                                                          // echo server is
                                                          // listening

        bcemt_Mutex                   *d_coutLock_p;      // mutex protecting
                                                          // bsl::cout

        bslma::Allocator              *d_allocator_p;     // memory allocator
                                                          // (held)

        // PRIVATE MANIPULATORS
        void poolStateCb(int reason, int source, void *userData);
            // Indicates the status of the whole pool.

        void sessionStateCb(int            state,
                            int            handle,
                            btemt_Session *session,
                            void          *userData);
            // Per-session state.

      private:
        // NOT IMPLEMENTED
        my_EchoServer(const my_EchoServer& original);
        my_EchoServer& operator=(const my_EchoServer& rhs);

      public:
        // TRAITS
        BSLALG_DECLARE_NESTED_TRAITS(my_EchoServer,
                                     bslalg::TypeTraitUsesBslmaAllocator);

        // CREATORS
        my_EchoServer(bcemt_Mutex      *coutLock,
                      int               portNumber,
                      int               numConnections,
                      bool              reuseAddressFlag,
                      bslma::Allocator *basicAllocator = 0);
            // Create an echo server that listens for incoming connections on
            // the specified 'portNumber' managing up to the specified
            // 'numConnections' simultaneous connections.  The echo server
            // will use the specified 'coutLock' to synchronize access to the
            // standard output.  Optionally specify a 'basicAllocator' used to
            // supply memory.  If 'basicAllocator' is 0, the currently
            // installed default allocator is used.  The behavior is undefined
            // unless coutLock is not 0.

        ~my_EchoServer();
            // Destroy this server.

        // MANIPULATORS
        const btemt_SessionPool& pool() const;
            // Return a non-modifiable reference to the session pool used by
            // this echo server.

        int portNumber() const;
            // Return the actual port number on which this server is listening.
    };
//..
// Note that this example server prints information depending on
// implicitly-defined static variables and therefore must use a mutex to
// synchronize access to 'bsl::cout'.  A production application should use a
// proper logging mechanism instead such as the 'bael' logger.
//..
    // my_echoserver.h (continued)

                            // -------------------
                            // class my_EchoServer
                            // -------------------

    // PRIVATE MANIPULATORS
    void my_EchoServer::poolStateCb(int reason, int source, void *userData)
    {
        if (veryVerbose) {
            d_coutLock_p->lock();
            bsl::cout << "Pool state changed: (" << reason << ", " << source
                      << ") " << bsl::endl;
            d_coutLock_p->unlock();
        }
    }

    void my_EchoServer::sessionStateCb(int            state,
                                       int            handle,
                                       btemt_Session *session,
                                       void          *userData) {

        switch(state) {
          case btemt_SessionPool::SESSION_DOWN: {
              if (veryVerbose) {
                  d_coutLock_p->lock();
                  bsl::cout << "Client from "
                            << session->channel()->peerAddress()
                            << " has disconnected."
                            << bsl::endl;
                  d_coutLock_p->unlock();
              }
          } break;
          case btemt_SessionPool::SESSION_UP: {
              if (veryVerbose) {
                  d_coutLock_p->lock();
                  bsl::cout << "Client connected from "
                            << session->channel()->peerAddress()
                            << bsl::endl;
                  d_coutLock_p->unlock();
              }
          } break;
        }
    }

    // CREATORS
    my_EchoServer::my_EchoServer(bcemt_Mutex      *lock,
                                 int               portNumber,
                                 int               numConnections,
                                 bool              reuseAddressFlag,
                                 bslma::Allocator *basicAllocator)
    : d_sessionFactory(basicAllocator)
    , d_coutLock_p(lock)
    , d_allocator_p(bslma::Default::allocator(basicAllocator))
    {
        d_config.setMaxThreads(4);                  // 4 I/O threads
        d_config.setMaxConnections(numConnections);
        d_config.setReadTimeout(5.0);               // in seconds
        d_config.setMetricsInterval(10.0);          // seconds
        d_config.setMaxWriteCache(1<<10);           // 1Mb
        d_config.setIncomingMessageSizes(1, 100, 1024);

        typedef btemt_SessionPool::SessionPoolStateCallback SessionPoolStateCb;

        SessionPoolStateCb poolStateCb = bdef_MemFnUtil::memFn(
                                            &my_EchoServer::poolStateCb, this);

        d_sessionPool_p = new (*d_allocator_p)
                             btemt_SessionPool(d_config,
                                               poolStateCb,
                                               basicAllocator);

        btemt_SessionPool::SessionStateCallback sessionStateCb =
                       bdef_MemFnUtil::memFn(&my_EchoServer::sessionStateCb,
                                             this);

        ASSERT(0 == d_sessionPool_p->start());
        int handle;
        ASSERT(0 == d_sessionPool_p->listen(&handle, sessionStateCb,
                                            portNumber,
                                            numConnections,
                                            reuseAddressFlag,
                                            &d_sessionFactory));

        d_portNumber = d_sessionPool_p->portNumber(handle);
    }

    my_EchoServer::~my_EchoServer()
    {
        d_sessionPool_p->stop();
        d_allocator_p->deleteObjectRaw(d_sessionPool_p);
    }

    // ACCESSORS
    const btemt_SessionPool& my_EchoServer::pool() const
    {
        return *d_sessionPool_p;
    }

    int my_EchoServer::portNumber() const
    {
        return d_portNumber;
    }
//..
// We can implement a simple "Hello World!" example to exercise our echo
// server.
//..
    int usageExample(bslma::Allocator *allocator) {

        enum {
            BACKLOG = 5,
            REUSE   = 1
        };

        my_EchoServer echoServer(&coutMutex, 0, BACKLOG, REUSE);

        bteso_InetStreamSocketFactory<bteso_IPv4Address> factory;
        bteso_StreamSocket<bteso_IPv4Address> *socket = factory.allocate();

        const char STRING[] = "Hello World!";

        const bteso_IPv4Address ADDRESS("127.0.0.1", echoServer.portNumber());
        ASSERT(0 == socket->connect(ADDRESS));
        ASSERT(sizeof(STRING) == socket->write(STRING, sizeof(STRING)));

        char readBuffer[sizeof(STRING)];
        ASSERT(sizeof(STRING) == socket->read(readBuffer, sizeof(STRING)));
        ASSERT(0 == bsl::strcmp(readBuffer, STRING));

        factory.deallocate(socket);
        return 0;
    }
//..

}  // close namespace BTEMT_SESSION_POOL_USAGE_EXAMPLE
//=============================================================================
//                              MAIN PROGRAM
//-----------------------------------------------------------------------------

int main(int argc, char *argv[])
{
    int test = argc > 1 ? bsl::atoi(argv[1]) : 0;
    verbose = argc > 2;
    veryVerbose = argc > 3;
    veryVeryVerbose = argc > 4;

    bsl::cout << "TEST " << __FILE__ << " CASE " << test << bsl::endl;

    bcema_TestAllocator ta("ta", veryVeryVerbose);

    switch (test) { case 0:  // Zero is always the leading case.
      case 12: {
        // --------------------------------------------------------------------
<<<<<<< HEAD
        // TESTING 'setWriteCacheWatermarks'
        //   The 'setWriteCacheWatermarks' method has the expected effect.
        //
        // Concerns:
        //   1. That 'setWriteCacheWatermarks' fails when passed an invalid
        //      session id.
        //
        //   2. That 'setWriteCacheWatermarks' correctly passes its arguments
        //      to btemt_ChannelPool::setWriteCacheWatermarks'.
        //
        // Plan:
        //   1. For concern 1, invoke 'setWriteCacheWatermarks' with an invalid
        //      session id and verify that the method fails.
        //
        //   2. For concern 2, create a session, capturing the session id of a
        //      client connection.  Invoke the method using that session id and
        //      representative (valid) values for the low- and high-water
        //      marks.  Assert that the method succeeds in each case.
        //
        // Testing:
        //   int setWriteCacheWatermarks(int, int, int);
        // --------------------------------------------------------------------

        if (verbose) bsl::cout << "TESTING 'setWriteCacheWatermarks'"
                               << bsl::endl
                               << "================================="
                               << bsl::endl;

        using namespace BTEMT_SESSION_POOL_SETWRITECACHEWATERMARKS;

        enum {
            LOW_WATERMARK =  512,
            HI_WATERMARK  = 4096
        };

        typedef btemt_SessionPool::SessionStateCallback     SessionCb;
        typedef btemt_SessionPool::SessionPoolStateCallback PoolCb;

        btemt_ChannelPoolConfiguration config;
        config.setMaxThreads(4);
        config.setWriteCacheWatermarks(LOW_WATERMARK, HI_WATERMARK);

        PoolCb    poolStateCb    = &poolStateCallback;
        SessionCb sessionStateCb = &sessionStateCallback;

        btemt_SessionPool sessionPool(config, poolStateCb, false);

        ASSERT(0 == sessionPool.start());

        TesterFactory factory;

        int handle = 0;
        ASSERT(0 == sessionPool.listen(&handle,
                                       sessionStateCb,
                                       0,
                                       5,
                                       1,
                                       &factory));
        const int PORTNUM = sessionPool.portNumber(handle);

        bteso_IPv4Address ADDRESS("127.0.0.1", PORTNUM);

        ASSERT(0 == sessionPool.connect(&handle,
                                        sessionStateCb,
                                        ADDRESS,
                                        5,
                                        bdet_TimeInterval(1),
                                        &factory));

        bcemt_ThreadUtil::sleep(bdet_TimeInterval(2));

        ASSERT(0 != sessionPool.setWriteCacheWatermarks(handle + 666,
                                                        LOW_WATERMARK + 1,
                                                        HI_WATERMARK - 1));

        ASSERT(0 == sessionPool.setWriteCacheWatermarks(handle,
                                                     LOW_WATERMARK,
                                                     HI_WATERMARK));
        ASSERT(0 == sessionPool.setWriteCacheWatermarks(handle,
                                                     LOW_WATERMARK,
                                                     LOW_WATERMARK));

        sessionPool.setWriteCacheWatermarks(handle,
                                            LOW_WATERMARK, HI_WATERMARK);
        ASSERT(0 == sessionPool.setWriteCacheWatermarks(handle,
                                                        HI_WATERMARK,
                                                        HI_WATERMARK));

        sessionPool.setWriteCacheWatermarks(handle,
                                            LOW_WATERMARK, HI_WATERMARK);
        ASSERT(0 == sessionPool.setWriteCacheWatermarks(handle,
                                                        LOW_WATERMARK - 2,
                                                        LOW_WATERMARK));

        sessionPool.setWriteCacheWatermarks(handle,
                                            LOW_WATERMARK, HI_WATERMARK);
        ASSERT(0 == sessionPool.setWriteCacheWatermarks(handle,
                                                        LOW_WATERMARK - 2,
                                                        LOW_WATERMARK - 1));

        sessionPool.setWriteCacheWatermarks(handle,
                                            LOW_WATERMARK, HI_WATERMARK);
        ASSERT(0 == sessionPool.setWriteCacheWatermarks(handle,
                                                        HI_WATERMARK,
                                                        HI_WATERMARK + 2));

        sessionPool.setWriteCacheWatermarks(handle,
                                            LOW_WATERMARK, HI_WATERMARK);
        ASSERT(0 == sessionPool.setWriteCacheWatermarks(handle,
                                                        HI_WATERMARK + 1,
                                                        HI_WATERMARK + 2));

        ASSERT(0 == sessionPool.stop());

=======
        // TESTING 'stopAndRemoveAllSessions'
        //
        // Concerns
        //: 1 Session pool stops all threads and removes all sessions when
        //:   this function is called.
        //:
        //: 2 Any resources associated with any session is released.
        //
        // Plan:
        //: 1 Create a session pool object, mX.
        //:
        //: 2 Open a pre-defined number of listening sockets in mX.
        //:
        //: 3 Create a number of threads that each connect to one of the
        //:   listening sockets in mX.
        //:
        //: 4 Create a number of threads that each listen on a socket.
        //:
        //: 5 Open a session in mX by connecting a listening sockets created
        //:   in step 4.
        //:
        //: 6 Write large amount of data through mX across all the open
        //:   channels.
        //:
        //: 7 Invoke 'stopAndRemoveAllSessions' and confirm that no sessions
        //:   are outstanding.
        //
        // Testing:
        //   int stopAndRemoveAllSessions();
        // --------------------------------------------------------------------

        if (verbose) bsl::cout << "TESTING 'stopAndRemoveAllChannels'"
                               << bsl::endl
                               << "=================================="
                               << bsl::endl;

        using namespace BTEMT_SESSION_POOL_TESTCASE_12;

        typedef btemt_SessionPool::SessionStateCallback SessionCb;
        typedef btemt_SessionPool::SessionPoolStateCallback PoolCb;

        const int NUM_BYTES = 1024 * 1024 * 10;
        btemt_ChannelPoolConfiguration config;
        config.setMaxThreads(NT);
        config.setWriteCacheWatermarks(0, NUM_BYTES * 10);  // 1Mb

        PoolCb poolStateCb(&poolStateCallback);
        SessionCb callback(&sessionStateCallback);

        btemt_SessionPool mX(config, poolStateCb, true);
        const btemt_SessionPool& X = mX;

        ASSERT(0 == mX.start());

        bsl::vector<int>   serverHandles(NT);
        TestSessionFactory sessionFactory;
        for (int i = 0; i < NT; ++i) {
            ASSERT(0 == mX.listen(&serverHandles[i],
                                  callback,
                                  0,
                                  5,
                                  &sessionFactory));
        }

        bcemt_ThreadUtil::microSleep(0, 2);

        bcemt_ThreadUtil::Handle connectThreads[NT];
        ConnectData              connectData[NT];
        const int                SIZE = 1024 * 1024; // 1 MB

        for (int i = 0; i < NT; ++i) {
            connectData[i].d_index    = i;
            connectData[i].d_numBytes = SIZE;
            const int PORTNUM = X.portNumber(serverHandles[i]);
            connectData[i].d_serverAddress = bteso_IPv4Address("127.0.0.1",
                                                               PORTNUM);

            ASSERT(0 == bcemt_ThreadUtil::create(&connectThreads[i],
                                                 &connectFunction,
                                                 (void *) &connectData[i]));
        }

        bcemt_ThreadUtil::microSleep(0, 5);

        bcemt_ThreadUtil::Handle listenThreads[NT];
        ListenData               listenData[NT];
        for (int i = 0; i < NT; ++i) {
            listenData[i].d_index    = i;
            listenData[i].d_numBytes = SIZE;

            ASSERT(0 == bcemt_ThreadUtil::create(&listenThreads[i],
                                                 &listenFunction,
                                                 (void *) &listenData[i]));
        }

        bcemt_ThreadUtil::microSleep(0, 5);

        bsl::vector<int> clientHandles(NT);
        for (int i = 0; i < NT; ++i) {
            bteso_IPv4Address serverAddr;
            ASSERT(0 == serverSockets[i]->localAddress(&serverAddr));

            ASSERT(0 == mX.connect(&clientHandles[i],
                                   callback,
                                   serverAddr,
                                   10,
                                   bdet_TimeInterval(1),
                                   &sessionFactory));
        }

        bcemt_ThreadUtil::microSleep(0, 2);

        bcema_PooledBlobBufferFactory f(SIZE);
        bcema_Blob                    b(&f);
        b.setLength(NUM_BYTES);

        mapMutex.lock();
        for (int i = 0; i < NT; ++i) {
            MapIter iter = sourceIdToChannelMap.find(serverHandles[i]);
            if (iter != sourceIdToChannelMap.end()) {
                ASSERT(0 == iter->second->write(b));
            }

            iter = sourceIdToChannelMap.find(clientHandles[i]);
            if (iter != sourceIdToChannelMap.end()) {
                ASSERT(0 == iter->second->write(b));
            }
        }
        mapMutex.unlock();

        ASSERT(0 != mX.numSessions());

        ASSERT(!mX.stopAndRemoveAllSessions());

        ASSERT(0 == mX.numSessions());
>>>>>>> fb0a43c8
      } break;
      case 11: {
        // --------------------------------------------------------------------
        // REPRODUCING DRQS 28731692
        //  Ensure that when session pool owns factories used for allocating
        //  read buffers.
        //
        // Concerns
        //: 1 Session pool owns the factories that are used to allocate the
        //:   buffers provided to clients in the data callback.
        //
        // Plan:
        //: 1 Create a bcema_Blob that stores the data returned in the data
        //:   callback.
        //:
        //: 2 Create a session pool object, mX, designed to use pooled buffer
        //:   chains and listen on a port on the local machine.
        //:
        //: 3 Create a socket and 'connect' to the port number on which the
        //:   session pool is listening.
        //:
        //: 4 Write data on the socket.
        //:
        //: 5 Destroy the session pool.
        //:
        //: 6 Destroy the blob.
        //
        // Testing:
        //  DRQS 28731692
        // --------------------------------------------------------------------

        if (verbose) bsl::cout << "DRQS 28731692" << bsl::endl
                               << "=============" << bsl::endl;

        using namespace BTEMT_SESSION_POOL_DRQS_28731692;
        {
            bslma::TestAllocator testAllocator;
            TestServer testServer(&coutMutex, 0, 5, &testAllocator);
            bcema_Blob s_blob;
            s_blob_p = &s_blob;
            {
                bteso_InetStreamSocketFactory<bteso_IPv4Address> factory;
                bteso_StreamSocket<bteso_IPv4Address> *socket =
                                                            factory.allocate();

                const bteso_IPv4Address ADDRESS("127.0.0.1",
                                                testServer.portNumber());
                int rc = socket->connect(ADDRESS);
                ASSERT(!rc);

                char payload[PAYLOAD_SIZE];
                bsl::memset(payload, 'Z', PAYLOAD_SIZE);
                const int NT = 1;

                for (int i = 0; i < NT; ++i) {
                    socket->write(payload, PAYLOAD_SIZE);
                }

                factory.deallocate(socket);
            }

            bcemt_ThreadUtil::microSleep(0, 3);
        }
      } break;
      case 10: {
        // --------------------------------------------------------------------
        // REPRODUCING DRQS 29067989
        //  Ensure that session pool does not allocate and hold on to
        //  additional memory buffers when clients read all the data.
        //
        // Concerns
        //: 1 Session pool does not allocate and hold on to memory buffers
        //:   indefinitely even if the client is reading all the data.
        //
        // Plan:
        //: 1 Create a session pool object, mX, and listen on a port on the
        //:   local machine.
        //:
        //: 2 Create a socket and 'connect' to the port number on which the
        //:   session pool is listening.
        //:
        //: 3 Write data on the socket in multiple attempts and monitor the
        //:   size and length of the blob returned by session pool in the data
        //:   callback.
        //:
        //: 4 Verify that the blob provided in the data callback does not
        //:   unnecessarily hoard memory.
        //
        // Testing:
        //  DRQS 29067989
        // --------------------------------------------------------------------

        if (verbose) bsl::cout << "DRQS 29067989" << bsl::endl
                               << "=============" << bsl::endl;

        using namespace BTEMT_SESSION_POOL_DRQS_29067989;

        TestServer testServer(&coutMutex, 0, 5);

        bteso_InetStreamSocketFactory<bteso_IPv4Address> factory;
        bteso_StreamSocket<bteso_IPv4Address> *socket = factory.allocate();

        const bteso_IPv4Address ADDRESS("127.0.0.1", testServer.portNumber());
        int rc = socket->connect(ADDRESS);
        ASSERT(!rc);

        char payload[PAYLOAD_SIZE];
        bsl::memset(payload, 'X', PAYLOAD_SIZE);
        const int NT = 10000;

        for (int i = 0; i < NT; ++i) {
            socket->write(payload, PAYLOAD_SIZE);
        }

        bcemt_ThreadUtil::microSleep(0, 3);

        factory.deallocate(socket);

        if (veryVerbose) {
            MTCOUT << "TA In Use: " << testAllocator.numBytesInUse() << MTENDL;
            MTCOUT << "TA In Use Blocks: " << testAllocator.numBlocksInUse()
                   << MTENDL;
            MTCOUT << "TA In Max: " << testAllocator.numBytesMax() << MTENDL;

            MTCOUT << "maxLength: " << maxLength << MTENDL;
            MTCOUT << "maxSize: " << maxSize << MTENDL;
            MTCOUT << "maxExtra: " << maxExtra << MTENDL;
            MTCOUT << "maxNumBuffers: " << maxNumBuffers << MTENDL;
            MTCOUT << "maxNumDataBuffers: " << maxNumDataBuffers << MTENDL;
        }
      } break;
      case 9: {
        // --------------------------------------------------------------------
        // REPRODUCING DRQS 24968477
        //  Ensure that the bug where d_numSessions is decremented in stop and
        //  then again when the session handle is destroyed has been fixed.
        //
        // Concerns:
        //: 1 d_numSessions is not decremented twice after a call to 'stop'.
        //
        // Plan:
        //: 1 Create a session pool object, mX, and listen on a port on the
        //:   local machine.
        //:
        //: 2 Define NUM_SESSIONS with a value of 2 as the number of sessions
        //:   to be created.
        //:
        //: 3 Open NUM_SESSIONS sockets and 'connect' to the port number on
        //:   which the session pool is listening.
        //:
        //: 4 Confirm that numSessions on mX returns NUM_SESSIONS.
        //:
        //: 5 Call 'stop' on the session pool and confirm that numSessions
        //:   returns 0.
        //
        // Testing:
        //  DRQS 24968477
        // --------------------------------------------------------------------

        if (verbose) bsl::cout << "DRQS 24968477" << bsl::endl
                               << "=============" << bsl::endl;

        using namespace BTEMT_SESSION_POOL_DRQS_24968477;

        typedef btemt_SessionPool::SessionStateCallback SessionCb;
        typedef btemt_SessionPool::SessionPoolStateCallback PoolCb;

        const int NUM_SESSIONS = 2;
        btemt_ChannelPoolConfiguration config;
        config.setMaxThreads(NUM_SESSIONS);
        config.setMaxConnections(NUM_SESSIONS);

        PoolCb poolStateCb(&poolStateCallback);
        bcemt_Barrier barrier(NUM_SESSIONS + 1);
        SessionCb callback(bdef_BindUtil::bind(&sessionStateCallback,
                                               _1, _2, _3, _4,
                                               &barrier));

        btemt_SessionPool mX(config, poolStateCb, false);
        const btemt_SessionPool& X = mX;

        ASSERT(0 == mX.start());

        int           handle;
        TesterFactory sessionFactory;
        int rc = mX.listen(&handle, callback, 0, 5, &sessionFactory);
        ASSERT(!rc);

        const int PORTNUM = X.portNumber(handle);

        bteso_IPv4Address ADDRESS("127.0.0.1", PORTNUM);

        bsl::vector<bteso_StreamSocket<bteso_IPv4Address> *> sockets;
        bteso_InetStreamSocketFactory<bteso_IPv4Address> socketFactory;
        for (int i = 0; i < NUM_SESSIONS; ++i) {
            bteso_StreamSocket<bteso_IPv4Address> *socket =
                                                      socketFactory.allocate();

            ASSERT(0 == socket->connect(ADDRESS));
            sockets.push_back(socket);
            bcemt_ThreadUtil::sleep(bdet_TimeInterval(1));
        }

        barrier.wait();

        int ns = X.numSessions();
        LOOP_ASSERT(ns, NUM_SESSIONS == ns);

        ASSERT(0 == mX.stop());

        ns = X.numSessions();
        LOOP_ASSERT(ns, 0 == ns);

        for (int i = 0; i < NUM_SESSIONS; ++i) {
          bteso_StreamSocket<bteso_IPv4Address> *socket = sockets[i];
          socketFactory.deallocate(socket);
        }
      } break;
      case 8: {
        // --------------------------------------------------------------------
        // REPRODUCING DRQS 20535695
        //
        // Plan:
        //
        // Testing:
        // --------------------------------------------------------------------

        if (verbose) bsl::cout << "DRQS 20535695" << bsl::endl
                               << "=============" << bsl::endl;

        using namespace BTEMT_SESSION_POOL_DRQS_20535695;

        typedef btemt_SessionPool::SessionStateCallback SessionCb;
        typedef btemt_SessionPool::SessionPoolStateCallback PoolCb;

        btemt_ChannelPoolConfiguration config;
        config.setMaxThreads(1);

        PoolCb    poolStateCb    = &poolStateCallback;
        SessionCb sessionStateCb = &sessionStateCallback;

        btemt_SessionPool sessionPool(config, poolStateCb, false);

        ASSERT(0 == sessionPool.start());

        bcemt_Barrier barrier(2);
        int           handle;
        TesterFactory sessionFactory(&barrier);
        sessionPool.listen(&handle, sessionStateCb, 0, 1, &sessionFactory);

        bteso_InetStreamSocketFactory<bteso_IPv4Address> socketFactory;
        bteso_StreamSocket<bteso_IPv4Address> *socket =
                                                      socketFactory.allocate();
        const int PORTNUM = sessionPool.portNumber(handle);

        bteso_IPv4Address ADDRESS("127.0.0.1", PORTNUM);

        ASSERT(0 == socket->connect(ADDRESS));

        socket->shutdown(bteso_Flag::BTESO_SHUTDOWN_BOTH);

        socketFactory.deallocate(socket);

        barrier.wait();
      } break;
      case 7: {
        // --------------------------------------------------------------------
        // REPRODUCING DRQS 22373213
        //
        // Plan:
        //
        // Testing:
        // --------------------------------------------------------------------

        if (verbose) bsl::cout << "DRQS 22373213" << bsl::endl
                               << "=============" << bsl::endl;

        using namespace BTEMT_SESSION_POOL_DRQS_22373213;

        typedef btemt_SessionPool::SessionStateCallback     SessionCb;
        typedef btemt_SessionPool::SessionPoolStateCallback PoolCb;

        btemt_ChannelPoolConfiguration config;
        config.setMaxThreads(4);

        PoolCb    poolStateCb    = &poolStateCallback;
        SessionCb sessionStateCb = &sessionStateCallback;

        btemt_SessionPool sessionPool(config, poolStateCb, false);

        ASSERT(0 == sessionPool.start());

        bcemt_Barrier barrier(2);
        TesterFactory factory(&barrier);

        int handle;
        ASSERT(0 == sessionPool.listen(&handle,
                                       sessionStateCb,
                                       0,
                                       5,
                                       1,
                                       &factory));
        const int PORTNUM = sessionPool.portNumber(handle);

        const char STRING[] = "Hello World!";

        bteso_IPv4Address ADDRESS("127.0.0.1", PORTNUM);

        bteso_InetStreamSocketFactory<bteso_IPv4Address> socketFactory;
        bteso_StreamSocket<bteso_IPv4Address> *socket =
                                                      socketFactory.allocate();

        ASSERT(0 == socket->connect(ADDRESS));

        barrier.wait();

        CallbackClass cbClass(&barrier);
        btemt_AsyncChannel::BlobBasedReadCallback readFunctor =
                                                   bdef_MemFnUtil::memFn(
                                                        &CallbackClass::readCb,
                                                        &cbClass);

        btemt_AsyncChannel *channel = factory.channel();
        channel->read(1, readFunctor);
        channel->read(2, readFunctor);
        channel->read(3, readFunctor);

        ASSERT(sizeof(STRING) == socket->write(STRING, sizeof(STRING)));

        barrier.wait();

        socketFactory.deallocate(socket);

        LOOP_ASSERT(cbClass.cbCount(), 1 == cbClass.cbCount());
        bcemt_ThreadUtil::sleep(bdet_TimeInterval(5));
      } break;
      case 6: {
        // --------------------------------------------------------------------
        // BLOB BASED USAGE EXAMPLE
        //   The usage example from the header has been changed to use
        //   'bcema_Blob's for reading.
        //
        // Plan:
        // Testing:
        // --------------------------------------------------------------------

        if (verbose) bsl::cout << "BLOB BASED USAGE EXAMPLE" << bsl::endl
                               << "========================" << bsl::endl;

        using namespace BTEMT_SESSION_POOL_DRQS;

        bteso_InetStreamSocketFactory<bteso_IPv4Address> factory;
        bteso_StreamSocket<bteso_IPv4Address> *socket = factory.allocate();

        const char STRING[] = "Hello World!";

        bteso_IPv4Address address("127.0.0.1",
                                  bteso_IPv4Address::BTESO_ANY_PORT);

        ASSERT(0 == socket->bind(address));

        ASSERT(0 == socket->localAddress(&address));

        Tester tester(Tester::CONNECTOR, address);

        ASSERT(0 == socket->listen(2));

        if (veryVerbose) {
            MTCOUT << "Bringing down the channel" << MTENDL;
        }

        socket->shutdown(bteso_Flag::BTESO_SHUTDOWN_BOTH);

        bcemt_ThreadUtil::sleep(bdet_TimeInterval(5));

        factory.deallocate(socket);

        bcemt_ThreadUtil::sleep(bdet_TimeInterval(10));

      } break;
      case 5: {
        // --------------------------------------------------------------------
        // BLOB BASED USAGE EXAMPLE
        //   The usage example from the header has been changed to use
        //   'bcema_Blob's for reading.
        //
        // Plan:
        // Testing:
        // --------------------------------------------------------------------

        if (verbose) bsl::cout << "BLOB BASED USAGE EXAMPLE" << bsl::endl
                               << "========================" << bsl::endl;

        using namespace BTEMT_SESSION_POOL_DRQS;

        Tester tester(Tester::LISTENER, bteso_IPv4Address());

        bteso_InetStreamSocketFactory<bteso_IPv4Address> factory;
        bteso_StreamSocket<bteso_IPv4Address> *socket = factory.allocate();

        const char STRING[] = "Hello World!";

        bcemt_ThreadUtil::sleep(bdet_TimeInterval(1));

        const bteso_IPv4Address ADDRESS("127.0.0.1", tester.portNumber());
        ASSERT(0 == socket->connect(ADDRESS));

        bcemt_ThreadUtil::sleep(bdet_TimeInterval(5));

        if (veryVerbose) {
            MTCOUT << "Bringing down the channel" << MTENDL;
        }

        socket->shutdown(bteso_Flag::BTESO_SHUTDOWN_BOTH);

        factory.deallocate(socket);

        bcemt_ThreadUtil::sleep(bdet_TimeInterval(10));

      } break;
      case 4: {
        // --------------------------------------------------------------------
        // BLOB BASED USAGE EXAMPLE
        //   The usage example from the header has been changed to use
        //   'bcema_Blob's for reading.
        //
        // Plan:
        // Testing:
        // --------------------------------------------------------------------

        if (verbose) bsl::cout << "BLOB BASED USAGE EXAMPLE" << bsl::endl
                               << "========================" << bsl::endl;

        using namespace BTEMT_SESSION_BLOB_BASED_EXAMPLE;

        blobBasedUsageExample(&ta);
        ASSERT(0 == ta.numBytesInUse());
        ASSERT(0 == ta.numMismatches());

      } break;
      case 3: {
        // --------------------------------------------------------------------
        // TEST ALLOCATOR PROPAGATION
        //
        // Plan: Install a default allocator, then execute the substance of
        // the usage example, keeping the SessionPool object in-scope after
        // the test is complete.  Then verify that no memory is outstanding
        // through the default allocator.
        // --------------------------------------------------------------------
        if (verbose) bsl::cout << "ALLOCATOR PROPAGATION" << bsl::endl
                               << "=====================" << bsl::endl;

        using namespace BTEMT_SESSION_POOL_USAGE_EXAMPLE;
        enum {
            BACKLOG = 5,
            REUSE   = 1
        };

        bcema_TestAllocator da("defaultguard", veryVeryVerbose);
        bslma::DefaultAllocatorGuard defaultAllocGuard(&da);

        my_EchoServer echoServer(&coutMutex, 0, BACKLOG, REUSE, &ta);
        {
            bteso_InetStreamSocketFactory<bteso_IPv4Address> factory(&ta);
            bteso_StreamSocket<bteso_IPv4Address> *socket = factory.allocate();

            const char STRING[] = "Hello World!";

            const bteso_IPv4Address ADDRESS("127.0.0.1",
                                            echoServer.portNumber());
            ASSERT(0 == socket->connect(ADDRESS));
            ASSERT(sizeof(STRING) == socket->write(STRING, sizeof(STRING)));

            char readBuffer[sizeof(STRING)];
            ASSERT(sizeof(STRING) == socket->read(readBuffer, sizeof(STRING)));
            ASSERT(0 == bsl::strcmp(readBuffer, STRING));

            factory.deallocate(socket);
        }
        ASSERT(0 != ta.numBytesInUse());
        const int NUM_BYTES = da.numBytesInUse();
        LOOP_ASSERT(NUM_BYTES, 0 == NUM_BYTES);
      } break;

      case 2: {
        // --------------------------------------------------------------------
        // TEST USAGE EXAMPLE
        //   The usage example from the header has been incorporated into this
        //   test driver.  All references to 'assert' have been replaced with
        //   'ASSERT'.  Call the test example function and assert that it works
        //   as expected.
        //
        // Plan:
        // Testing:
        // --------------------------------------------------------------------

        if (verbose) bsl::cout << "USAGE EXAMPLE" << bsl::endl
                               << "=============" << bsl::endl;

        using namespace BTEMT_SESSION_POOL_USAGE_EXAMPLE;

        usageExample(&ta);
        ASSERT(0 == ta.numBytesInUse());
        ASSERT(0 == ta.numMismatches());

      } break;
      case 1: {
        // --------------------------------------------------------------------
        // BREATHING TEST:
        //
        // Plan:
        //
        // Testing:
        //   This "test" *exercises* basic functionality, but *tests* nothing.
        // --------------------------------------------------------------------

          btemt_ChannelPoolConfiguration config;

          Obj X(config,
                btemt_SessionPool::SessionPoolStateCallback());

      } break;
      default: {
        bsl::cerr << "WARNING: CASE `" << test << "' NOT FOUND." << bsl::endl;
        testStatus = -1;
      }
    }

    if (testStatus > 0) {
        bsl::cerr << "Error, non-zero test status = " << testStatus << "."
                  << bsl::endl;
    }
    return testStatus;
}

// ---------------------------------------------------------------------------
// NOTICE:
//      Copyright (C) Bloomberg L.P., 2006
//      All Rights Reserved.
//      Property of Bloomberg L.P. (BLP)
//      This software is made available solely pursuant to the
//      terms of a BLP license agreement which governs its use.
// ----------------------------- END-OF-FILE ---------------------------------<|MERGE_RESOLUTION|>--- conflicted
+++ resolved
@@ -38,7 +38,8 @@
 // This test driver does nothing, except verify that the usage example can
 // compile and run correctly as documented.
 //-----------------------------------------------------------------------------
-// [12] int setWriteCacheWatermarks(int, int, int);
+// [13] int setWriteCacheWatermarks(int, int, int);
+// [12] int stopAndRemoveAllSessions();
 //-----------------------------------------------------------------------------
 // [ 1] BREATHING TEST
 //=============================================================================
@@ -130,91 +131,7 @@
 //                  SUPPORT CLASSES AND FUNCTIONS USED FOR TESTING
 //-----------------------------------------------------------------------------
 
-<<<<<<< HEAD
 namespace BTEMT_SESSION_POOL_SETWRITECACHEWATERMARKS {
-=======
-namespace BTEMT_SESSION_POOL_TESTCASE_12 {
-
-bcemt_Mutex        mapMutex;
-bsl::map<int, btemt_AsyncChannel *> sourceIdToChannelMap;
-typedef bsl::map<int, btemt_AsyncChannel *>::iterator MapIter;
-
-const int NT = 10;
-
-bsl::vector<bteso_StreamSocket<bteso_IPv4Address> *> clientSockets(NT);
-bteso_InetStreamSocketFactory<bteso_IPv4Address>     factory;
-
-struct ConnectData {
-    int               d_index;
-    int               d_numBytes;
-    bteso_IPv4Address d_serverAddress;
-};
-
-void *connectFunction(void *args)
-{
-    ConnectData             data      = *(const ConnectData *) args;
-    const int               INDEX     = data.d_index;
-    const int               NUM_BYTES = data.d_numBytes;
-    const bteso_IPv4Address ADDRESS   = data.d_serverAddress;
-
-    clientSockets[INDEX] = factory.allocate();
-
-    ASSERT(0 == clientSockets[INDEX]->connect(ADDRESS));
-
-    char buffer[NUM_BYTES];
-
-    int numRemaining = NUM_BYTES;
-    do {
-        int rc = clientSockets[INDEX]->read(buffer, numRemaining);
-        if (rc != bteso_SocketHandle::BTESO_ERROR_WOULDBLOCK) {
-            numRemaining -= rc;
-        }
-
-        rc = clientSockets[INDEX]->write(buffer, numRemaining);
-
-        bcemt_ThreadUtil::microSleep(1000 , 0);
-    } while (numRemaining > 0);
-    return 0;
-}
-
-bsl::vector<bteso_StreamSocket<bteso_IPv4Address> *> serverSockets(NT);
-
-struct ListenData {
-    int d_index;
-    int d_numBytes;
-};
-
-void *listenFunction(void *args)
-{
-    ListenData data      = *(const ListenData *) args;
-    const int  INDEX     = data.d_index;
-    const int  NUM_BYTES = data.d_numBytes;
-
-    serverSockets[INDEX] = factory.allocate();
-
-    ASSERT(0 == serverSockets[INDEX]->bind(bteso_IPv4Address()));
-    ASSERT(0 == serverSockets[INDEX]->listen(1));
-
-    bteso_StreamSocket<bteso_IPv4Address> *client;
-    ASSERT(!serverSockets[INDEX]->accept(&client));
-    ASSERT(0 == client->setBlockingMode(bteso_Flag::BTESO_NONBLOCKING_MODE));
-
-    char buffer[NUM_BYTES];
-
-    int numRemaining = NUM_BYTES;
-    do {
-        int rc = client->read(buffer, numRemaining);
-        if (rc != bteso_SocketHandle::BTESO_ERROR_WOULDBLOCK) {
-            numRemaining -= rc;
-        }
-
-        rc = client->write(buffer, numRemaining);
-
-        bcemt_ThreadUtil::microSleep(1000 , 0);
-    } while (numRemaining > 0);
-    return 0;
-}
->>>>>>> fb0a43c8
 
 void poolStateCallback(int reason, int source, void *userData)
 {
@@ -244,13 +161,311 @@
                      << session->channel()->peerAddress()
                      << MTENDL;
           }
-<<<<<<< HEAD
-=======
+      } break;
+    }
+}
+
+                            // ===================
+                            // class TesterSession
+                            // ===================
+
+class TesterSession : public btemt_Session {
+    // This class is a concrete implementation of the 'btemt_Session' protocol
+    // to use along with 'Tester' objects.
+
+    // DATA
+    btemt_AsyncChannel *d_channel_p; // underlying channel (held, not owned)
+
+  private:
+    // NOT IMPLEMENTED
+    TesterSession(const TesterSession&);
+    TesterSession& operator=(const TesterSession&);
+
+  public:
+    // CREATORS
+    TesterSession(btemt_AsyncChannel *channel);
+        // Create a new 'TesterSession' object for the specified 'channel'.
+
+    ~TesterSession();
+        // Destroy this object.
+
+    // MANIPULATORS
+    virtual int start();
+        // Begin the asynchronous operation of this session.
+
+    virtual int stop();
+        // Stop the operation of this session.
+
+    // ACCESSORS
+    virtual btemt_AsyncChannel *channel() const;
+        // Return the channel associate with this session.
+};
+
+                    // ===================
+                    // class TesterFactory
+                    // ===================
+
+class TesterFactory : public btemt_SessionFactory {
+    // This class is a concrete implementation of the 'btemt_SessionFactory'
+    // that simply allocates 'TesterSession' objects.  No specific allocation
+    // strategy (such as pooling) is implemented.
+
+    // DATA
+    btemt_SessionFactory::Callback  d_callback;
+    btemt_Session                  *d_session_p;
+    bslma::Allocator               *d_allocator_p;  // memory allocator (held,
+                                                    // not owned)
+
+  public:
+    // TRAITS
+    BSLALG_DECLARE_NESTED_TRAITS(TesterFactory,
+                                 bslalg::TypeTraitUsesBslmaAllocator);
+
+    // CREATORS
+    TesterFactory(bslma::Allocator *basicAllocator = 0);
+        // Create a new 'TesterFactory' object.  Optionally specify a
+        // 'basicAllocator' used to supply memory.  If 'basicAllocator' is 0,
+        // the currently installed default allocator is used.
+
+    virtual ~TesterFactory();
+        // Destroy this factory.
+
+    // MANIPULATORS
+    virtual void allocate(btemt_AsyncChannel                    *channel,
+                          const btemt_SessionFactory::Callback&  callback);
+        // Asynchronously allocate a 'btemt_Session' object for the
+        // specified 'channel', and invoke the specified 'callback' with
+        // this session.
+
+    virtual void deallocate(btemt_Session *session);
+        // Deallocate the specified 'session'.
+
+    void readCb(int         state,
+                int        *numNeeded,
+                bcema_Blob *msg,
+                int         channelId);
+        // Blob based read callback for session pool.
+
+    void writeCb(int         state,
+                int        *numNeeded,
+                bcema_Blob *msg,
+                int         channelId);
+        // Blob based read callback for session pool.
+
+    btemt_AsyncChannel *channel() const;
+        // Return the channel managed by this factory.
+};
+
+                            // -------------------
+                            // class TesterSession
+                            // -------------------
+
+// CREATORS
+TesterSession::TesterSession(btemt_AsyncChannel *channel)
+: d_channel_p(channel)
+{
+}
+
+TesterSession::~TesterSession()
+{
+}
+
+// MANIPULATORS
+int TesterSession::start()
+{
+    if (veryVerbose) {
+        MTCOUT << "Session started" << MTENDL;
+    }
+
+    return 0;
+}
+
+int TesterSession::stop()
+{
+    if (veryVerbose) {
+        MTCOUT << "Session stopped" << MTENDL;
+    }
+
+    d_channel_p->close();
+    return 0;
+}
+
+// ACCESSORS
+btemt_AsyncChannel *TesterSession::channel() const
+{
+    return d_channel_p;
+}
+
+                        // -------------------
+                        // class TesterFactory
+                        // -------------------
+
+// CREATORS
+TesterFactory::TesterFactory(bslma::Allocator *basicAllocator)
+: d_session_p(0)
+, d_allocator_p(bslma::Default::allocator(basicAllocator))
+{
+}
+
+TesterFactory::~TesterFactory()
+{
+}
+
+// MANIPULATORS
+void TesterFactory::allocate(btemt_AsyncChannel                    *channel,
+                             const btemt_SessionFactory::Callback&  callback)
+{
+    if (veryVerbose) {
+        MTCOUT << "Allocate factory called: " << MTENDL;
+    }
+
+    d_session_p = new (*d_allocator_p) TesterSession(channel);
+
+    callback(0, d_session_p);
+}
+
+void TesterFactory::deallocate(btemt_Session *session)
+{
+    if (veryVerbose) {
+        MTCOUT << "Deallocate factory called: " << MTENDL;
+    }
+
+    d_allocator_p->deleteObjectRaw(session);
+}
+
+void TesterFactory::readCb(int         state,
+                           int        *numNeeded,
+                           bcema_Blob *msg,
+                           int         channelId)
+{
+    if (veryVerbose) {
+        MTCOUT << "Read callback called with: " << state << MTENDL;
+    }
+
+    d_callback(0, d_session_p);
+}
+
+btemt_AsyncChannel *TesterFactory::channel() const
+{
+    return d_session_p->channel();
+}
+
+}  // close namespace BTEMT_SESSION_POOL_SETWRITECACHEWATERMARKS
+
+namespace BTEMT_SESSION_POOL_STOPANDREMOVEALLCHANNELS {
+
+bcemt_Mutex        mapMutex;
+bsl::map<int, btemt_AsyncChannel *> sourceIdToChannelMap;
+typedef bsl::map<int, btemt_AsyncChannel *>::iterator MapIter;
+
+const int NT = 10;
+
+bsl::vector<bteso_StreamSocket<bteso_IPv4Address> *> clientSockets(NT);
+bteso_InetStreamSocketFactory<bteso_IPv4Address>     factory;
+
+struct ConnectData {
+    int               d_index;
+    int               d_numBytes;
+    bteso_IPv4Address d_serverAddress;
+};
+
+void *connectFunction(void *args)
+{
+    ConnectData             data      = *(const ConnectData *) args;
+    const int               INDEX     = data.d_index;
+    const int               NUM_BYTES = data.d_numBytes;
+    const bteso_IPv4Address ADDRESS   = data.d_serverAddress;
+
+    clientSockets[INDEX] = factory.allocate();
+
+    ASSERT(0 == clientSockets[INDEX]->connect(ADDRESS));
+
+    char buffer[NUM_BYTES];
+
+    int numRemaining = NUM_BYTES;
+    do {
+        int rc = clientSockets[INDEX]->read(buffer, numRemaining);
+        if (rc != bteso_SocketHandle::BTESO_ERROR_WOULDBLOCK) {
+            numRemaining -= rc;
+        }
+
+        rc = clientSockets[INDEX]->write(buffer, numRemaining);
+
+        bcemt_ThreadUtil::microSleep(1000 , 0);
+    } while (numRemaining > 0);
+    return 0;
+}
+
+bsl::vector<bteso_StreamSocket<bteso_IPv4Address> *> serverSockets(NT);
+
+struct ListenData {
+    int d_index;
+    int d_numBytes;
+};
+
+void *listenFunction(void *args)
+{
+    ListenData data      = *(const ListenData *) args;
+    const int  INDEX     = data.d_index;
+    const int  NUM_BYTES = data.d_numBytes;
+
+    serverSockets[INDEX] = factory.allocate();
+
+    ASSERT(0 == serverSockets[INDEX]->bind(bteso_IPv4Address()));
+    ASSERT(0 == serverSockets[INDEX]->listen(1));
+
+    bteso_StreamSocket<bteso_IPv4Address> *client;
+    ASSERT(!serverSockets[INDEX]->accept(&client));
+    ASSERT(0 == client->setBlockingMode(bteso_Flag::BTESO_NONBLOCKING_MODE));
+
+    char buffer[NUM_BYTES];
+
+    int numRemaining = NUM_BYTES;
+    do {
+        int rc = client->read(buffer, numRemaining);
+        if (rc != bteso_SocketHandle::BTESO_ERROR_WOULDBLOCK) {
+            numRemaining -= rc;
+        }
+
+        rc = client->write(buffer, numRemaining);
+
+        bcemt_ThreadUtil::microSleep(1000 , 0);
+    } while (numRemaining > 0);
+    return 0;
+}
+
+void poolStateCallback(int reason, int source, void *userData)
+{
+    if (veryVerbose) {
+        MTCOUT << "Pool state changed: (" << reason << ", " << source
+               << ") " << MTENDL;
+    }
+}
+
+void sessionStateCallback(int            state,
+                          int            handle,
+                          btemt_Session *session,
+                          void          *userData)
+{
+    switch(state) {
+      case btemt_SessionPool::SESSION_DOWN: {
+          if (veryVerbose) {
+              MTCOUT << "Client from "
+                     << session->channel()->peerAddress()
+                     << " has disconnected."
+                     << MTENDL;
+          }
+      } break;
+      case btemt_SessionPool::SESSION_UP: {
+          if (veryVerbose) {
+              MTCOUT << "Client connected from "
+                     << session->channel()->peerAddress()
+                     << MTENDL;
+          }
           {
               bcemt_LockGuard<bcemt_Mutex> guard(&mapMutex);
               sourceIdToChannelMap[handle] = session->channel();
           }
->>>>>>> fb0a43c8
       } break;
     }
 }
@@ -271,8 +486,6 @@
     TesterSession(const TesterSession&);
     TesterSession& operator=(const TesterSession&);
 
-<<<<<<< HEAD
-=======
     // PRIVATE MANIPULATORS
     void readCb(int         result,
                 int        *numNeeded,
@@ -280,7 +493,6 @@
                 int         channelId);
         // Read callback for session pool.
 
->>>>>>> fb0a43c8
   public:
     // CREATORS
     TesterSession(btemt_AsyncChannel *channel);
@@ -289,11 +501,7 @@
     ~TesterSession();
         // Destroy this object.
 
-<<<<<<< HEAD
-    // MANIPULATORS
-=======
         // MANIPULATORS
->>>>>>> fb0a43c8
     virtual int start();
         // Begin the asynchronous operation of this session.
 
@@ -305,35 +513,6 @@
         // Return the channel associate with this session.
 };
 
-<<<<<<< HEAD
-                    // ===================
-                    // class TesterFactory
-                    // ===================
-
-class TesterFactory : public btemt_SessionFactory {
-    // This class is a concrete implementation of the 'btemt_SessionFactory'
-    // that simply allocates 'TesterSession' objects.  No specific allocation
-    // strategy (such as pooling) is implemented.
-
-    // DATA
-    btemt_SessionFactory::Callback  d_callback;
-    btemt_Session                  *d_session_p;
-    bslma::Allocator               *d_allocator_p;  // memory allocator (held,
-                                                    // not owned)
-
-  public:
-    // TRAITS
-    BSLALG_DECLARE_NESTED_TRAITS(TesterFactory,
-                                 bslalg::TypeTraitUsesBslmaAllocator);
-
-    // CREATORS
-    TesterFactory(bslma::Allocator *basicAllocator = 0);
-        // Create a new 'TesterFactory' object.  Optionally specify a
-        // 'basicAllocator' used to supply memory.  If 'basicAllocator' is 0,
-        // the currently installed default allocator is used.
-
-    virtual ~TesterFactory();
-=======
                       // ========================
                       // class TestSessionFactory
                       // ========================
@@ -358,42 +537,17 @@
         // 0, the currently installed default allocator is used.
 
     virtual ~TestSessionFactory();
->>>>>>> fb0a43c8
         // Destroy this factory.
 
     // MANIPULATORS
     virtual void allocate(btemt_AsyncChannel                    *channel,
                           const btemt_SessionFactory::Callback&  callback);
-<<<<<<< HEAD
-        // Asynchronously allocate a 'btemt_Session' object for the
-        // specified 'channel', and invoke the specified 'callback' with
-        // this session.
-
-    virtual void deallocate(btemt_Session *session);
-        // Deallocate the specified 'session'.
-
-    void readCb(int         state,
-                int        *numNeeded,
-                bcema_Blob *msg,
-                int         channelId);
-        // Blob based read callback for session pool.
-
-    void writeCb(int         state,
-                int        *numNeeded,
-                bcema_Blob *msg,
-                int         channelId);
-        // Blob based read callback for session pool.
-
-    btemt_AsyncChannel *channel() const;
-        // Return the channel managed by this factory.
-=======
        // Asynchronously allocate a 'btemt_Session' object for the
        // specified 'channel', and invoke the specified 'callback' with
        // this session.
 
     virtual void deallocate(btemt_Session *session);
         // Deallocate the specified 'session'.
->>>>>>> fb0a43c8
 };
 
                             // -------------------
@@ -417,13 +571,9 @@
         MTCOUT << "Session started" << MTENDL;
     }
 
-<<<<<<< HEAD
-    return 0;
-=======
     btemt_AsyncChannel::BlobBasedReadCallback callback =
                            bdef_MemFnUtil::memFn(&TesterSession::readCb, this);
     return d_channel_p->read(1, callback);
->>>>>>> fb0a43c8
 }
 
 int TesterSession::stop()
@@ -436,8 +586,6 @@
     return 0;
 }
 
-<<<<<<< HEAD
-=======
 void TesterSession::readCb(int         result,
                            int        *numNeeded,
                            bcema_Blob *blob,
@@ -453,27 +601,12 @@
     blob->removeAll();
 }
 
->>>>>>> fb0a43c8
 // ACCESSORS
 btemt_AsyncChannel *TesterSession::channel() const
 {
     return d_channel_p;
 }
 
-<<<<<<< HEAD
-                        // -------------------
-                        // class TesterFactory
-                        // -------------------
-
-// CREATORS
-TesterFactory::TesterFactory(bslma::Allocator *basicAllocator)
-: d_session_p(0)
-, d_allocator_p(bslma::Default::allocator(basicAllocator))
-{
-}
-
-TesterFactory::~TesterFactory()
-=======
                       // ------------------------
                       // class TestSessionFactory
                       // ------------------------
@@ -485,52 +618,10 @@
 }
 
 TestSessionFactory::~TestSessionFactory()
->>>>>>> fb0a43c8
 {
 }
 
 // MANIPULATORS
-<<<<<<< HEAD
-void TesterFactory::allocate(btemt_AsyncChannel                    *channel,
-                             const btemt_SessionFactory::Callback&  callback)
-{
-    if (veryVerbose) {
-        MTCOUT << "Allocate factory called: " << MTENDL;
-    }
-
-    d_session_p = new (*d_allocator_p) TesterSession(channel);
-
-    callback(0, d_session_p);
-}
-
-void TesterFactory::deallocate(btemt_Session *session)
-{
-    if (veryVerbose) {
-        MTCOUT << "Deallocate factory called: " << MTENDL;
-    }
-
-    d_allocator_p->deleteObjectRaw(session);
-}
-
-void TesterFactory::readCb(int         state,
-                           int        *numNeeded,
-                           bcema_Blob *msg,
-                           int         channelId)
-{
-    if (veryVerbose) {
-        MTCOUT << "Read callback called with: " << state << MTENDL;
-    }
-
-    d_callback(0, d_session_p);
-}
-
-btemt_AsyncChannel *TesterFactory::channel() const
-{
-    return d_session_p->channel();
-}
-
-}  // close namespace BTEMT_SESSION_POOL_SETWRITECACHEWATERMARKS
-=======
 void
 TestSessionFactory::allocate(btemt_AsyncChannel                    *channel,
                              const btemt_SessionFactory::Callback&  callback)
@@ -547,7 +638,6 @@
 
 }  // end namespace BTEMT_SESSION_POOL_TESTCASE_12
 
->>>>>>> fb0a43c8
 
 namespace BTEMT_SESSION_POOL_DRQS_28731692 {
 
@@ -3157,9 +3247,8 @@
     bcema_TestAllocator ta("ta", veryVeryVerbose);
 
     switch (test) { case 0:  // Zero is always the leading case.
-      case 12: {
+      case 13: {
         // --------------------------------------------------------------------
-<<<<<<< HEAD
         // TESTING 'setWriteCacheWatermarks'
         //   The 'setWriteCacheWatermarks' method has the expected effect.
         //
@@ -3274,7 +3363,9 @@
 
         ASSERT(0 == sessionPool.stop());
 
-=======
+      } break;
+      case 12: {
+        // --------------------------------------------------------------------
         // TESTING 'stopAndRemoveAllSessions'
         //
         // Concerns
@@ -3311,7 +3402,7 @@
                                << "=================================="
                                << bsl::endl;
 
-        using namespace BTEMT_SESSION_POOL_TESTCASE_12;
+        using namespace BTEMT_SESSION_POOL_STOPANDREMOVEALLCHANNELS;
 
         typedef btemt_SessionPool::SessionStateCallback SessionCb;
         typedef btemt_SessionPool::SessionPoolStateCallback PoolCb;
@@ -3410,7 +3501,6 @@
         ASSERT(!mX.stopAndRemoveAllSessions());
 
         ASSERT(0 == mX.numSessions());
->>>>>>> fb0a43c8
       } break;
       case 11: {
         // --------------------------------------------------------------------
