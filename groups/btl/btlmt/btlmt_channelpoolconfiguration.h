--- conflicted
+++ resolved
@@ -1538,11 +1538,7 @@
       } break;
 
       default:
-<<<<<<< HEAD
-        return k_NOT_FOUND;
-=======
-        return NOT_FOUND;                                             // RETURN
->>>>>>> 914c9bdf
+        return k_NOT_FOUND;                                           // RETURN
     }
 }
 
@@ -1558,11 +1554,10 @@
     const bdlat_AttributeInfo *attributeInfo =
            lookupAttributeInfo(name, nameLength);
     if (0 == attributeInfo) {
-<<<<<<< HEAD
         return k_NOT_FOUND;                                           // RETURN
-=======
-        return NOT_FOUND;                                             // RETURN
->>>>>>> 914c9bdf
+    }
+
+    return manipulateAttribute(manipulator, attributeInfo->d_id);
     }
 
     return manipulateAttribute(manipulator, attributeInfo->d_id);
@@ -1928,11 +1923,7 @@
       } break;
 
       default:
-<<<<<<< HEAD
-        return k_NOT_FOUND;
-=======
-        return NOT_FOUND;                                             // RETURN
->>>>>>> 914c9bdf
+        return k_NOT_FOUND;                                           // RETURN
     }
 }
 
@@ -1948,11 +1939,7 @@
      const bdlat_AttributeInfo *attributeInfo =
            lookupAttributeInfo(name, nameLength);
      if (0 == attributeInfo) {
-<<<<<<< HEAD
         return k_NOT_FOUND;                                           // RETURN
-=======
-        return NOT_FOUND;                                             // RETURN
->>>>>>> 914c9bdf
      }
 
      return accessAttribute(accessor, attributeInfo->d_id);
