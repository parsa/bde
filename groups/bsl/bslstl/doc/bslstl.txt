 bslstl.txt

@PURPOSE: Provide replacement classes for STL constructs.

@MNEMONIC: Basic Standard Library STL (bslstl)

@AUTHOR: Herve Bronnimann (hbronnim), Arthur Chiu (achiu21)

@DESCRIPTION: This package mainly provides replacement classes for STL
 constructs that required substantial modification to (inter)operate with BDE
 libraries.  In addition to STL replacement classes, this package also provides
 helper components for the STL implementation classes.  Finally, SGI extensions
 that are widely used within Bloomberg can also be found in this package.

 In general, the components in this package conform to the STL interface.
 However, the components (and hence the headers) are intended for private use
 only.  Clients should use the standard headers directly (e.g., include
 '<bsl_vector.h>' instead of '<bslstl_vector.h>').

/Hierarchical Synopsis
/---------------------
 The 'bslstl' package currently has 36 components having 7 levels of physical
 dependency.  The table below shows the hierarchical ordering of the
 components.  The order of components within each level is not architecturally
 significant, just alphabetical.
..
<<<<<<< HEAD
  Level 4:  string             deque               vector

  Level 3:  containerbase

  Level 2:  allocatorproxy     forwarditerator     bidirectionaliterator
            randomaccessiterator

  Level 1:  allocator
            bitset
            exfunctional
            exalgorithm
            hash
            iterator
            pair
            traitsgroupstlassociativecontainer
            traitsgroupstlsequencecontainer
            traitsgroupstlunorderedcontainer
=======
  7. bslstl_map
     bslstl_multimap
     bslstl_multiset
     bslstl_queue
     bslstl_set
     bslstl_stack

  6. bslstl_deque
     bslstl_mapcomparator
     bslstl_setcomparator
     bslstl_treenodepool

  5. bslstl_bitset
     bslstl_priorityqueue
     bslstl_randomaccessiterator
     bslstl_stringref
     bslstl_treenode

  4. bslstl_bidirectionaliterator
     bslstl_string
     bslstl_vector

  3. bslstl_containerbase
     bslstl_forwarditerator
     bslstl_list
     bslstl_treeiterator

  2. bslstl_allocatorproxy
     bslstl_iterator
     bslstl_simplepool

  1. bslstl_allocator
     bslstl_allocatortraits
     bslstl_hash
     bslstl_pair
     bslstl_stdexceptutil
     bslstl_stringrefdata
     bslstl_traitsgroupstlassociativecontainer
     bslstl_traitsgroupstlsequencecontainer
     bslstl_traitsgroupstlunorderedcontainer
     bslstl_util
>>>>>>> 1303c1b3
..

/Component Synopsis
/------------------
<<<<<<< HEAD
 The following is a brief synopsis of the components in 'bslstl'.  For the sake
 of brevity, we sometimes blur the distinction between a component and the
 primary types that the component provides.  We remind the reader that, in
 general, the distinction between a component and a class is important.
..
  'bslstl_allocator'      - standard memory allocator interface; conforming
                            'std::allocator' implementation using
                            'bslma_Allocator'

  'bslstl_allocatorproxy' - proxy allocator for 'bslstl_containerbase'

  'bslstl_bidirectionaliterator'
                          - adapts an iterator to STL-compliant bidirectional
                            iterator interface

  'bslstl_bitset'         - conforming 'std::bitset' implementation

  'bslstl_containerbase'  - common functionality for STL containers

  'bslstl_deque'          - double-ended queue; conforming 'std::deque'
                            implementation

  'bslstl_exalgorithm'    - SGI extensions for commonly used algorithms

  'bslstl_exfunctional'   - SGI extensions for commonly used functional classes

  'bslstl_forwarditerator'- adapts an iterator to STL-compliant forward
                            iterator interface

  'bslstl_hash'           - hash functors for fundamental types

  'bslstl_iterator'       - basic iterator traits, adaptors, and utilities

  'bslstl_pair'           - conforming 'std::pair' implementation

  'bslstl_randomaccessiterator'
                          - adapts an iterator to STL-compliant random access
                            iterator interface

  'bslstl_string'         - conforming 'std::string' implementation

  'bslstl_traitsgroupstlassociativecontainer'
                          - traits group attached to STL ordered containers
                            ('set', 'map', etc.).

  'bslstl_traitsgroupstlsequencecontainer'
                          - traits group attached to STL sequence containers
                            ('deque', 'list', 'vector', etc.).

  'bslstl_traitsgroupstlunorderedcontainer'
                          - traits group attached to STL unordered containers
                            ('hash_set', 'hash_map', etc.).

  'bslstl_vector'         - conforming 'std::vector' implementation
..
=======
: 'bslstl_allocator':
:      Provide an STL-compatible proxy for 'bslma::Allocator' objects.
:
: 'bslstl_allocatorproxy':
:      Wrapper for STL-style allocators to encapsulate 'bslma' semantics.
:
: 'bslstl_allocatortraits':
:      Provide a uniform interface to standard allocator types.
:
: 'bslstl_bidirectionaliterator':
:      Provide a template to create STL-compliant bidirectional iterators.
:
: 'bslstl_bitset':
:      Provide an STL-compliant bitset class.
:
: 'bslstl_containerbase':
:      Base class for STL-style containers.
:
: 'bslstl_deque':
:      Provide an STL-compliant deque class.
:
: 'bslstl_forwarditerator':
:      Provide a template to create STL-compliant forward iterators.
:
: 'bslstl_hash':
:      Provide a namespace for hash functions
:
: 'bslstl_iterator':
:      Provide basic iterator traits, adaptors, and utilities.
:
: 'bslstl_list':
:      Provide an STL-compliant list class.
:
: 'bslstl_map':
:      Provide an STL-compliant map class.
:
: 'bslstl_mapcomparator':
:      Provide a comparator for 'TreeNode' objects and a lookup key.
:
: 'bslstl_multimap':
:      Provide an STL-compliant multimap class.
:
: 'bslstl_multiset':
:      Provide an STL-compliant multiset class.
:
: 'bslstl_pair':
:      Provide a simple 'struct' with two members that may use allocators.
:
: 'bslstl_priorityqueue':
:      Provide container adapter class template 'priority_queue'.
:
: 'bslstl_queue':
:      Provide container adapter class template 'queue'.
:
: 'bslstl_randomaccessiterator':
:      Provide a template to create STL-compliant random access iterators.
:
: 'bslstl_set':
:      Provide an STL-compliant set class.
:
: 'bslstl_setcomparator':
:      Provide a comparator for 'TreeNode' objects and a lookup key.
:
: 'bslstl_simplepool':
:      Provide efficient allocation of memory blocks for a specific type.
:
: 'bslstl_stack':
:      Provide an STL-compliant stack class.
:
: 'bslstl_stdexceptutil':
:      Provide a utility to throw standard exceptions.
:
: 'bslstl_string':
:      Provide a standard-compliant 'basic_string' class template.
:
: 'bslstl_stringref':
:      Provide a reference to a 'const' string.
:
: 'bslstl_stringrefdata':
:      Provide an attribute-only base class for 'bslstl::StringRef'.
:
: 'bslstl_traitsgroupstlassociativecontainer':
:      Provide facilities for grouping types with compile-time traits.
:
: 'bslstl_traitsgroupstlsequencecontainer':
:      Provide facilities for grouping types with compile-time traits.
:
: 'bslstl_traitsgroupstlunorderedcontainer':
:      Provide facilities for grouping types with compile-time traits.
:
: 'bslstl_treeiterator':
:      Provide an STL compliant iterator for a tree of 'TreeNode' objects.
:
: 'bslstl_treenode':
:      Provide a POD-like tree node type holding a parameterized value.
:
: 'bslstl_treenodepool':
:      Provide efficient creation of nodes used in tree-based container.
:
: 'bslstl_util':
:      Provide a namespace for utility functions for STL functionality.
:
: 'bslstl_vector':
:      Provide an STL-compliant vector class.
>>>>>>> 1303c1b3
<|MERGE_RESOLUTION|>--- conflicted
+++ resolved
@@ -24,25 +24,6 @@
  components.  The order of components within each level is not architecturally
  significant, just alphabetical.
 ..
-<<<<<<< HEAD
-  Level 4:  string             deque               vector
-
-  Level 3:  containerbase
-
-  Level 2:  allocatorproxy     forwarditerator     bidirectionaliterator
-            randomaccessiterator
-
-  Level 1:  allocator
-            bitset
-            exfunctional
-            exalgorithm
-            hash
-            iterator
-            pair
-            traitsgroupstlassociativecontainer
-            traitsgroupstlsequencecontainer
-            traitsgroupstlunorderedcontainer
-=======
   7. bslstl_map
      bslstl_multimap
      bslstl_multiset
@@ -84,68 +65,10 @@
      bslstl_traitsgroupstlsequencecontainer
      bslstl_traitsgroupstlunorderedcontainer
      bslstl_util
->>>>>>> 1303c1b3
 ..
 
 /Component Synopsis
 /------------------
-<<<<<<< HEAD
- The following is a brief synopsis of the components in 'bslstl'.  For the sake
- of brevity, we sometimes blur the distinction between a component and the
- primary types that the component provides.  We remind the reader that, in
- general, the distinction between a component and a class is important.
-..
-  'bslstl_allocator'      - standard memory allocator interface; conforming
-                            'std::allocator' implementation using
-                            'bslma_Allocator'
-
-  'bslstl_allocatorproxy' - proxy allocator for 'bslstl_containerbase'
-
-  'bslstl_bidirectionaliterator'
-                          - adapts an iterator to STL-compliant bidirectional
-                            iterator interface
-
-  'bslstl_bitset'         - conforming 'std::bitset' implementation
-
-  'bslstl_containerbase'  - common functionality for STL containers
-
-  'bslstl_deque'          - double-ended queue; conforming 'std::deque'
-                            implementation
-
-  'bslstl_exalgorithm'    - SGI extensions for commonly used algorithms
-
-  'bslstl_exfunctional'   - SGI extensions for commonly used functional classes
-
-  'bslstl_forwarditerator'- adapts an iterator to STL-compliant forward
-                            iterator interface
-
-  'bslstl_hash'           - hash functors for fundamental types
-
-  'bslstl_iterator'       - basic iterator traits, adaptors, and utilities
-
-  'bslstl_pair'           - conforming 'std::pair' implementation
-
-  'bslstl_randomaccessiterator'
-                          - adapts an iterator to STL-compliant random access
-                            iterator interface
-
-  'bslstl_string'         - conforming 'std::string' implementation
-
-  'bslstl_traitsgroupstlassociativecontainer'
-                          - traits group attached to STL ordered containers
-                            ('set', 'map', etc.).
-
-  'bslstl_traitsgroupstlsequencecontainer'
-                          - traits group attached to STL sequence containers
-                            ('deque', 'list', 'vector', etc.).
-
-  'bslstl_traitsgroupstlunorderedcontainer'
-                          - traits group attached to STL unordered containers
-                            ('hash_set', 'hash_map', etc.).
-
-  'bslstl_vector'         - conforming 'std::vector' implementation
-..
-=======
 : 'bslstl_allocator':
 :      Provide an STL-compatible proxy for 'bslma::Allocator' objects.
 :
@@ -250,4 +173,3 @@
 :
 : 'bslstl_vector':
 :      Provide an STL-compliant vector class.
->>>>>>> 1303c1b3
