// bslstl_deque.t.cpp                                                 -*-C++-*-

#include <bslstl_deque.h>
#include <bslstl_iterator.h>
#include <bslstl_forwarditerator.h>
#include <bslstl_randomaccessiterator.h>
#include <bslstl_string.h>                 // for testing only
#include <bslstl_vector.h>                 // for testing only

#include <bslma_allocator.h>
#include <bslma_default.h>
#include <bslma_defaultallocatorguard.h>   // for testing only
#include <bslma_testallocator.h>           // for testing only
#include <bslma_testallocatorexception.h>  // for testing only
#include <bslmf_ispointer.h>               // for testing only
#include <bslmf_issame.h>                  // for testing only
#include <bsls_alignmentutil.h>
#include <bsls_platform.h>
#include <bsls_types.h>                    // for testing only
#include <bsls_stopwatch.h>                // for testing only
#include <bsls_util.h>

#include <iterator>

#include <cstdio>
#include <cstdlib>
#include <cstddef>
#include <cctype>
#include <stdexcept>
#include <new>  // bad_alloc

using namespace BloombergLP;
using namespace std;
using namespace bsl;

//=============================================================================
//                             TEST PLAN
//-----------------------------------------------------------------------------
//                              Overview
//                              --------
// The object under testing is a container whose interface and contract is
// dictated by the C++ standard.  In particular, the standard mandates "strong"
// exception safety (with full guarantee of rollback) along with throwing
// 'std::length_error' if about to request memory for more than 'max_size()'
// elements.  (Note: 'max_size' depends on the parameterized 'VALUE_TYPE'.)
// The general concerns are compliance, exception safety, and proper
// dispatching (for member function templates such as assign and insert).  In
// addition, it is a value-semantic type whose salient attributes are size and
// value of each element in sequence.  This container is implemented in the
// form of a class template, and thus its proper instantiation for several
// types is a concern.  Regarding the allocator template argument, we use
// mostly a 'bsl::allocator' together with a 'bslma::TestAllocator' mechanism,
// but we also verify that the C++ standard  Finally, this component implements
// some new features proposed by C++0x, such as move semantics (see
// 'bslstl_move' component) and in-place construction ('emplace').
//
// This test plan follows the standard approach for components implementing
// value-semantic containers.  We have chosen as *primary* *manipulators* the
// 'push_back', 'pop_back' and 'clear' methods to be used by the generator
// functions 'g' and 'gg'.  Note that this choice is conditional on the
// implementation of 'clear', which clears all blocks and then sets 'd_start'
// to 'd_finish'.  Additional helper functions are provided to facilitate
// perturbation of internal state (e.g., capacity and start iterator within
// start block).  Note that some manipulators must support aliasing, and
// those that perform memory allocation must be tested for exception neutrality
// via the 'bslma::TestAllocator' component.  After the mandatory sequence of
// cases (1--10) for value-semantic types (cases 5 and 10 are not implemented,
// as there is not output or streaming below stlport), we test each individual
// constructor, manipulator, and accessor in subsequent cases.  Move semantics
// are tested within relevant test case (e.g., [12] for move constructor, and
// [15] for 'push_back').
//
// Abbreviations:
// --------------
// Throughout this test driver, we use
//     T            VALUE_TYPE (template argument, no default)
//     A            ALLOCATOR (template argument, default: bsl::allocator<T>)
//     deque<T,A>  bslstl_Deque<VALUE_TYPE,ALLOCATOR>
//     Args...      shorthand for a family of templates <A1>, <A1,A2>, etc.
//-----------------------------------------------------------------------------
// class bslstl_Deque<T,A> (deque)
// =================================
// [11] TRAITS
//
// CREATORS:
// [ 2] deque<T,A>(const A& a = A());
// [12] deque<T,A>(size_type n, const A& a = A());
// [12] deque<T,A>(size_type n, const T& val, const A& a = A());
// [12] template<class InputIter>
//        deque<T,A>(InputIter first, InputIter last, const A& a = A());
// [ 7] deque<T,A>(const deque<T,A>& orig, const A& = A());
// [12] deque(deque<T,A>&& original);
// [ 2] ~deque<T,A>();
//
/// MANIPULATORS:
// [13] template <class InputIter>
//        void assign(InputIter first, InputIter last);
// [13] void assign(size_type numElements, const T& val);
// [ 9] operator=(deque<T,A>&);
// [15] reference operator[](size_type pos);
// [15] reference at(size_type pos);
// [16] iterator begin();
// [16] iterator end();
// [16] reverse_iterator rbegin();
// [16] reverse_iterator rend();
// [14] void resize(size_type n);
// [14] void resize(size_type n, const T& val);
// [14] void reserve(size_type n);
// [ 2] void clear();
// [15] reference front();
// [15] reference back();
// [17] void push_front(const T&);
// [17] void push_back(const T&);
// [19] void pop_front();
// [19] void pop_back();
// [18] iterator insert(const_iterator pos, const T& val);
// [18] iterator insert(const_iterator pos, size_type n, const T& val);
// [18] template <class InputIter>
//        void insert(const_iterator pos, InputIter first, InputIter last);
// [19] iterator erase(const_iterator pos);
// [19] iterator erase(const_iterator first, const_iterator last);
// [20] void swap(deque<T,A>&);
//
// ACCESSORS:
// [ 4] const_reference operator[](size_type pos) const;
// [ 4] const_reference at(size_type pos) const;
// [15] const_reference front() const;
// [15] const_reference back() const;
// [ 4] size_type size() const;
// [14] size_type max_size() const;
// [14] size_type capacity() const;
// [14] bool empty() const;
// [16] const_iterator begin();
// [16] const_iterator end();
// [16] const_reverse_iterator rbegin();
// [16] const_reverse_iterator rend();
//
// FREE OPERATORS:
// [ 6] bool operator==(const deque<T,A>&, const deque<T,A>&);
// [ 6] bool operator!=(const deque<T,A>&, const deque<T,A>&);
// [21] bool operator<(const deque<T,A>&, const deque<T,A>&);
// [21] bool operator>(const deque<T,A>&, const deque<T,A>&);
// [21] bool operator<=(const deque<T,A>&, const deque<T,A>&);
// [21] bool operator>=(const deque<T,A>&, const deque<T,A>&);
//-----------------------------------------------------------------------------
// [ 1] BREATHING TEST
// [11] ALLOCATOR-RELATED CONCERNS
// [18] USAGE EXAMPLE
// [22] CONCERN: 'std::length_error' is used properly
//
// TEST APPARATUS: GENERATOR FUNCTIONS
// [ 3] int ggg(deque<T,A> *object, const char *spec, int vF = 1);
// [ 3] deque<T,A>& gg(deque<T,A> *object, const char *spec);
// [ 8] deque<T,A> g(const char *spec);

//==========================================================================
//                  STANDARD BDE ASSERT TEST MACRO
//--------------------------------------------------------------------------
// NOTE: THIS IS A LOW-LEVEL COMPONENT AND MAY NOT USE ANY C++ LIBRARY
// FUNCTIONS, INCLUDING IOSTREAMS.

namespace {

int testStatus = 0;

void aSsErT(int c, const char *s, int i)
{
    if (c) {
        printf("Error " __FILE__ "(%d): %s    (failed)\n", i, s);
        if (testStatus >= 0 && testStatus <= 100) ++testStatus;
    }
}

}  // close unnamed namespace

# define ASSERT(X) { aSsErT(!(X), #X, __LINE__); }

//=============================================================================
//                  STANDARD BDE LOOP-ASSERT TEST MACROS
//-----------------------------------------------------------------------------
// NOTE: This implementation of LOOP_ASSERT macros must use printf since
//       cout uses new and must not be called during exception testing.

#define LOOP_ASSERT(I,X) { \
    if (!(X)) { printf("%s", #I ": "); dbg_print(I); printf("\n"); \
                fflush(stdout); aSsErT(1, #X, __LINE__); } }

#define LOOP2_ASSERT(I,J,X) { \
    if (!(X)) { printf("%s", #I ": "); dbg_print(I); printf("\t"); \
                printf("%s", #J ": "); dbg_print(J); printf("\n"); \
                fflush(stdout); aSsErT(1, #X, __LINE__); } }

#define LOOP3_ASSERT(I,J,K,X) {                    \
    if (!(X)) { printf("%s", #I ": "); dbg_print(I); printf("\t"); \
                printf("%s", #J ": "); dbg_print(J); printf("\t"); \
                printf("%s", #K ": "); dbg_print(K); printf("\n"); \
                fflush(stdout); aSsErT(1, #X, __LINE__); } }

#define LOOP4_ASSERT(I,J,K,L,X) {                  \
    if (!(X)) { printf("%s", #I ": "); dbg_print(I); printf("\t"); \
                printf("%s", #J ": "); dbg_print(J); printf("\t"); \
                printf("%s", #K ": "); dbg_print(K); printf("\t"); \
                printf("%s", #L ": "); dbg_print(L); printf("\n"); \
                fflush(stdout); aSsErT(1, #X, __LINE__); } }

#define LOOP5_ASSERT(I,J,K,L,M,X) {                \
    if (!(X)) { printf("%s", #I ": "); dbg_print(I); printf("\t"); \
                printf("%s", #J ": "); dbg_print(J); printf("\t"); \
                printf("%s", #K ": "); dbg_print(K); printf("\t"); \
                printf("%s", #L ": "); dbg_print(L); printf("\t"); \
                printf("%s", #M ": "); dbg_print(M); printf("\n"); \
                fflush(stdout); aSsErT(1, #X, __LINE__); } }

//=============================================================================
//                  SEMI-STANDARD TEST OUTPUT MACROS
//-----------------------------------------------------------------------------
#define Q(X) printf("<| " #X " |>\n");     // Quote identifier literally.
#define P(X) dbg_print(#X " = ", X, "\n")  // Print identifier and value.
#define P_(X) dbg_print(#X " = ", X, ", ") // P(X) without '\n'
#define L_ __LINE__                        // current Line number
#define T_ putchar('\t');                  // Print a tab (w/o newline)

//=============================================================================
//                  GLOBAL TYPEDEFS/CONSTANTS FOR TESTING
//-----------------------------------------------------------------------------

// TYPES
class TestType;
class SmallTestTypeNoAlloc;
class MediumTestTypeNoAlloc;
class LargeTestTypeNoAlloc;
class BitwiseMoveableTestType;
class BitwiseCopyableTestType;

typedef TestType                      T;    // uses 'bslma' allocators
typedef SmallTestTypeNoAlloc          S;    // does not use 'bslma' allocators
typedef MediumTestTypeNoAlloc         M;    // does not use 'bslma' allocators
typedef LargeTestTypeNoAlloc          L;    // does not use 'bslma' allocators
typedef BitwiseMoveableTestType       BMT;  // uses 'bslma' allocators
typedef BitwiseCopyableTestType       BCT;  // uses 'bslma' allocators

typedef bsls::Types::Int64            Int64;
typedef bsls::Types::Uint64           Uint64;

// TEST OBJECT (unless o/w specified)
typedef char                          Element;  // every TestType's value type
typedef bsl::deque<T>                 Obj;

// CONSTANTS
const int MAX_ALIGN = bsls::AlignmentUtil::BSLS_MAX_ALIGNMENT;

const char UNINITIALIZED_VALUE = '_';
const char DEFAULT_VALUE       = 'z';
const char VA = 'A';
const char VB = 'B';
const char VC = 'C';
const char VD = 'D';
const char VE = 'E';
    // All test types have character value type.

const int NOMINAL_BLOCK_BYTES = bsl::Deque_BlockLengthCalcUtil<int>::
                                                            DEFAULT_BLOCK_SIZE;
    // Used 'int', but any type will do here, since DEFAULT_BLOCK_SIZE is
    // independent of the type.

const int MEDIUM_TEST_TYPE_SIZE = NOMINAL_BLOCK_BYTES / 2;
    // Size such that there should be only two objects in a deque block.

const int LARGE_TEST_TYPE_SIZE = NOMINAL_BLOCK_BYTES * 2;
    // Size such that there should be only a single object in a deque block.

const int  LARGE_SIZE_VALUE = 10;
    // Declare a large value for insertions into the deque.  Note this value
    // will cause multiple resizes during insertion into the deque.

const int NUM_ALLOCS[] = {
    // Number of allocations (blocks) to create a deque of the following size
    // by using 'push_back' repeatedly (without initial reserve):
    //
    // 0    1   2   3   4   5   6   7   8   9   10  11  12  13  14  15  16  17
    // --   --  --  --  --  --  --  --  --  --  --  --  --  --  --  --  --  --
       0,   1,  2,  3,  3,  4,  4,  4,  4,  5,  5,  5,  5,  5,  5,  5,  5,  6
};

const int NUM_PADDING = 2;
    // BLOCK_ARRAY_PADDING as defined in 'bslalg_dequeimputil'.

const int NUM_INTERNAL_STATE_TEST = 10;
    // Number of different internal states to check.

//=============================================================================
//                      GLOBAL HELPER FUNCTIONS FOR TESTING
//-----------------------------------------------------------------------------

// Fundamental-type-specific print functions.
inline
void dbg_print(char c)
{
    printf("%c", c); fflush(stdout);
}
inline
void dbg_print(unsigned char c)
{
    printf("%c", c); fflush(stdout);
}
inline
void dbg_print(signed char c)
{
    printf("%c", c); fflush(stdout);
}
inline
void dbg_print(short val)
{
    printf("%d", (int)val); fflush(stdout);
}
inline
void dbg_print(unsigned short val)
{
    printf("%d", (int)val); fflush(stdout);
}
inline
void dbg_print(int val)
{
    printf("%d", val); fflush(stdout);
}
inline
void dbg_print(bsls::Types::Int64 val)
{
    printf("%lld", val); fflush(stdout);
}
#if defined(BSLS_PLATFORM_OS_AIX)
inline
void dbg_print(unsigned int val)
{
    printf("%d", val);
    fflush(stdout);
}
#endif
inline
void dbg_print(size_t val)
{
    printf("%llu", (Uint64) val);
    fflush(stdout);
}
inline
void dbg_print(float val)
{
    printf("'%f'", (double)val); fflush(stdout);
}
inline
void dbg_print(double val)
{
    printf("'%f'", val); fflush(stdout);
}

inline
void dbg_print(const char* s)
{
    printf("\"%s\"", s); fflush(stdout);
}

// Deque-specific print function.
template <typename TYPE, typename ALLOC>
void dbg_print(const bsl::deque<TYPE,ALLOC>& v)
{
    if (v.empty()) {
        printf("<empty>");
    }
    else {
        for (size_t i = 0; i < v.size(); ++i) {
            dbg_print(v[i]);
        }
    }
    fflush(stdout);
}

// Generic debug print function (3-arguments).
template <typename T>
void dbg_print(const char* s, const T& val, const char* nl)
{
    printf("%s", s); dbg_print(val);
    printf("%s", nl);
    fflush(stdout);
}

//=============================================================================
//                       GLOBAL HELPER CLASSES FOR TESTING
//-----------------------------------------------------------------------------

// STATIC DATA
static int verbose, veryVerbose, veryVeryVerbose, veryVeryVeryVerbose;
static bslma::TestAllocator *globalAllocator_p,
                            *defaultAllocator_p,
                            *objectAllocator_p;

static int numDefaultCtorCalls = 0;
static int numCharCtorCalls    = 0;
static int numCopyCtorCalls    = 0;
static int numAssignmentCalls  = 0;
static int numDestructorCalls  = 0;

                              // ===============
                              // Usage Example 1
                              // ===============

///Usage
///-----
// In this section we show intended usage of this component.
//
///Example 1: Using a 'deque' to Implement a Laundry Queue
///- - - - - - - - - - - - - - - - - - - - - - - - - - - -
// Suppose we want to define a class to maintain a process queue of names of
// customers who are dropping off their laundry at a drop-off laundry service.
// We can accomplish this by defining a new class characterizing a
// laundry-process queue that uses 'bsl::deque' in its implementation.
//
// The process queue provides two methods, 'push' and 'expeditedPush', for
// inserting names of customers onto the queue.  When calling the 'push'
// method, the customer's name will be inserted at the end of the queue -- his
// laundry will be done after the laundry of customers previously on the queue.
// The 'expeditedPush' method is reserved for customers who have bribed the
// merchant for expedited service.  When calling the 'expeditedPush' method,
// the customer's name will be inserted onto the front of the queue -- his
// laundry will be done before customers previously on the queue.
//
// When the workers are ready to do some laundry, they call the 'next' method
// of the queue, which returns the name of the customer whose laundry is to be
// done next.  For brevity of the usage example, we do not show how customers
// are track while or after their laundry is being done.
//
// In addtion, the laundry queue also provides the 'find' method, which returns
// a 'bool' to indicate whether a given customer is still in the queue.
//
// First, we declare a class 'LaundryQueue' based on a deque, to store names of
// customers at a drop-off laundry:

class LaundryQueue {
    // This 'class' keeps track of customers enqueued to have their laundry
    // done by a laundromat.

    // DATA
    bsl::deque<bsl::string> d_queue;

  public:
    // CREATORS
    explicit
    LaundryQueue(bslma::Allocator *basicAllocator = 0);
        // Create a 'LaundryQueue' object using the specified 'basicAllocator'.
        // If 'basicAllocator' is not provided, use the default allocator.

    // MANIPULATORS
    void push(const bsl::string& customerName);
        // Add the specified 'customerName' to the back of the laundry queue.

    void expeditedPush(const bsl::string& customerName);
        // Add the specified 'customerName' to the laundry queue at the
        // front.

    bsl::string next();
        // Return the name from the front of the queue, removing it from
        // the queue.  If the queue is empty, return '(* empty *)' which is not
        // a valid name for a customer.

    // ACCESSORS
    bool find(const bsl::string& customerName);
        // Return 'true' if 'customerName' is in the queue, and 'false'
        // otherwise.
};

// Then, we define the implementation of the methods of 'LaundryQueue'

// CREATORS
LaundryQueue::LaundryQueue(bslma::Allocator *basicAllocator)
: d_queue(basicAllocator)
{
    // Note that the allocator is propagated to the underlying 'deque', which
    // will use the default allocator is '0 == basicAllocator'.
}

// MANIPULATORS
void LaundryQueue::push(const bsl::string& customerName)
{
    d_queue.push_back(customerName);     // note constant time
}

void LaundryQueue::expeditedPush(const bsl::string& customerName)
{
    d_queue.push_front(customerName);    // note constant time
}

bsl::string LaundryQueue::next()
{
    if (d_queue.empty()) {
        return "(* empty *)";                                         // RETURN
    }

    bsl::string ret = d_queue.front();   // note constant time

    d_queue.pop_front();                 // note constant time

    return ret;
}

// ACCESSORS
bool LaundryQueue::find(const bsl::string& customerName)
{
    // Note 'd_queue.empty() || d_queue[0] == d_queue.front()'

    for (size_t i = 0; i < d_queue.size(); ++i) {
        if (customerName == d_queue[i]) {    // note '[]' is constant time
            return true;                                              // RETURN
        }
    }

    return false;
}

                              // ===============
                              // Usage Example 2
                              // ===============

// It was decided to eliminate this second usage example from the .h file as it
// was too long, it is being kept as a test case, and perhaps here it may
// inform someone trying to familiarize themselves with the component.

///Usage
///-----
// In this section we show intended usage of this component.
//
///Example 2: Showing Properties of a Deque and its Iterators
/// - - - - - - - - - - - - - - - - - - - - - - - - - - - - -
// A 'deque' (pronounced 'deck') is a *D*ouble *E*nded *QUE*ue.  One can
// efficiently push or pop elements to the front or end of the queue.  It has
// iterators and reverse iterators which are quite symmetrical.
//
// First, we define a function 'checkInvariants' which will check properties
// that should always be true for any deque in a valid state.:
//..
template <typename TYPE>
void checkInvariants(const deque<TYPE>& d)
{
    const size_t SZ = d.size();

    {
        // The following tests will be valid for any deque in a valid state.

        ASSERT((0 == SZ) == d.empty());

        ASSERT(d.end() - d.begin() == d.rend() - d.rbegin());
        ASSERT(d.end() - d.begin() >= 0);
        ASSERT(SZ == (size_t) (d.end() - d.begin()));

        for (size_t u = 0; u < SZ; ++u) {
            ASSERT(&*(d.begin()    + u) == &d[         u]);
            ASSERT(&*(d.end()  - 1 - u) == &d[SZ - 1 - u]);
            ASSERT(&*(d.rbegin()   + u) == &d[SZ - 1 - u]);
            ASSERT(&*(d.rend() - 1 - u) == &d[         u]);
        }
    }

    if (d.empty()) {
        return;                                                       // RETURN
    }

    {
        // The rest of the tests are only valid if the deque contains at least
        // one element, but are always valid in that case.

        ASSERT(&d[0]                   == &d.front());
        ASSERT(&d[SZ - 1]              == &d.back());

        ASSERT(&*d.begin()             == &d.front());
        ASSERT(&*d.rbegin()            == &d.back());

        ASSERT(&*(d.begin()  + SZ - 1) == &d.back());
        ASSERT(&*(d.rbegin() + SZ - 1) == &d.front());

        ASSERT(&*(d.end()         - 1) == &d.back());
        ASSERT(&*(d.rend()        - 1) == &d.front());

        ASSERT(&*(d.end()    - SZ)     == &d.front());
        ASSERT(&*(d.rend()   - SZ)     == &d.back());
    }
}
//..


                            // ====================
                            // class ExceptionGuard
                            // ====================

template <class VALUE_TYPE>
struct ExceptionGuard {
    // This scoped guard helps to verify the full guarantee of rollback in
    // exception-throwing code.

    // DATA
    int         d_lineNum;
    VALUE_TYPE  d_value;
    VALUE_TYPE *d_object_p;

  public:
    // CREATORS
    ExceptionGuard(VALUE_TYPE *object, const VALUE_TYPE& value, int line)
    : d_lineNum(line)
    , d_value(value)
    , d_object_p(object)
    {}

    ~ExceptionGuard()
    {
        if (d_object_p) {
            const int LINE = d_lineNum;
            LOOP_ASSERT(LINE, d_value == *d_object_p);
        }
    }

    // MANIPULATORS
    void resetValue(const VALUE_TYPE& value, int line)
    {
        d_lineNum = line;
        d_value = value;
    }

    void release()
    {
        d_object_p = 0;
    }
};
                               // ==============
                               // class TestType
                               // ==============

class TestType {
    // This test type contains a 'char' in some allocated storage.  It counts
    // the number of default and copy constructions, assignments, and
    // destructions.  It has no traits other than using a 'bslma' allocator.
    // It could have the bit-wise moveable traits but we defer that trait to
    // the 'MoveableTestType'.

  private:
    char             *d_data_p;
    bslma::Allocator *d_allocator_p;

#if defined(BDE_USE_ADDRESSOF)
    // PRIVATE ACCESSORS
    void operator&() const;     // = delete;
        // Suppress the use of address-of operator on this type.
#endif

  public:
    // TRAITS
    BSLMF_NESTED_TRAIT_DECLARATION(TestType, bslma::UsesBslmaAllocator);

    // CREATORS
    explicit
    TestType(bslma::Allocator *ba = 0)
    : d_data_p(0)
    , d_allocator_p(bslma::Default::allocator(ba))
    {
        ++numDefaultCtorCalls;
        d_data_p  = (char *)d_allocator_p->allocate(sizeof(char));
        *d_data_p = DEFAULT_VALUE;
    }

    explicit
    TestType(char c, bslma::Allocator *ba = 0)
    : d_data_p(0)
    , d_allocator_p(bslma::Default::allocator(ba))
    {
        ++numCharCtorCalls;
        d_data_p  = (char *)d_allocator_p->allocate(sizeof(char));
        *d_data_p = c;
    }

    TestType(const TestType& original, bslma::Allocator *ba = 0)
    : d_data_p(0)
    , d_allocator_p(bslma::Default::allocator(ba))
    {
        ++numCopyCtorCalls;

        d_data_p  = (char *)d_allocator_p->allocate(sizeof(char));
        *d_data_p = *original.d_data_p;
    }

    ~TestType()
    {
        ++numDestructorCalls;
        *d_data_p = UNINITIALIZED_VALUE;
        d_allocator_p->deallocate(d_data_p);
        d_data_p = 0;
        d_allocator_p = 0;
    }

    // MANIPULATORS
    TestType& operator=(const TestType& rhs)
    {
        ++numAssignmentCalls;
        if (BSLS_UTIL_ADDRESSOF(rhs) != this) {
            char *newData = (char *)d_allocator_p->allocate(sizeof(char));
            *d_data_p = UNINITIALIZED_VALUE;
            d_allocator_p->deallocate(d_data_p);
            d_data_p  = newData;
            *d_data_p = *rhs.d_data_p;
        }
        return *this;
    }

    void setDatum(char c)
    {
        *d_data_p = c;
    }

    // ACCESSORS
    char value() const
    {
        return *d_data_p;
    }

    bslma::Allocator *allocator() const
    {
        return d_allocator_p;
    }

    void print() const
    {
        if (d_data_p) {
            ASSERT(isalpha(*d_data_p));
            printf("%c (int: %d)\n", *d_data_p, (int)*d_data_p);
        } else {
            printf("VOID\n");
        }
    }
};

// FREE OPERATORS
bool operator==(const TestType& lhs, const TestType& rhs)
{
    ASSERT(isalpha(lhs.value()));
    ASSERT(isalpha(rhs.value()));

    return lhs.value() == rhs.value();
}

bool operator<(const TestType& lhs, const TestType& rhs)
{
    ASSERT(isalpha(lhs.value()));
    ASSERT(isalpha(rhs.value()));

    return lhs.value() < rhs.value();
}

// TestType-specific print function.
void dbg_print(const TestType& rhs)
{
    printf("%c", rhs.value());
    fflush(stdout);
}

                       // ==========================
                       // class SmallTestTypeNoAlloc
                       // ==========================

class SmallTestTypeNoAlloc {
    // This test type has footprint and interface identical to 'TestType'.  It
    // also counts the number of default and copy constructions, assignments,
    // and destructions.  It does not allocate, and thus could have the
    // bit-wise copyable trait, but we defer this to the
    // 'BitwiseCopyableTestType'.

    // DATA
    union {
        char  d_char;
        char  d_fill[sizeof(TestType)];
    } d_u;

  public:
    // CREATORS
    SmallTestTypeNoAlloc()
    {
        d_u.d_char = DEFAULT_VALUE;
        ++numDefaultCtorCalls;
    }

    explicit
    SmallTestTypeNoAlloc(char c)
    {
        d_u.d_char = c;
        ++numCharCtorCalls;
    }

    SmallTestTypeNoAlloc(const SmallTestTypeNoAlloc&  original)
    {
        d_u.d_char = original.d_u.d_char;
        ++numCopyCtorCalls;
    }

    ~SmallTestTypeNoAlloc()
    {
        ++numDestructorCalls;
        d_u.d_char = '_';
    }

    // MANIPULATORS
    SmallTestTypeNoAlloc& operator=(const SmallTestTypeNoAlloc& rhs)
    {
        ++numAssignmentCalls;
        d_u.d_char = rhs.d_u.d_char;
        return *this;
    }

    // ACCESSORS
    char value() const
    {
        return d_u.d_char;
    }

    void print() const
    {
        ASSERT(isalpha(d_u.d_char));
        printf("%c (int: %d)\n", d_u.d_char, (int)d_u.d_char);
    }
};

// FREE OPERATORS
bool operator==(const SmallTestTypeNoAlloc& lhs,
                const SmallTestTypeNoAlloc& rhs)
{
    ASSERT(isalpha(lhs.value()));
    ASSERT(isalpha(rhs.value()));

    return lhs.value() == rhs.value();
}

// SmallTestType-specific print function.
void dbg_print(const SmallTestTypeNoAlloc& rhs)
{
    printf("%c", rhs.value());
    fflush(stdout);
}

                       // ===========================
                       // class MediumTestTypeNoAlloc
                       // ===========================

class MediumTestTypeNoAlloc {
    // This test type has footprint identical to 'TestType', but a large
    // footprint, so that there are just a few objects in a deque's block.  It
    // also counts the number of default and copy constructions, assignments,
    // and destructions.  It does not allocate, and thus could have the
    // bit-wise copyable trait, but we defer this to the
    // 'BitwiseCopyableMediumTestType'.

    // DATA
    union {
        char  d_char;
        char  d_fill[MEDIUM_TEST_TYPE_SIZE];
    } d_u;

  public:
    // CREATORS
    MediumTestTypeNoAlloc()
    {
        d_u.d_char = DEFAULT_VALUE;
        ++numDefaultCtorCalls;
    }

    explicit
    MediumTestTypeNoAlloc(char c)
    {
        d_u.d_char = c;
        ++numCharCtorCalls;
    }

    MediumTestTypeNoAlloc(const MediumTestTypeNoAlloc&  original)
    {
        d_u.d_char = original.d_u.d_char;
        ++numCopyCtorCalls;
    }

    ~MediumTestTypeNoAlloc()
    {
        ++numDestructorCalls;
        d_u.d_char = '_';
    }

    // MANIPULATORS
    MediumTestTypeNoAlloc& operator=(const MediumTestTypeNoAlloc& rhs)
    {
        ++numAssignmentCalls;
        d_u.d_char = rhs.d_u.d_char;
        return *this;
    }

    // ACCESSORS
    char value() const
    {
        return d_u.d_char;
    }

    void print() const
    {
        ASSERT(isalpha(d_u.d_char));
        printf("%c (int: %d)\n", d_u.d_char, (int)d_u.d_char);
    }
};

// FREE OPERATORS
bool operator==(const MediumTestTypeNoAlloc& lhs,
                const MediumTestTypeNoAlloc& rhs)
{
    ASSERT(isalpha(lhs.value()));
    ASSERT(isalpha(rhs.value()));

    return lhs.value() == rhs.value();
}

// MediumTestType-specific print function.
void dbg_print(const MediumTestTypeNoAlloc& rhs)
{
    printf("%c", rhs.value());
    fflush(stdout);
}

                       // ==========================
                       // class LargeTestTypeNoAlloc
                       // ==========================

class LargeTestTypeNoAlloc {
    // This test type has footprint identical to 'TestType', but a much larger
    // footprint, so that there are just a single object in a deque's block.
    // It also counts the number of default and copy constructions,
    // assignments, and destructions.  It does not allocate, and thus could
    // have the bit-wise copyable trait, but we defer this to the
    // 'BitwiseCopyableLargeTestType'.

    // DATA
    union {
        char  d_char;
        char  d_fill[LARGE_TEST_TYPE_SIZE];
    } d_u;

  public:
    // CREATORS
    LargeTestTypeNoAlloc()
    {
        d_u.d_char = DEFAULT_VALUE;
        ++numDefaultCtorCalls;
    }

    explicit
    LargeTestTypeNoAlloc(char c)
    {
        d_u.d_char = c;
        ++numCharCtorCalls;
    }

    LargeTestTypeNoAlloc(const LargeTestTypeNoAlloc&  original)
    {
        d_u.d_char = original.d_u.d_char;
        ++numCopyCtorCalls;
    }

    ~LargeTestTypeNoAlloc()
    {
        ++numDestructorCalls;
        d_u.d_char = '_';
    }

    // MANIPULATORS
    LargeTestTypeNoAlloc& operator=(const LargeTestTypeNoAlloc& rhs)
    {
        ++numAssignmentCalls;
        d_u.d_char = rhs.d_u.d_char;
        return *this;
    }

    // ACCESSORS
    char value() const
    {
        return d_u.d_char;
    }

    void print() const
    {
        ASSERT(isalpha(d_u.d_char));
        printf("%c (int: %d)\n", d_u.d_char, (int)d_u.d_char);
    }
};

// FREE OPERATORS
bool operator==(const LargeTestTypeNoAlloc& lhs,
                const LargeTestTypeNoAlloc& rhs)
{
    ASSERT(isalpha(lhs.value()));
    ASSERT(isalpha(rhs.value()));

    return lhs.value() == rhs.value();
}

// LargeTestType-specific print function.
void dbg_print(const LargeTestTypeNoAlloc& rhs)
{
    printf("%c", rhs.value());
    fflush(stdout);
}

                       // =============================
                       // class BitwiseMoveableTestType
                       // =============================

class BitwiseMoveableTestType : public TestType {
    // This test type is identical to 'TestType' except that it has the
    // bit-wise moveable trait.  All members are inherited.

  public:
    // TRAITS
    BSLMF_NESTED_TRAIT_DECLARATION(BitwiseMoveableTestType,
                                   bslma::UsesBslmaAllocator);
    BSLMF_NESTED_TRAIT_DECLARATION(BitwiseMoveableTestType,
                                   bslmf::IsBitwiseMoveable);

    // CREATORS
    explicit
    BitwiseMoveableTestType(bslma::Allocator *ba = 0)
    : TestType(ba)
    {
    }

    explicit
    BitwiseMoveableTestType(char c, bslma::Allocator *ba = 0)
    : TestType(c, ba)
    {
    }

    BitwiseMoveableTestType(const BitwiseMoveableTestType&  original,
                            bslma::Allocator               *ba = 0)
    : TestType(original, ba)
    {
    }
};

                       // =============================
                       // class BitwiseCopyableTestType
                       // =============================

class BitwiseCopyableTestType : public SmallTestTypeNoAlloc {
    // This test type is identical to 'TestTypeNoAlloc' except that it has the
    // bit-wise copyable and bit-wise equality comparable traits.  All members
    // are inherited.

  public:
    // TRAITS
    BSLMF_NESTED_TRAIT_DECLARATION(BitwiseCopyableTestType,
                                   bsl::is_trivially_copyable);
    BSLMF_NESTED_TRAIT_DECLARATION(BitwiseCopyableTestType,
                                   bslmf::IsBitwiseEqualityComparable);

    // CREATORS
    BitwiseCopyableTestType()
    : SmallTestTypeNoAlloc()
    {
    }

    explicit
    BitwiseCopyableTestType(char c)
    : SmallTestTypeNoAlloc(c)
    {
        ++numCharCtorCalls;
    }

    BitwiseCopyableTestType(const BitwiseCopyableTestType&  original)
    : SmallTestTypeNoAlloc(original.value())
    {
    }
};

                               // ==============
                               // class CharList
                               // ==============

template <class TYPE>
class CharList {
    // This array class is a simple wrapper on a 'char' array offering an
    // input iterator access via the 'begin' and 'end' accessors.  The
    // iterator is specifically an *input* iterator and its value type
    // is the parameterized 'TYPE'.

    // DATA
    Vector_Imp<TYPE> d_value;

  public:
    // TYPES
    typedef bslstl::ForwardIterator<const TYPE, const TYPE*>    const_iterator;
        // Input iterator.

    // CREATORS
    CharList() {}
    explicit CharList(const Vector_Imp<TYPE>& value);

    // ACCESSORS
    const TYPE& operator[](size_t index) const;
    const_iterator begin() const;
    const_iterator end() const;
};

// CREATORS
template <class TYPE>
CharList<TYPE>::CharList(const Vector_Imp<TYPE>& value)
: d_value(value)
{
}

// ACCESSORS
template <class TYPE>
const TYPE&
CharList<TYPE>::operator[](size_t index) const
{
    return d_value[index];
}

template <class TYPE>
typename CharList<TYPE>::const_iterator
CharList<TYPE>::begin() const
{
    return const_iterator(d_value.begin());
}

template <class TYPE>
typename CharList<TYPE>::const_iterator
CharList<TYPE>::end() const
{
    return const_iterator(d_value.end());
}

                              // ===============
                              // class CharArray
                              // ===============

template <class TYPE>
class CharArray {
    // This array class is a simple wrapper on a deque offering an input
    // iterator access via the 'begin' and 'end' accessors.  The iterator is
    // specifically a *random-access* iterator and its value type is the
    // parameterized 'TYPE'.

    // DATA
    Vector_Imp<TYPE>  d_value;

  public:
    // TYPES
    typedef const TYPE *const_iterator;
        // Random-access iterator.

    // CREATORS
    CharArray() {}
    explicit CharArray(const Vector_Imp<TYPE>& value);

    // ACCESSORS
    const TYPE& operator[](size_t index) const;
    const_iterator begin() const;
    const_iterator end() const;
};

// CREATORS
template <class TYPE>
CharArray<TYPE>::CharArray(const Vector_Imp<TYPE>& value)
: d_value(value)
{
}

// ACCESSORS
template <class TYPE>
const TYPE& CharArray<TYPE>::operator[](size_t index) const
{
    return d_value[index];
}

template <class TYPE>
typename CharArray<TYPE>::const_iterator CharArray<TYPE>::begin() const
{
    return const_iterator(d_value.begin());
}

template <class TYPE>
typename CharArray<TYPE>::const_iterator CharArray<TYPE>::end() const
{
    return const_iterator(d_value.end());
}

                              // ====================
                              // class LimitAllocator
                              // ====================

template <class ALLOC>
class LimitAllocator : public ALLOC {

  public:
    // TYPES
    typedef typename ALLOC::value_type        value_type;
    typedef typename ALLOC::pointer           pointer;
    typedef typename ALLOC::const_pointer     const_pointer;
    typedef typename ALLOC::reference         reference;
    typedef typename ALLOC::const_reference   const_reference;
    typedef typename ALLOC::size_type         size_type;
    typedef typename ALLOC::difference_type   difference_type;

    template <class OTHER_TYPE>
    struct rebind {
        // It is better not to inherit the rebind template, or else
        // rebind<X>::other would be ALLOC::rebind<OTHER_TYPE>::other
        // instead of LimitAlloc<X>.

        typedef LimitAllocator<typename ALLOC::template
                                             rebind<OTHER_TYPE>::other > other;
    };

  private:
    // PRIVATE TYPES
    typedef ALLOC AllocBase;

    // DATA
    size_type d_limit;

  public:
    // CREATORS
    LimitAllocator()
    : d_limit(-1) {}

    explicit
    LimitAllocator(bslma::Allocator *mechanism)
    : AllocBase(mechanism), d_limit(-1) { }

    explicit
    LimitAllocator(const ALLOC& alloc)
    : AllocBase((const AllocBase&) alloc), d_limit(-1) { }

    ~LimitAllocator() { }

    // MANIPULATORS
    void setMaxSize(size_type maxSize) { d_limit = maxSize; }

    // ACCESSORS
    size_type max_size() const { return d_limit; }
};

namespace BloombergLP {
namespace bslmf {

template <typename ALLOCATOR>
struct IsBitwiseMoveable<LimitAllocator<ALLOCATOR> >
    : IsBitwiseMoveable<ALLOCATOR>
{};

}

}  // namespace BloombergLP

//=============================================================================
//                       TEST DRIVER TEMPLATE
//-----------------------------------------------------------------------------

template <class TYPE, class ALLOC = bsl::allocator<TYPE> >
struct TestDriver {
    // The generating functions interpret the given 'spec' in order from left
    // to right to configure the object according to a custom language.
    // Uppercase letters [A .. E] correspond to arbitrary (but unique) char
    // values to be appended to the 'bsl::deque<T>' object.  A tilde ('~')
    // indicates that the logical (but not necessarily physical) state of the
    // object is to be set to its initial, empty state (via the 'clear'
    // method).
    //
    // LANGUAGE SPECIFICATION:
    // -----------------------
    //
    // <SPEC>       ::= <EMPTY>   | <LIST>
    //
    // <EMPTY>      ::=
    //
    // <LIST>       ::= <ITEM>    | <ITEM><LIST>
    //
    // <ITEM>       ::= <ELEMENT> | <POP_BACK> | <CLEAR>
    //
    // <ELEMENT>    ::= 'A' | 'B' | 'C' | 'D' | 'E' | ... | 'H'
    //                                      // unique but otherwise arbitrary
    // <POP_BACK>   ::= '<'
    //
    // <CLEAR>      ::= '~'
    //
    // Spec String  Description
    // -----------  -----------------------------------------------------------
    // ""           Has no effect; leaves the object empty.
    // "A"          Append the value corresponding to A.
    // "AA"         Append two values both corresponding to A.
    // "ABC"        Append three values corresponding to A, B and C.
    // "ABC~"       Append three values corresponding to A, B and C and then
    //              remove all the elements (set array length to 0).  Note that
    //              this spec yields an object that is logically equivalent
    //              (but not necessarily identical internally) to one
    //              yielded by ("").
    // "ABC~DE"     Append three values corresponding to A, B, and C; empty
    //              the object; and append values corresponding to D and E.
    //              (Note that the resulting object has the capacity for at
    //              least three elements at the *front* and none, or the
    //              remainder of the block, at the back.)
    // "ABC<<<~DE"  Append three values corresponding to A, B, and C, then pop
    //              them back; empty the object; and append values
    //              corresponding to D and E.  (Note that the result object has
    //              a capacity for at least one more object at the back, and
    //              none at the front.)
    //-------------------------------------------------------------------------

    // CONSTANTS
    enum {START_POS  = -1 * NUM_PADDING * NOMINAL_BLOCK_BYTES /
                                                           (int) sizeof (TYPE),
        // The integer offset to the first element pointed by the first block
        // pointer of a newly created empty 'bsl::deque'.

          FINISH_POS = ((NUM_PADDING + 1) * NOMINAL_BLOCK_BYTES /
                                                      (int) sizeof (TYPE)) - 1,
        // The integer offset to the last element pointed by the last block
        // pointer of a newly created empty 'bsl::deque'.

          INCREMENT = FINISH_POS - START_POS >= NUM_INTERNAL_STATE_TEST
                    ? (FINISH_POS - START_POS) / NUM_INTERNAL_STATE_TEST
                    : 1
        // The integer increment that will be used when permutating through the
        // various internal states.
    };

    // TYPES
    typedef bsl::deque<TYPE,ALLOC>  Obj;
        // Type under testing.

    typedef typename Obj::iterator                iterator;
    typedef typename Obj::const_iterator          const_iterator;
    typedef typename Obj::reverse_iterator        reverse_iterator;
    typedef typename Obj::const_reverse_iterator  const_reverse_iterator;
        // Shorthand.

    // TEST APPARATUS

    static int getValues(const TYPE **values);
        // Load the specified 'values' with the address of an array containing
        // initialized values of the parameterized 'TYPE' and return the length
        // of that array.

    static int ggg(Obj *object, const char *spec, int verboseFlag = 1);
        // Configure the specified 'object' according to the specified 'spec',
        // using only the primary manipulator function 'push_back' and
        // white-box manipulator 'clear'.  Optionally specify a zero
        // 'verboseFlag' to suppress 'spec' syntax error messages.  Return the
        // index of the first invalid character, and a negative value
        // otherwise.  Note that this function is used to implement 'gg' as
        // well as allow for verification of syntax error detection.

    static Obj& gg(Obj *object, const char *spec);
        // Return, by reference, the specified object with its value adjusted
        // according to the specified 'spec'.

    static Vector_Imp<TYPE> gV(const char *spec);
        // Return, by value, a new vector corresponding to the specified
        // 'spec'.

    static Obj g(const char *spec);
        // Return, by value, a new object corresponding to the specified
        // 'spec'.

    static void setInternalState(Obj *object,
                                 int  n);
        // Using 'push_back', 'push_front', 'pop_back' and 'pop_front', set the
        // internal state of the specified 'object' by moving the start and
        // finish iterator by the specified 'n' positions.

    static void stretch(Obj *object, int size, const TYPE& value = TYPE());
        // Using only primary manipulators, extend the length of the specified
        // 'object' by the specified size by adding copies of the specified
        // 'value'.  The resulting value is not specified.  The behavior is
        // undefined unless 0 <= size.

    static void stretchRemoveAll(Obj         *object,
                                 int          size,
                                 const TYPE&  value = TYPE());
        // Using only primary manipulators, extend the capacity of the
        // specified 'object' to (at least) the specified size by adding
        // copies of the optionally specified 'value'; then remove all
        // elements leaving 'object' empty.  The behavior is undefined unless
        // '0 <= size'.

    // TEST CASES

    template <class CONTAINER>
    static void testCaseM1Range(const CONTAINER&);
        // Performance test for operators that take a range of inputs.

    static void testCaseM1();
        // Performance test.

    static void testCase22();
        // Test proper use of 'std::length_error'.

    static void testCase21();
        // Test comparison free operators.

    static void testCase20();
        // Test 'swap' member.

    static void testCase19();
        // Test 'erase', 'pop_back' and 'pop_front'.

    static void testCase18();
        // Test 'insert' members, and move 'push_back' and 'insert' members.

    template <class CONTAINER>
    static void testCase18Range(const CONTAINER&);
        // Test 'insert' member template.

    static void testCase17();
        // Test 'push_back' and 'push_front' members.

    static void testCase16();
        // Test iterators.

    static void testCase15();
        // Test element access.

    static void testCase14();
        // Test reserve and capacity-related methods.

    static void testCase13();
        // Test 'assign' members.

    template <class CONTAINER>
    static void testCase13Range(const CONTAINER&);
        // Test 'assign' member template.

    static void testCase12();
        // Test user-supplied constructors.

    template <class CONTAINER>
    static void testCase12Range(const CONTAINER&);
        // Test user-supplied constructor templates.

    static void testCase11();
        // Test allocator-related concerns.

    static void testCase10();
        // Test streaming functionality.  This test case tests nothing.

    static void testCase9();
        // Test assignment operator ('operator=').

    static void testCase8();
        // Test generator function 'g'.

    static void testCase7();
        // Test copy constructor.

    static void testCase6();
        // Test equality operator ('operator==').

    static void testCase5();
        // Test output (<<) operator.  This test case tests nothing.

    static void testCase4();
        // Test basic accessors ('size' and 'operator[]').

    static void testCase3();
        // Test generator functions 'ggg' and 'gg'.

    static void testCase2();
        // Test primary manipulators ('push_back' and 'clear').

    static void testCase1();
        // Breathing test.  This test *exercises* basic functionality but
        // *test* nothing.
};

                               // --------------
                               // TEST APPARATUS
                               // --------------

template <class TYPE, class ALLOC>
int TestDriver<TYPE,ALLOC>::getValues(const TYPE **valuesPtr)
{
    bslma::DefaultAllocatorGuard
                                guard(&bslma::NewDeleteAllocator::singleton());

    static TYPE values[5]; // avoid DEFAULT_VALUE and UNINITIALIZED_VALUE
    values[0] = TYPE(VA);
    values[1] = TYPE(VB);
    values[2] = TYPE(VC);
    values[3] = TYPE(VD);
    values[4] = TYPE(VE);

    const int NUM_VALUES = 5;

    *valuesPtr = values;
    return NUM_VALUES;
}

template <class TYPE, class ALLOC>
int TestDriver<TYPE,ALLOC>::ggg(Obj *object,
                                const char    *spec,
                                int            verboseFlag)
{
    const TYPE *VALUES;
    getValues(&VALUES);
    enum { SUCCESS = -1 };
    for (int i = 0; spec[i]; ++i) {
        if ('A' <= spec[i] && spec[i] <= 'E') {
            object->push_back(VALUES[spec[i] - 'A']);
        }
        else if ('<' == spec[i]) {
            object->pop_back();
        }
        else if ('~' == spec[i]) {
            object->clear();
        }
        else {
            if (verboseFlag) {
                printf("Error, bad character ('%c') "
                       "in spec \"%s\" at position %d.\n", spec[i], spec, i);
            }
            return i;  // Discontinue processing this spec.           // RETURN
        }
   }
   return SUCCESS;
}

template <class TYPE, class ALLOC>
bsl::deque<TYPE,ALLOC>& TestDriver<TYPE,ALLOC>::gg(Obj        *object,
                                                   const char *spec)
{
    ASSERT(ggg(object, spec) < 0);
    return *object;
}

template <class TYPE, class ALLOC>
bsl::deque<TYPE,ALLOC> TestDriver<TYPE,ALLOC>::g(const char *spec)
{
    Obj object((bslma::Allocator *)0);
    return gg(&object, spec);
}

template <class TYPE, class ALLOC>
Vector_Imp<TYPE>  TestDriver<TYPE,ALLOC>::gV(const char    *spec)
{
    const TYPE *VALUES;
    getValues(&VALUES);
    Vector_Imp<TYPE> result;
    for (int i = 0; spec[i]; ++i) {
        if ('A' <= spec[i] && spec[i] <= 'E') {
            result.push_back(VALUES[spec[i] - 'A']);
        }
        else if ('<' == spec[i]) {
            result.pop_back();
        }
        else if ('~' == spec[i]) {
            result.clear();
        }
        else {
            ASSERT(0);
        }
   }
   return result;
}

template <class TYPE, class ALLOC>
void TestDriver<TYPE,ALLOC>::setInternalState(Obj         *object,
                                              int          n)
{
    ASSERT(object);
    ASSERT(0 == object->size());
    const TYPE value = TYPE();
    if (n > 0) {
        for (; n > 0; --n) {
            object->push_back(value);
            object->pop_front();
        }
    }
    else {
        for(; n < 0; ++n) {
            object->push_front(value);
            object->pop_back();
        }
    }
    ASSERT(0 == object->size());
}

template <class TYPE, class ALLOC>
void TestDriver<TYPE,ALLOC>::stretch(Obj *object, int size, const TYPE& value)
{
    ASSERT(object);
    ASSERT(0 <= size);
    for (int i = 0; i < size; ++i) {
        object->push_back(value);
    }
    ASSERT(object->size() >= (std::size_t)size);
}

template <class TYPE, class ALLOC>
void TestDriver<TYPE,ALLOC>::stretchRemoveAll(Obj         *object,
                                              int          size,
                                              const TYPE&  value)
{
    ASSERT(object);
    ASSERT(0 <= size);
    stretch(object, size, value);
    object->clear();
    ASSERT(0 == object->size());
}

                                 // ----------
                                 // TEST CASES
                                 // ----------

template <class TYPE, class ALLOC>
template <class CONTAINER>
void TestDriver<TYPE,ALLOC>::testCaseM1Range(const CONTAINER&)
{
    // --------------------------------------------------------------------
    // PERFORMANCE TEST (RANGE)
    // We have the following concerns:
    //   1) That performance does not regress between versions.
    //   2) That no surprising performance (both extremely fast or slow) is
    //      detected, which might be indicating missed optimizations or
    //      inadvertent loss of performance (e.g., by wrongly setting the
    //      capacity and triggering too frequent reallocations).
    //   3) That small "improvements" can be tested w.r.t. to performance,
    //      in a uniform benchmark (e.g., measuring the overhead of allocating
    //      for empty strings).
    //
    // Plan:  We follow a simple benchmark which performs the operation under
    //   timing test in a loop.  Specifically, we wish to measure the time
    //   taken by:
    //     C1) The constructors.
    //     A1) The 'assign' operation.
    //     I1) The 'insert' operation at the end.
    //     I2) The 'insert' operation at the front.
    //     I3) The 'insert' operation everywhere.
    //     E1) The 'erase' operation.
    // --------------------------------------------------------------------

    bsls::Stopwatch t;

    // DATA INITIALIZATION (NOT TIMED)
    const TYPE         *values      = 0;
    const TYPE *const&  VALUES      = values;
    const int           NUM_VALUES  = getValues(&values);
    const int           LENGTH      = 1000;
    const int           NUM_DEQUE   = 300;

    const char         *SPECREF     = "ABCDE";
    const int           SPECREF_LEN = (int) strlen(SPECREF);
    char                SPEC[LENGTH + 1];

    for (int i = 0; i < LENGTH; ++i) {
        SPEC[i] = SPECREF[i % SPECREF_LEN];
    }
    SPEC[LENGTH] = '\0';
    CONTAINER mU(gV(SPEC)); const CONTAINER& U = mU;

    void * addr = bslma::Default::defaultAllocator()->allocate(
                                        NUM_DEQUE * LENGTH * 2 * sizeof(TYPE));
    bslma::Default::defaultAllocator()->deallocate(addr);

    printf("\tC1) Constructor:\n");
    {
        // bsl::deque(f, l)
        double time = 0.;
        Obj *deques[NUM_DEQUE];

        t.reset(); t.start();
        for (int i = 0; i < NUM_DEQUE; ++i) {
            deques[i] = new Obj(U.begin(), U.end());
        }
        time = t.elapsedTime();

        printf("\t\tbsl::deque(f,l):\t%1.6fs\n", time);
        for (int i = 0; i < NUM_DEQUE; ++i) {
            delete deques[i];
        }
    }

    printf("\tA1) Assign:\n");
    {
        // assign(f, l)
        double time = 0.;
        Obj *deques[NUM_DEQUE];

        ASSERT(LENGTH >= NUM_DEQUE);
        // Spread out the initial lengths.
        for (int i = (LENGTH - NUM_DEQUE) / 2, j = 0;
                 i < (LENGTH + NUM_DEQUE) / 2;
                 ++i, ++j) {
            deques[j]  = new Obj(i, VALUES[i % NUM_VALUES]);
        }

        t.reset(); t.start();
        for (int i = 0; i < NUM_DEQUE; ++i) {
            deques[i]->assign(U.begin(), U.end());
        }
        time = t.elapsedTime();

        printf("\t\tassign(f,l):\t\t%1.6fs\n", time);
        for (int i = 0; i < NUM_DEQUE; ++i) {
            delete deques[i];
        }
    }

    printf("\tI1) Insert (at front):\n");
    {
        // insert(p, f, l)
        double time = 0.;
        Obj *deques[NUM_DEQUE];

        ASSERT(LENGTH >= NUM_DEQUE);
        // Spread out the initial lengths.
        for (int i = (LENGTH - NUM_DEQUE) / 2, j = 0;
                 i < (LENGTH + NUM_DEQUE) / 2;
                 ++i, ++j) {
            deques[j]  = new Obj(i, VALUES[i % NUM_VALUES]);
        }

        t.reset(); t.start();
        for (int i = 0; i < NUM_DEQUE; ++i) {
            deques[i]->insert(deques[i]->begin(), U.begin(), U.end());
        }
        time = t.elapsedTime();

        printf("\t\tinsert(p,f,l):\t\t%1.6fs\n", time);
        for (int i = 0; i < NUM_DEQUE; ++i) {
            delete deques[i];
        }
    }

    printf("\tI2) Insert (at back):\n");
    {
        // insert(p, f, l)
        double time = 0.;
        Obj *deques[NUM_DEQUE];

        ASSERT(LENGTH >= NUM_DEQUE);
        // Spread out the initial lengths.
        for (int i = (LENGTH - NUM_DEQUE) / 2, j = 0;
                 i < (LENGTH + NUM_DEQUE) / 2;
                 ++i, ++j) {
            deques[j]  = new Obj(i, VALUES[i % NUM_VALUES]);
        }

        t.reset(); t.start();
        for (int i = 0; i < NUM_DEQUE; ++i) {
            deques[i]->insert(deques[i]->end(), U.begin(), U.end());
        }
        time = t.elapsedTime();

        printf("\t\tinsert(p,f,l):\t\t%1.6fs\n", time);
        for (int i = 0; i < NUM_DEQUE; ++i) {
            delete deques[i];
        }
    }

    printf("\tI3) Insert (everywhere):\n");
    {
        // insert(p, f, l)
        double time = 0.;
        Obj    *deques[NUM_DEQUE];

        ASSERT(LENGTH >= NUM_DEQUE);
        // Spread out the initial lengths.
        for (int i = 0; i < NUM_DEQUE; ++i) {
            // NOTE: Uses NUM_DEQUE for length.
            deques[i] = new Obj(NUM_DEQUE, VALUES[i % NUM_VALUES]);
        }

        t.reset(); t.start();
        for (int i = 0; i < NUM_DEQUE; ++i) {
            deques[i]->insert(deques[i]->begin() + i, U.begin(), U.end());
        }
        time += t.elapsedTime();

        printf("\t\tinsert(p,f,l):\t\t%1.6fs\n", time);
        for (int i = 0; i < NUM_DEQUE; ++i) {
            delete deques[i];
        }
    }
}

template <class TYPE, class ALLOC>
void TestDriver<TYPE,ALLOC>::testCaseM1()
{
    // --------------------------------------------------------------------
    // PERFORMANCE TEST
    // We have the following concerns:
    //   1) That performance does not regress between versions.
    //   2) That no surprising performance (both extremely fast or slow) is
    //      detected, which might be indicating missed optimizations or
    //      inadvertent loss of performance (e.g., by wrongly setting the
    //      capacity and triggering too frequent reallocations).
    //   3) That small "improvements" can be tested w.r.t. to performance,
    //      in a uniform benchmark (e.g., measuring the overhead of allocating
    //      for empty strings).
    //
    // Plan:  We follow a simple benchmark which performs the operation under
    //   timing test in a loop.  Specifically, we wish to measure the time
    //   taken by:
    //     C1) The various constructors.
    //     C2) The copy constructor.
    //     A1) The copy assignment.
    //     A2) The 'assign' operations.
    //     P1) The 'push_back' operation.
    //     P2) The 'push_front' operation.
    //     P3) The 'pop_back' operation.
    //     P4) The 'pop_front' operation.
    //     I1) The 'insert' operation in its various forms, at the front
    //     I2) The 'insert' operation in its various forms, at the back
    //     I3) The 'insert' operation in its various forms.
    //     E1) The 'erase' operation in its various forms.
    // --------------------------------------------------------------------

    bsls::Stopwatch t;

    // DATA INITIALIZATION (NOT TIMED)
    const TYPE         *values      = 0;
    const TYPE *const&  VALUES      = values;
    const int           NUM_VALUES  = getValues(&values);
    const int           LENGTH_S    = 1000;
    const int           LENGTH_L    = 5000;
    const int           NUM_DEQUE_S = 100;
    const int           NUM_DEQUE_L = 1000;

//    void * addr = bslma::Default::defaultAllocator()->allocate(
//                                  NUM_DEQUE_L * LENGTH_L * 2 * sizeof(TYPE));
//    bslma::Default::defaultAllocator()->deallocate(addr);

    // C1) CONSTRUCTORS
    printf("\tC1) Constructors:\n");
    {
        // bsl::deque()
        double time = 0.;

        t.reset(); t.start();
        Obj *deques = new Obj[NUM_DEQUE_L];
        time = t.elapsedTime();

        printf("\t\tbsl::deque():\t\t%1.6fs\n", time);
        delete[] deques;
    }
    {
        // bsl::deque(n)
        double time = 0.;
        Obj *deques[NUM_DEQUE_L];

        t.reset(); t.start();
        for (int i = 0; i < NUM_DEQUE_L; ++i) {
            deques[i] = new Obj(LENGTH_S);
        }
        time = t.elapsedTime();

        printf("\t\tbsl::deque(n):\t%1.6fs\n", time);
        for (int i = 0; i < NUM_DEQUE_L; ++i) {
            delete deques[i];
        }
    }
    {
        // bsl::deque(n,v)
        double time = 0.;
        Obj *deques[NUM_DEQUE_L];

        t.reset(); t.start();
        for (int i = 0; i < NUM_DEQUE_L; ++i) {
            deques[i] = new Obj(LENGTH_S, VALUES[i % NUM_VALUES]);
        }
        time = t.elapsedTime();

        printf("\t\tbsl::deque(n,v):\t%1.6fs\n", time);
        for (int i = 0; i < NUM_DEQUE_L; ++i) {
            delete deques[i];
        }
    }
    // C2) COPY CONSTRUCTOR
    printf("\tC2) Copy Constructors:\n");
    {
        // bsl::deque(bsl::deque)
        double time = 0.;
        Obj  deq(LENGTH_L);
        Obj *deques[NUM_DEQUE_S];

        t.reset(); t.start();
        for (int i = 0; i < NUM_DEQUE_S; ++i) {
            deques[i] = new Obj(deq);
        }
        time = t.elapsedTime();

        printf("\t\tbsl::deque(d):\t%1.6fs\n", time);
        for (int i = 0; i < NUM_DEQUE_S; ++i) {
            delete deques[i];
        }
    }

    // A1) COPY ASSIGNMENT
    printf("\tA1) Copy Assginment:\n");
    {
        // operator=(bsl::deque)
        double time = 0;
        Obj deq(LENGTH_L / 2);
        Obj *deques[NUM_DEQUE_L];

        ASSERT(LENGTH_L >= NUM_DEQUE_L);
        // Spread out the initial lengths.
        for (int i = (LENGTH_L - NUM_DEQUE_L) / 2, j = 0;
                 i < (LENGTH_L + NUM_DEQUE_L) / 2;
                 ++i, ++j) {
            deques[j] = new Obj(i, VALUES[i % NUM_VALUES]);
        }

        t.reset(); t.start();
        for (int i = 0; i < NUM_DEQUE_L; ++i) {
            *deques[i] = deq;
        }
        time = t.elapsedTime();

        printf("\t\toperator=(d):\t\t%1.6fs\n", time);
        for (int i = 0; i < NUM_DEQUE_L; ++i) {
            ASSERT(*deques[i] == deq);
            delete deques[i];
        }
    }

    // A2) ASSIGN
    printf("\tA2) Assign:\n");
    {
        // assign(n)
        double time = 0;
        Obj *deques[NUM_DEQUE_L];

        ASSERT(LENGTH_L >= NUM_DEQUE_L);
        // Spread out the initial lengths.
        for (int i = (LENGTH_L - NUM_DEQUE_L) / 2, j = 0;
                 i < (LENGTH_L + NUM_DEQUE_L) / 2;
                 ++i, ++j) {
            deques[j]  = new Obj(i, VALUES[i % NUM_VALUES]);
        }
        const TYPE val    = TYPE();
        const int  length = LENGTH_L / 2;

        t.reset(); t.start();
        for (int i = 0; i < NUM_DEQUE_L; ++i) {
            deques[i]->assign(length, val);
        }
        time = t.elapsedTime();

        printf("\t\tassign(n):\t\t\t%1.6fs\n", time);
        for (int i = 0; i < NUM_DEQUE_L; ++i) {
            delete deques[i];
        }
    }

    // P1) PUSH_BACK
    printf("\tP1) Push_back:\n");
    {
        // push_back(v)
        double time = 0;
        Obj *deques[NUM_DEQUE_S];

        // Spread out the initial lengths.
        for (int i = (LENGTH_L - NUM_DEQUE_S) / 2, j = 0;
                 i < (LENGTH_L + NUM_DEQUE_S) / 2;
                 ++i, ++j) {
            deques[j] = new Obj(i, VALUES[i % NUM_VALUES]);
        }

        t.reset(); t.start();
        for (int i = 0; i < NUM_DEQUE_S; ++i) {
            // Push in 1000 objects.
            for (int j = 0; j < LENGTH_L; ++j) {
                deques[i]->push_back(VALUES[j % NUM_VALUES]);
            }
        }
        time = t.elapsedTime();

        printf("\t\tpush_back(v):\t\t%1.6fs\n", time);
        for (int i = 0; i < NUM_DEQUE_S; ++i) {
            delete deques[i];
        }
    }

    // P1) PUSH_FRONT
    printf("\tP2) Push_front:\n");
    {
        // push_front(v)
        double time = 0;
        Obj *deques[NUM_DEQUE_S];

        // Spread out the initial lengths.
        for (int i = (LENGTH_L - NUM_DEQUE_S) / 2, j = 0;
                 i < (LENGTH_L + NUM_DEQUE_S) / 2;
                 ++i, ++j) {
            deques[j] = new Obj(i, VALUES[i % NUM_VALUES]);
        }

        t.reset(); t.start();
        for (int i = 0; i < NUM_DEQUE_S; ++i) {
            // Push in 1000 objects.
            for (int j = 0; j < LENGTH_L; ++j) {
                deques[i]->push_front(VALUES[j % NUM_VALUES]);
            }
        }
        time = t.elapsedTime();

        printf("\t\tpush_front(v):\t\t%1.6fs\n", time);
        for (int i = 0; i < NUM_DEQUE_S; ++i) {
            delete deques[i];
        }
    }

    // P1) POP_BACK
    printf("\tP3) Pop_back:\n");
    {
        // pop_back()
        double time = 0;
        Obj    *deques[NUM_DEQUE_S];
        size_t  sizes[NUM_DEQUE_S];

        // Spread out the initial lengths.
        for (int i = (LENGTH_L - NUM_DEQUE_S) / 2, j = 0;
                 i < (LENGTH_L + NUM_DEQUE_S) / 2;
                 ++i, ++j) {
            deques[j] = new Obj(i, VALUES[i % NUM_VALUES]);
            sizes[j] = i;
        }

        t.reset(); t.start();
        for (int i = 0; i < NUM_DEQUE_S; ++i) {
            // Pop out all objects.
            for (unsigned int j = 0; j < sizes[i]; ++j) {
                deques[i]->pop_back();
            }
        }
        time = t.elapsedTime();

        printf("\t\tpop_back():\t\t\t%1.6fs\n", time);
        for (int i = 0; i < NUM_DEQUE_S; ++i) {
            delete deques[i];
        }
    }

    // P1) POP_FRONT
    printf("\tP4) Pop_front:\n");
    {
        // pop_front()
        double  time = 0;
        Obj    *deques[NUM_DEQUE_S];
        size_t  sizes[NUM_DEQUE_S];

        // Spread out the initial lengths.
        for (int i = (LENGTH_L - NUM_DEQUE_S) / 2, j = 0;
                 i < (LENGTH_L + NUM_DEQUE_S) / 2;
                 ++i, ++j) {
            deques[j] = new Obj(i, VALUES[i % NUM_VALUES]);
            sizes[j] = i;
        }

        t.reset(); t.start();
        for (int i = 0; i < NUM_DEQUE_S; ++i) {
            // Pop out all objects.
            for (unsigned int j = 0; j < sizes[i]; ++j) {
                deques[i]->pop_front();
            }
        }
        time = t.elapsedTime();

        printf("\t\tpop_front():\t\t%1.6fs\n", time);
        for (int i = 0; i < NUM_DEQUE_S; ++i) {
            delete deques[i];
        }
    }

    // I1) INSERT (FRONT)
    printf("\tI1) Insert (at front):\n");
    {
        // insert(p,v)
        double  time = 0;
        Obj    *deques[NUM_DEQUE_S];

        // Spread out the initial lengths.
        for (int i = (LENGTH_S - NUM_DEQUE_S) / 2, j = 0;
                 i < (LENGTH_S + NUM_DEQUE_S) / 2;
                 ++i, ++j) {
            deques[j] = new Obj(i, VALUES[i % NUM_VALUES]);
        }

        t.reset(); t.start();
        for (int i = 0; i < NUM_DEQUE_S; ++i) {
            for (int j = 0; j < LENGTH_L; ++j) {
                deques[i]->insert(deques[i]->begin(), VALUES[i % NUM_VALUES]);
            }
        }
        time = t.elapsedTime();

        printf("\t\tinsert(p,v):\t\t%1.6fs\n", time);
        for (int i = 0; i < NUM_DEQUE_S; ++i) {
            delete deques[i];
        }
    }
    {
        // insert(n,p,v)
        double time = 0;
        Obj  *deques[NUM_DEQUE_S];

        // Spread out the initial lengths.
        for (int i = (LENGTH_S - NUM_DEQUE_S) / 2, j = 0;
                 i < (LENGTH_S + NUM_DEQUE_S) / 2;
                 ++i, ++j) {
            deques[j] = new Obj(i, VALUES[i % NUM_VALUES]);
        }

        t.reset(); t.start();
        for (int i = 0; i < NUM_DEQUE_S; ++i) {
            deques[i]->insert(deques[i]->begin(), LENGTH_L,
                              VALUES[i % NUM_VALUES]);
        }
        time = t.elapsedTime();

        printf("\t\tinsert(p,n,v):\t\t%1.6fs\n", time);
        for (int i = 0; i < NUM_DEQUE_S; ++i) {
            delete deques[i];
        }
    }

    // I2) INSERT (BACK)
    printf("\tI2) Insert (at back):\n");
    {
        // insert(p,v)
        double  time = 0;
        Obj    *deques[NUM_DEQUE_S];

        // Spread out the initial lengths.
        for (int i = (LENGTH_S - NUM_DEQUE_S) / 2, j = 0;
                 i < (LENGTH_S + NUM_DEQUE_S) / 2;
                 ++i, ++j) {
            deques[j] = new Obj(i, VALUES[i % NUM_VALUES]);
        }

        t.reset(); t.start();
        for (int i = 0; i < NUM_DEQUE_S; ++i) {
            for (int j = 0; j < LENGTH_L; ++j) {
                deques[i]->insert(deques[i]->end(), VALUES[i % NUM_VALUES]);
            }
        }
        time = t.elapsedTime();

        printf("\t\tinsert(p,v):\t\t%1.6fs\n", time);
        for (int i = 0; i < NUM_DEQUE_S; ++i) {
            delete deques[i];
        }
    }

    {
        // insert(n,p,v)
        double time = 0;
        Obj  *deques[NUM_DEQUE_S];

        // Spread out the initial lengths.
        for (int i = (LENGTH_S - NUM_DEQUE_S) / 2, j = 0;
                 i < (LENGTH_S + NUM_DEQUE_S) / 2;
                 ++i, ++j) {
            deques[j] = new Obj(i, VALUES[i % NUM_VALUES]);
        }

        t.reset(); t.start();
        for (int i = 0; i < NUM_DEQUE_S; ++i) {
            deques[i]->insert(deques[i]->end(), LENGTH_L,
                              VALUES[i % NUM_VALUES]);
        }
        time = t.elapsedTime();

        printf("\t\tinsert(p,n,v):\t\t%1.6fs\n", time);
        for (int i = 0; i < NUM_DEQUE_S; ++i) {
            delete deques[i];
        }
    }

    // I3) INSERT
    printf("\tI3) Insert (everywhere):\n");
    {
        // insert(p,v)
        double  time = 0;
        Obj    *deques[NUM_DEQUE_S];
        size_t  sizes[NUM_DEQUE_S];

        // Spread out the initial lengths.
        for (int i = (LENGTH_S - NUM_DEQUE_S) / 2, j = 0;
                 i < (LENGTH_S + NUM_DEQUE_S) / 2;
                 ++i, ++j) {
            deques[j] = new Obj(i, VALUES[i % NUM_VALUES]);
            sizes[j]  = i;
        }

        t.reset(); t.start();
        for (int i = 0; i < NUM_DEQUE_S; ++i) {
            for (unsigned int j = 0; j < sizes[i]; ++j) {
                deques[i]->insert(deques[i]->begin() + j,
                                  VALUES[i % NUM_VALUES]);
            }
        }
        time = t.elapsedTime();

        printf("\t\tinsert(p,v):\t\t%1.6fs\n", time);
        for (int i = 0; i < NUM_DEQUE_S; ++i) {
            delete deques[i];
        }
    }

    {
        // insert(n,p,v)
        double time = 0;
        Obj    *deques[NUM_DEQUE_S];
        size_t  sizes[NUM_DEQUE_S];

        // Spread out the initial lengths.
        for (int i = (LENGTH_S - NUM_DEQUE_S) / 2, j = 0;
                 i < (LENGTH_S + NUM_DEQUE_S) / 2;
                 ++i, ++j) {
            deques[j] = new Obj(i, VALUES[i % NUM_VALUES]);
            sizes[j] = i;
        }

        t.reset(); t.start();
        for (int i = 0; i < NUM_DEQUE_S; ++i) {
            // Insert in middle.
            deques[i]->insert(deques[i]->begin() + sizes[i] / 2, LENGTH_S,
                              VALUES[i % NUM_VALUES]);
        }
        time = t.elapsedTime();

        printf("\t\tinsert(p,n,v):\t\t%1.6fs\n", time);
        for (int i = 0; i < NUM_DEQUE_S; ++i) {
            delete deques[i];
        }
    }

    // E1) ERASE
    printf("\tE1) Erase:\n");
    {
        // erase(p)
        double  time = 0;
        Obj    *deques[NUM_DEQUE_S];

        for (int i = 0; i < NUM_DEQUE_S; ++i) {
            deques[i] = new Obj(LENGTH_S * 2, VALUES[i % NUM_VALUES]);
        }

        t.reset(); t.start();
        for (int i = 0; i < NUM_DEQUE_S; ++i) {
            for (int j = 0; j < LENGTH_S; ++j) {
                deques[i]->erase(deques[i]->begin() + j);
            }
        }
        time = t.elapsedTime();

        printf("\t\terase(p):\t\t\t%1.6fs\n", time);
        for (int i = 0; i < NUM_DEQUE_S; ++i) {
            delete deques[i];
        }
    }
}

template <class TYPE, class ALLOC>
void TestDriver<TYPE,ALLOC>::testCase22()
{
    // --------------------------------------------------------------------
    // TESTING 'std::length_error'
    //
    // Concerns:
    //   1) That any call to a constructor, 'assign', 'push_back' or 'insert'
    //      which would result in a value exceeding 'max_size()' throws
    //      'std::length_error'.
    //   2) That the 'max_size()' taken into consideration is that of the
    //      allocator, and not an absolute constant.
    //   3) That the value of the deque is unchanged if an exception is
    //      thrown.
    //   4) That integer overflows are correctly handled when 'length_error'
    //      exceeds 'Obj::max_size()' (which is the largest representable
    //      size_type).
    //
    // Plan:
    //   For concern 2, we use an allocator wrapper that provides the same
    //   functionality as 'ALLOC' but changes the return value of 'max_size()'
    //   to a 'limit' value settable at runtime.  Note that the operations
    //   throw unless 'length <= limit'.
    //
    //   Construct objects with value large enough that the constructor throws.
    //   For 'assign', 'insert', 'push_back', we construct a small (non-empty)
    //   object, and use the corresponding function to request an increase in
    //   size that is guaranteed to result in a value exceeding 'max_size()'.
    //
    // Testing:
    //   Proper use of 'std::length_error'
    // ------------------------------------------------------------------------

    bslma::TestAllocator testAllocator(veryVeryVerbose);

    const TYPE DEFAULT_VALUE = TYPE(::DEFAULT_VALUE);

    LimitAllocator<ALLOC> a(&testAllocator);
    a.setMaxSize((size_t)-1);

    const int LENGTH = 32;
    typedef bsl::deque<TYPE,LimitAllocator<ALLOC> > LimitObj;

    LimitObj mY(LENGTH, DEFAULT_VALUE);  // does not throw
    const LimitObj& Y = mY;

#ifdef BDE_BUILD_TARGET_EXC
    if (verbose) printf("\nConstructor 'deque(n, a = A())'.\n");

    for (int limit = LENGTH - 2; limit <= LENGTH + 2; ++limit) {
        bool exceptionCaught = false;
        a.setMaxSize(limit);

        if (veryVerbose)
            printf("\tWith max_size() equal to limit = %d\n", limit);

        try {
            LimitObj mX(LENGTH, a);  // test here
        }
        catch (const std::length_error& e) {
            if (veryVerbose) {
                printf("\t\tCaught std::length_error(\"%s\").\n", e.what());
            }
            exceptionCaught = true;
        }
        catch (std::exception& e) {
            ASSERT(0);
            if (veryVerbose) {
                printf("\t\tCaught std::exception(%s).\n", e.what());
            }
        }
        catch (...) {
            ASSERT(0);
            if (veryVerbose) {
                printf("\t\tCaught unknown exception.\n");
            }
        }
        LOOP2_ASSERT(limit, exceptionCaught,
                     (limit < LENGTH) == exceptionCaught);
    }
    ASSERT(0 == testAllocator.numMismatches());
    ASSERT(0 == testAllocator.numBytesInUse());

    if (verbose) printf("\nConstructor 'deque(n, T x, a = A())'.\n");

    for (int limit = LENGTH - 2; limit <= LENGTH + 2; ++limit) {
        bool exceptionCaught = false;
        a.setMaxSize(limit);

        if (veryVerbose)
            printf("\tWith max_size() equal to limit = %d\n", limit);

        try {
            LimitObj mX(LENGTH, DEFAULT_VALUE, a);  // test here
        }
        catch (const std::length_error& e) {
            if (veryVerbose) {
                printf("\t\tCaught std::length_error(\"%s\").\n", e.what());
            }
            exceptionCaught = true;
        }
        catch (std::exception& e) {
            ASSERT(0);
            if (veryVerbose) {
                printf("\t\tCaught std::exception(%s).\n", e.what());
            }
        }
        catch (...) {
            ASSERT(0);
            if (veryVerbose) {
                printf("\t\tCaught unknown exception.\n");
            }
        }
        LOOP2_ASSERT(limit, exceptionCaught,
                     (limit < LENGTH) == exceptionCaught);
    }
    ASSERT(0 == testAllocator.numMismatches());
    ASSERT(0 == testAllocator.numBytesInUse());

    if (verbose) printf("\nConstructor 'deque<Iter>(f, l, a = A())'.\n");

    for (int limit = LENGTH - 2; limit <= LENGTH + 2; ++limit) {
        bool exceptionCaught = false;
        a.setMaxSize(limit);

        if (veryVerbose)
            printf("\tWith max_size() equal to limit = %d\n", limit);

        try {
            LimitObj mX(Y.begin(), Y.end(), a);  // test here
        }
        catch (const std::length_error& e) {
            if (veryVerbose) {
                printf("\t\tCaught std::length_error(\"%s\").\n", e.what());
            }
            exceptionCaught = true;
        }
        catch (std::exception& e) {
            ASSERT(0);
            if (veryVerbose) {
                printf("\t\tCaught std::exception(%s).\n", e.what());
            }
        }
        catch (...) {
            ASSERT(0);
            if (veryVerbose) {
                printf("\t\tCaught unknown exception.\n");
            }
        }
        LOOP2_ASSERT(limit, exceptionCaught,
                     (limit < LENGTH) == exceptionCaught);
    }
    ASSERT(0 == testAllocator.numMismatches());
    ASSERT(0 == testAllocator.numBytesInUse());

    if (verbose) printf("\nWith 'resize'.\n");
    {
        for (int limit = LENGTH - 2; limit <= LENGTH + 2; ++limit) {
            bool exceptionCaught = false;
            a.setMaxSize(limit);

            if (veryVerbose)
                printf("\tWith max_size() equal to limit = %d\n", limit);

            try {
                LimitObj mX(a);

                mX.resize(LENGTH, DEFAULT_VALUE);
            }
            catch (const std::length_error& e) {
                if (veryVerbose) {
                    printf("\t\tCaught std::length_error(\"%s\").\n",
                           e.what());
                }
                exceptionCaught = true;
            }
            catch (std::exception& e) {
                ASSERT(0);
                if (veryVerbose) {
                    printf("\t\tCaught std::exception(%s).\n", e.what());
                }
            }
            catch (...) {
                ASSERT(0);
                if (veryVerbose) {
                    printf("\t\tCaught unknown exception.\n");
                }
            }
            LOOP2_ASSERT(limit, exceptionCaught,
                         (limit < LENGTH) == exceptionCaught);
        }
    }
    ASSERT(0 == testAllocator.numMismatches());
    ASSERT(0 == testAllocator.numBytesInUse());

    if (verbose) printf("\nWith 'assign'.\n");

    for (int assignMethod = 0; assignMethod <= 1; ++assignMethod) {

        if (veryVerbose) {
            switch (assignMethod) {
                case 0: printf("\tWith assign(n, T x).\n"); break;
                case 1: printf("\tWith assign<Iter>(f, l).\n"); break;
                default: ASSERT(0);
            };
        }

        for (int limit = LENGTH - 2; limit <= LENGTH + 2; ++limit) {
            bool exceptionCaught = false;
            a.setMaxSize(limit);

            if (veryVerbose)
                printf("\t\tWith max_size() equal to limit = %d\n", limit);

            try {
                LimitObj mX(a);

                switch (assignMethod) {
                    case 0: {
                                mX.assign(LENGTH, DEFAULT_VALUE);
                    } break;
                    case 1: {
                                mX.assign(Y.begin(), Y.end());
                    } break;
                    default: ASSERT(0);
                };
            }
            catch (const std::length_error& e) {
                if (veryVerbose) {
                    printf("\t\tCaught std::length_error(\"%s\").\n",
                           e.what());
                }
                exceptionCaught = true;
            }
            catch (std::exception& e) {
                ASSERT(0);
                if (veryVerbose) {
                    printf("\t\tCaught std::exception(%s).\n", e.what());
                }
            }
            catch (...) {
                ASSERT(0);
                if (veryVerbose) {
                    printf("\t\tCaught unknown exception.\n");
                }
            }
            LOOP2_ASSERT(limit, exceptionCaught,
                         (limit < LENGTH) == exceptionCaught);
        }
    }
    ASSERT(0 == testAllocator.numMismatches());
    ASSERT(0 == testAllocator.numBytesInUse());

    if (verbose) printf("\nWith 'insert'.\n");

    for (int insertMethod = 0; insertMethod <= 3; ++insertMethod) {

        if (verbose) {
            switch (insertMethod) {
                case 0: printf("\tWith push_back(c).\n");          break;
                case 1: printf("\tWith insert(p, T x).\n");        break;
                case 2: printf("\tWith insert(p, n, T x).\n");     break;
                case 3: printf("\tWith insert<Iter>(p, f, l).\n"); break;
                default: ASSERT(0);
            };
        }

        for (int limit = LENGTH - 2; limit <= LENGTH + 2; ++limit) {
            bool exceptionCaught = false;
            a.setMaxSize(limit);

            if (veryVerbose)
                printf("\t\tWith max_size() equal to limit = %d\n", limit);

            try {
                LimitObj mX(a); const LimitObj& X = mX;

                switch (insertMethod) {
                    case 0: {
                                for (int i = 0; i < LENGTH; ++i) {
                                    mX.push_back(Y[i]);
                                }
                    } break;
                    case 1: {
                                for (int i = 0; i < LENGTH; ++i) {
                                    mX.insert(X.begin(), DEFAULT_VALUE);
                                }
                    } break;
                    case 2: {
                                mX.insert(X.begin(), LENGTH, DEFAULT_VALUE);
                    } break;
                    case 3: {
                                mX.insert(X.begin(), Y.begin(), Y.end());
                    } break;
                    default: ASSERT(0);
                };
            }
            catch (const std::length_error& e) {
                if (veryVerbose) {
                    printf("\t\t\tCaught std::length_error(\"%s\").\n",
                           e.what());
                }
                exceptionCaught = true;
            }
            catch (std::exception& e) {
                ASSERT(0);
                if (veryVerbose) {
                    printf("\t\t\tCaught std::exception(%s).\n", e.what());
                }
            }
            catch (...) {
                ASSERT(0);
                if (veryVerbose) {
                    printf("\t\t\tCaught unknown exception.\n");
                }
            }
            LOOP2_ASSERT(limit, exceptionCaught,
                         (limit < LENGTH) == exceptionCaught);
        }
    }
    ASSERT(0 == testAllocator.numMismatches());
    ASSERT(0 == testAllocator.numBytesInUse());

    const int PADDING = 16;
    const Obj X;

    const size_t EXP_MAX_SIZE = ((size_t)-1) / sizeof(TYPE) - 1;
    ASSERT(EXP_MAX_SIZE > X.max_size());

    if (X.max_size() > EXP_MAX_SIZE) {
        printf("\n\nERROR: Cannot continue this test case without attempting\n"
               "to allocate huge amounts of memory.  *** Aborting. ***\n\n");
        return;                                                       // RETURN
    }

    if (verbose) printf("\nConstructor 'deque(n, T x, a = A())'"
                        " and 'max_size()' equal to %llu.\n",
                        (Uint64) EXP_MAX_SIZE);
    {
        bool exceptionCaught = false;

        if (veryVerbose) {
            size_t minus2 = (size_t) -2;
            printf("\tWith max_size() equal to %llu.\n", (Uint64) minus2);
        }

        try {
            Obj mX(-1, DEFAULT_VALUE);  // test here
        }
        catch (const std::length_error& e) {
            if (veryVerbose) {
                printf("\t\tCaught std::length_error(\"%s\").\n", e.what());
            }
            exceptionCaught = true;
        }
        catch (std::exception& e) {
            ASSERT(0);
            if (veryVerbose) {
                printf("\t\tCaught std::exception(%s).\n", e.what());
            }
        }
        catch (...) {
            ASSERT(0);
            if (veryVerbose) {
                printf("\t\tCaught unknown exception.\n");
            }
        }
        ASSERT(exceptionCaught);
    }
    ASSERT(0 == testAllocator.numMismatches());
    ASSERT(0 == testAllocator.numBytesInUse());

    if (verbose) printf("\nWith 'reserve/resize' and"
                        " 'max_size()' equal to %llu.\n",
                        (Uint64) EXP_MAX_SIZE);

    for (int capacityMethod = 0; capacityMethod <= 2; ++capacityMethod)
    {
        bool exceptionCaught = false;

        if (verbose) {
            switch (capacityMethod) {
                case 0: printf("\tWith reserve(n).\n");        break;
                case 1: printf("\tWith resize(n).\n");         break;
                case 2: printf("\tWith resize(n, T x).\n");    break;
                default: ASSERT(0);
            };
        }

        try {
            Obj mX;

            switch (capacityMethod) {
                case 0:  mX.reserve((size_t)-1);                  break;
                case 1:  mX.resize((size_t)-1);                   break;
                case 2:  mX.resize((size_t)-1, DEFAULT_VALUE);    break;
                default: ASSERT(0);
            };
        }
        catch (const std::length_error& e) {
            if (veryVerbose) {
                printf("\t\tCaught std::length_error(\"%s\").\n", e.what());
            }
            exceptionCaught = true;
        }
        catch (std::exception& e) {
            if (veryVerbose) {
                printf("\t\tCaught std::exception(%s).\n", e.what());
            }
            ASSERT(0);
        }
        catch (...) {
            if (veryVerbose) {
                printf("\t\tCaught unknown exception.\n");
            }
            ASSERT(0);
        }
        ASSERT(exceptionCaught);
    }
    ASSERT(0 == testAllocator.numMismatches());
    ASSERT(0 == testAllocator.numBytesInUse());

    if (verbose) printf("\nWith 'insert' and 'max_size()' equal to %llu.\n",
                        (Uint64) EXP_MAX_SIZE);

    for (int insertMethod = 0; insertMethod <= 1; insertMethod += 2) {

        if (verbose) {
            switch (insertMethod) {
                case 0: printf("\tWith insert(pos, n, C c).\n");        break;
                case 1: printf("\tWith insert(p, n, C c).\n");          break;
                default: ASSERT(0);
            };
        }

        for (int limit = 1; limit <= 5; ++limit) {
            bool exceptionCaught = false;

            if (veryVerbose)
                printf("\t\tCreating string of length 'max_size()' plus %d.\n",
                       limit);

            try {
                Obj mX(PADDING, DEFAULT_VALUE, a);  const Obj& X = mX;

                const size_t LENGTH = X.max_size() - PADDING + limit;
                switch (insertMethod) {
                    case 0: {
                                mX.insert(mX.begin(), LENGTH, DEFAULT_VALUE);
                    } break;
                    default: ASSERT(0);
                };
            }
            catch (const std::length_error& e) {
                if (veryVerbose) {
                    printf("\t\t\tCaught std::length_error(\"%s\").\n",
                           e.what());
                }
                exceptionCaught = true;
            }
            catch (std::exception& e) {
                ASSERT(0);
                if (veryVerbose) {
                    printf("\t\t\tCaught std::exception(%s).\n", e.what());
                }
            }
            catch (...) {
                ASSERT(0);
                if (veryVerbose) {
                    printf("\t\t\tCaught unknown exception.\n");
                }
            }
            LOOP2_ASSERT(limit, exceptionCaught,
                         (limit < LENGTH) == exceptionCaught);
        }
    }
    ASSERT(0 == testAllocator.numMismatches());
    ASSERT(0 == testAllocator.numBytesInUse());
#endif

}

template <class TYPE, class ALLOC>
void TestDriver<TYPE,ALLOC>::testCase21()
{
    // --------------------------------------------------------------------
    // TESTING COMPARISON FREE OPERATORS
    //
    // Concerns:
    //   1) 'operator<' returns the lexicographic comparison on two arrays.
    //   2) 'operator>', 'operator<=', and 'operator>=' are correctly tied to
    //      'operator<'.
    //   3) That traits get selected properly.
    //
    // Plan:
    //   For a variety of deques of different sizes and different values, test
    //   that the comparison returns as expected.  Note that capacity is not of
    //   concern here, the implementation specifically uses only 'begin()',
    //   'end()', and 'size()'.
    //
    // Testing:
    //   bool operator<(const deque<T,A>&, const deque<T,A>&);
    //   bool operator>(const deque<T,A>&, const deque<T,A>&);
    //   bool operator<=(const deque<T,A>&, const deque<T,A>&);
    //   bool operator>=(const deque<T,A>&, const deque<T,A>&);
    // ------------------------------------------------------------------------

    static const char *SPECS[] = {
        "",
        "A",
        "AA",
        "AAA",
        "AAAA",
        "AAAAA",
        "AAAAAA",
        "AAAAAAA",
        "AAAAAAAA",
        "AAAAAAAAA",
        "AAAAAAAAAA",
        "AAAAAAAAAAA",
        "AAAAAAAAAAAA",
        "AAAAAAAAAAAAA",
        "AAAAAAAAAAAAAA",
        "AAAAAAAAAAAAAAA",
        "AAAAAB",
        "AAAAABA",
        "AAAAABAA",
        "AAAAABAAA",
        "AAAAABAAAA",
        "AAAAABAAAAA",
        "AAAAABAAAAAA",
        "AAAAABAAAAAAA",
        "AAAAABAAAAAAAA",
        "AAAAABAAAAAAAAA",
        "AAAAB",
        "AAAABAAAAAA",
        "AAAABAAAAAAA",
        "AAAABAAAAAAAA",
        "AAAABAAAAAAAAA",
        "AAAABAAAAAAAAAA",
        "AAAB",
        "AAABA",
        "AAABAA",
        "AAABAAAAAA",
        "AAB",
        "AABA",
        "AABAA",
        "AABAAA",
        "AABAAAAAA",
        "AB",
        "ABA",
        "ABAA",
        "ABAAA",
        "ABAAAAAA",
        "B",
        "BA",
        "BAA",
        "BAAA",
        "BAAAA",
        "BAAAAA",
        "BAAAAAA",
        "BB",
        0  // null string required as last element
    };

    if (verbose) printf("\nCompare each pair of similar and different"
                        " values (u, v) in S X S \n.");
    {
        // Create first object
        for (int si = 0; SPECS[si]; ++si) {
            const char *const U_SPEC = SPECS[si];

            Obj mU(g(U_SPEC));  const Obj& U = mU;

            if (veryVerbose) {
                T_; T_; P_(U_SPEC); P(U);
            }

            // Create second object
            for (int sj = 0; SPECS[sj]; ++sj) {
                const char *const V_SPEC = SPECS[sj];

                Obj mV(g(V_SPEC));  const Obj& V = mV;

                if (veryVerbose) {
                    T_; T_; P_(V_SPEC); P(V);
                }

                const bool isLess = si < sj;
                const bool isLessEq = si <= sj;
                LOOP2_ASSERT(si, sj,  isLess   == (U < V));
                LOOP2_ASSERT(si, sj, !isLessEq == (U > V));
                LOOP2_ASSERT(si, sj,  isLessEq == (U <= V));
                LOOP2_ASSERT(si, sj, !isLess   == (U >= V));
            }
        }
    }
}

template <class TYPE, class ALLOC>
void TestDriver<TYPE,ALLOC>::testCase20()
{
    // --------------------------------------------------------------------
    // TESTING SWAP
    //
    // Concerns:
    //   1) Swapping containers does not swap allocators.
    //   2) Swapping containers with same allocator results in no allocation
    //      or deallocation operations.
    //   3) Swapping containers with different allocators does result in
    //      allocation and deallocation operations.
    //
    // Plan:
    //   Construct 'vec1' and 'vec2' with different test allocators.
    //   Add data to 'vec1'.  Remember allocation statistics.
    //   Swap 'vec1' and 'vec2'.
    //   Verify that contents were swapped.
    //   Verify that allocators for each are unchanged.
    //   Verify that allocation statistics changed for each test allocator.
    //   Create a 'vec3' with same allocator as 'vec2'.
    //   Swap 'vec2' and 'vec3'
    //   Verify that contents were swapped.
    //   Verify that allocation statistics did not change.
    //   Let 'vec3' got out of scope.
    //   Verify that memory was returned to allocator.
    //
    // Testing:
    //   swap(deque<T,A>& lhs, deque<T,A>& rhs);
    // ------------------------------------------------------------------------

        if (verbose) printf("\nSWAP TEST"
                            "\n=========\n");

        bslma::TestAllocator testAlloc2("alloc2", veryVeryVerbose);
                        ASSERT(0 == testAlloc2.numBytesInUse());

        bsl::deque<int> vec1;
        bsl::deque<int> vec2(&testAlloc2);

        for (int i = 0; i < 1000; ++i) {
            vec1.push_back(i);
        }

        const int numAlloc1 = (int) testAlloc2.numAllocations();
        const int numDealloc1 = (int) testAlloc2.numDeallocations();
        const int inUse1 = (int) testAlloc2.numBytesInUse();

        // Swap deques with unequal allocators
        vec1.swap(vec2);
                        ASSERT(0 == vec1.size());
                        ASSERT(1000 == vec2.size());
                        for (int i = 0; i < 1000; ++i) ASSERT(i == vec2[i]);
                        ASSERT(bslma::Default::defaultAllocator() ==
                               vec1.get_allocator());
                        ASSERT(&testAlloc2 == vec2.get_allocator());
                        // Possible extra memory used
                        ASSERT(inUse1 <= testAlloc2.numBytesInUse());
                        // Extra number of allocations for creating temp deque
                        ASSERT(numAlloc1 < testAlloc2.numAllocations());
                        ASSERT(numDealloc1 < testAlloc2.numDeallocations());

        {
            bsl::deque<int> vec3(&testAlloc2);
            const int numAlloc3 = (int) testAlloc2.numAllocations();
            const int numDealloc3 = (int) testAlloc2.numDeallocations();
            const int inUse3 = (int) testAlloc2.numBytesInUse();

            // Swap deques with equal allocators
            vec3.swap(vec2);
            ASSERT(vec2.empty());
            ASSERT(1000 == vec3.size());
            for (int i = 0; i < 1000; ++i) ASSERT(i == vec3[i]);
            ASSERT(numAlloc3 == testAlloc2.numAllocations());
            ASSERT(numDealloc3 == testAlloc2.numDeallocations());
            ASSERT(inUse3 == testAlloc2.numBytesInUse());
        }
        // Destructor for vec3 should have freed memory
        // Moreover, vec2 is now back to default-constructed state
        ASSERT(inUse1 == testAlloc2.numBytesInUse());
}

template <class TYPE, class ALLOC>
void TestDriver<TYPE,ALLOC>::testCase19()
{
    // --------------------------------------------------------------------
    // TESTING ERASE
    // We have the following concerns:
    //   1) That the resulting value is correct.
    //   2) That erasing a suffix of the array never allocates, and thus never
    //      throws.  In particular, 'pop_back()' and 'erase(..., X.end())' do
    //      not throw.
    //   3) That erasing is exception neutral w.r.t. memory allocation.
    //   4) That no memory is leaked.
    //
    // Plan:
    //   For the 'erase' methods, the concerns are simply to cover the full
    //   range of possible indices and numbers of elements.  We build a deque
    //   with a variable size and capacity, and remove a variable element or
    //   number of elements from it, and verify that size, capacity, and value
    //   are as expected:
    //      - Without exceptions, and computing the number of allocations.
    //      - In the presence of exceptions during memory allocations using a
    //        'bslma::TestAllocator' and varying its *allocation* *limit*, but
    //        not computing the number of allocations or checking on the value
    //        in case an exception is thrown (it is enough to verify that all
    //        the elements have been destroyed indirectly by making sure that
    //        there are no memory leaks).
    //   For concern 2, we verify that the number of allocations is as
    //   expected:
    //      - length of the tail (last element erased to last element) if the
    //        type uses a 'bslma' allocator, and is not moveable.
    //      - 0 otherwise.
    //
    // Testing:
    //   void pop_back();
    //   void pop_front();
    //   iterator erase(const_iterator pos);
    //   iterator erase(const_iterator first, const_iterator last);
    // -----------------------------------------------------------------------

    bslma::TestAllocator testAllocator(veryVeryVerbose);

    const TYPE         *values     = 0;
    const TYPE *const&  VALUES     = values;
    const int           NUM_VALUES = getValues(&values);

    static const struct {
        int         d_lineNum;          // source line number
        int         d_length;           // expected length
    } DATA[] = {
        //line  length
        //----  ------
        { L_,        0   },
        { L_,        1   },
        { L_,        2   },
        { L_,        3   },
        { L_,        4   },
        { L_,        5   },
        { L_,        6   },
        { L_,        7   },
        { L_,        8   },
        { L_,        9   },
        { L_,       11   },
        { L_,       12   },
        { L_,       14   },
        { L_,       15   },
        { L_,       16   },
        { L_,       17   }
    };
    const int NUM_DATA = sizeof DATA / sizeof *DATA;

    if (verbose) printf("\nTesting 'pop_back' on non-empty deques.\n");
    {
        for (int i = 1; i < NUM_DATA; ++i) {
            const int    INIT_LINE   = DATA[i].d_lineNum;
            const size_t INIT_LENGTH = DATA[i].d_length;
            const size_t LENGTH       = INIT_LENGTH - 1;

            for (int l = i; l < NUM_DATA; ++l) {
                const size_t INIT_CAP = DATA[l].d_length;
                ASSERT(INIT_LENGTH <= INIT_CAP);

                if (veryVerbose) {
                    printf("\tWith initial "); P_(INIT_LENGTH); P(INIT_CAP);
                }

                Obj mX(INIT_LENGTH, &testAllocator);  const Obj& X = mX;
                mX.reserve(INIT_CAP);

                size_t k = 0;
                for (k = 0; k < INIT_LENGTH; ++k) {
                    mX[k] =  VALUES[k % NUM_VALUES];
                }

                const int BB = (int) testAllocator.numBlocksTotal();
                const int  B = (int) testAllocator.numBlocksInUse();

                if (veryVerbose) {
                    printf("\t\tBefore: "); P_(BB); P(B);
                }

                mX.pop_back();

                const int AA = (int) testAllocator.numBlocksTotal();
                const int  A = (int) testAllocator.numBlocksInUse();

                if (veryVerbose) {
                    printf("\t\tAfter : "); P_(AA); P(A);
                    T_; T_; P_(X); P(X.capacity());
                }

                LOOP3_ASSERT(INIT_LINE, INIT_LENGTH, INIT_CAP,
                             LENGTH == X.size());
                for (k = 0; k < LENGTH; ++k) {
                    LOOP4_ASSERT(INIT_LINE, i, l, k,
                                 VALUES[k % NUM_VALUES] == X[k]);
                }
            }
        }
    }
    ASSERT(0 == testAllocator.numMismatches());
    ASSERT(0 == testAllocator.numBlocksInUse());

#ifdef BDE_BUILD_TARGET_EXC
    if (verbose) printf("\tWith exceptions.\n");
    {
        for (int i = 1; i < NUM_DATA; ++i) {
            const int    LINE   = DATA[i].d_lineNum;
            const size_t LENGTH = DATA[i].d_length;

            for (int l = i; l < NUM_DATA; ++l) {
                const size_t CAP = DATA[l].d_length;
                ASSERT(LENGTH <= CAP);

                Obj mX(LENGTH, &testAllocator);
                mX.reserve(CAP);

                if (veryVerbose) {
                    printf("\t\tWith initial "); P_(LENGTH); P(CAP);
                }

                bool exceptionCaught = false;
                try {
                    mX.pop_back();
                }
                catch (...) {
                    exceptionCaught = true;
                }
                LOOP_ASSERT(LINE, !exceptionCaught);
            }
        }
    }
    ASSERT(0 == testAllocator.numMismatches());
    ASSERT(0 == testAllocator.numBlocksInUse());
#endif

    if (verbose) printf("\nTesting 'pop_front' on non-empty deques.\n");
    {
        for (int i = 1; i < NUM_DATA; ++i) {
            const int    INIT_LINE   = DATA[i].d_lineNum;
            const size_t INIT_LENGTH = DATA[i].d_length;
            const size_t LENGTH       = INIT_LENGTH - 1;

            for (int l = i; l < NUM_DATA; ++l) {
                const size_t INIT_CAP = DATA[l].d_length;
                ASSERT(INIT_LENGTH <= INIT_CAP);

                if (veryVerbose) {
                    printf("\tWith initial "); P_(INIT_LENGTH); P(INIT_CAP);
                }

                Obj mX(INIT_LENGTH, &testAllocator);  const Obj& X = mX;
                mX.reserve(INIT_CAP);

                size_t k = 0;
                for (k = 0; k < INIT_LENGTH; ++k) {
                    mX[k] =  VALUES[k % NUM_VALUES];
                }

                const int BB = (int) testAllocator.numBlocksTotal();
                const int  B = (int) testAllocator.numBlocksInUse();

                if (veryVerbose) {
                    printf("\t\tBefore: "); P_(BB); P(B);
                }

                mX.pop_front();

                const int AA = (int) testAllocator.numBlocksTotal();
                const int  A = (int) testAllocator.numBlocksInUse();

                if (veryVerbose) {
                    printf("\t\tAfter : "); P_(AA); P(A);
                    T_; T_; P_(X); P(X.capacity());
                }

                LOOP3_ASSERT(INIT_LINE, INIT_LENGTH, INIT_CAP,
                             LENGTH == X.size());

                for (k = 0; k < LENGTH; ++k) {
                    LOOP4_ASSERT(INIT_LINE, i, l, k,
                                 VALUES[(k+1) % NUM_VALUES] == X[k]);
                }
            }
        }
    }
    ASSERT(0 == testAllocator.numMismatches());
    ASSERT(0 == testAllocator.numBlocksInUse());

#ifdef BDE_BUILD_TARGET_EXC
    if (verbose) printf("\tWith exceptions.\n");
    {
        for (int i = 1; i < NUM_DATA; ++i) {
            const int    LINE   = DATA[i].d_lineNum;
            const size_t LENGTH = DATA[i].d_length;

            for (int l = i; l < NUM_DATA; ++l) {
                const size_t CAP = DATA[l].d_length;
                ASSERT(LENGTH <= CAP);

                Obj mX(LENGTH, &testAllocator);
                mX.reserve(CAP);

                if (veryVerbose) {
                    printf("\t\tWith initial "); P_(LENGTH); P(CAP);
                }

                bool exceptionCaught = false;
                try {
                    mX.pop_front();
                }
                catch (...) {
                    exceptionCaught = true;
                }
                LOOP_ASSERT(LINE, !exceptionCaught);
            }
        }
    }
    ASSERT(0 == testAllocator.numMismatches());
    ASSERT(0 == testAllocator.numBlocksInUse());
#endif

    if (verbose) printf("\nTesting 'erase(pos)' on non-empty deques.\n");
    {
        for (int i = 1; i < NUM_DATA; ++i) {
            const int    INIT_LINE   = DATA[i].d_lineNum;
            const size_t INIT_LENGTH = DATA[i].d_length;
            const size_t LENGTH      = INIT_LENGTH - 1;

            for (int l = i; l < NUM_DATA; ++l) {
                const size_t INIT_CAP = DATA[l].d_length;
                ASSERT(INIT_LENGTH <= INIT_CAP);

                if (veryVerbose) {
                    printf("\tWith initial "); P_(INIT_LENGTH); P(INIT_CAP);
                }

                for (size_t j = 0; j < INIT_LENGTH; ++j) {
                    const size_t POS = j;

                    Obj mX(INIT_LENGTH, &testAllocator);  const Obj& X = mX;

                    mX.reserve(INIT_CAP);

                    size_t m = 0;
                    for (m = 0; m < INIT_LENGTH; ++m) {
                        mX[m] =  VALUES[m % NUM_VALUES];
                    }

                    if (veryVerbose) {
                        printf("\t\tErase one element at "); P(POS);
                    }

                    const int BB = (int) testAllocator.numBlocksTotal();
                    const int  B = (int) testAllocator.numBlocksInUse();

                    if (veryVerbose) {
                        printf("\t\t\tBefore: "); P_(BB); P(B);
                    }

                    mX.erase(X.begin() + POS);

                    const int AA = (int) testAllocator.numBlocksTotal();
                    const int  A = (int) testAllocator.numBlocksInUse();

                    if (veryVerbose) {
                        printf("\t\t\tAfter : "); P_(AA); P(A);
                        T_; T_; T_; P_(X); P(X.capacity());
                    }

                    LOOP4_ASSERT(INIT_LINE, INIT_LENGTH, INIT_CAP, POS,
                                 LENGTH == X.size());

                    for (m = 0; m < POS; ++m) {
                        LOOP5_ASSERT(INIT_LINE, INIT_LENGTH, INIT_CAP, POS, m,
                                     VALUES[m % NUM_VALUES] == X[m]);
                    }
                    for (; m < LENGTH; ++m) {
                        LOOP5_ASSERT(INIT_LINE, INIT_LENGTH, INIT_CAP, POS, m,
                                     VALUES[(m + 1) % NUM_VALUES] == X[m]);
                    }
                }
            }
        }
    }
    ASSERT(0 == testAllocator.numMismatches());
    ASSERT(0 == testAllocator.numBlocksInUse());

    if (verbose) printf("\tWith exceptions.\n");
    {
        for (int i = 1; i < NUM_DATA; ++i) {
            const int    INIT_LINE   = DATA[i].d_lineNum;
            const size_t INIT_LENGTH = DATA[i].d_length;
            const size_t LENGTH      = INIT_LENGTH - 1;

            for (int l = i; l < NUM_DATA; ++l) {
                const size_t INIT_CAP = DATA[l].d_length;
                ASSERT(INIT_LENGTH <= INIT_CAP);

                if (veryVerbose) {
                    printf("\t\tWith initial "); P_(INIT_LENGTH); P(INIT_CAP);
                }

                for (size_t j = 0; j < INIT_LENGTH; ++j) {
                    const size_t POS = j;

                    BSLMA_TESTALLOCATOR_EXCEPTION_TEST_BEGIN(testAllocator) {
                        const int AL = (int) testAllocator.allocationLimit();
                        testAllocator.setAllocationLimit(-1);

                        Obj mX(INIT_LENGTH, &testAllocator); const Obj& X = mX;
                        mX.reserve(INIT_CAP);

                        size_t m = 0;
                        for (m = 0; m < INIT_LENGTH; ++m) {
                            mX[m] =  VALUES[m % NUM_VALUES];
                        }

                        testAllocator.setAllocationLimit(AL);

                        mX.erase(X.begin() + POS);  // test erase here

                        for (m = 0; m < POS; ++m) {
                            LOOP5_ASSERT(
                                      INIT_LINE, INIT_LENGTH, INIT_CAP, POS, m,
                                      VALUES[m % NUM_VALUES] == X[m]);
                        }
                        for (; m < LENGTH; ++m) {
                            LOOP5_ASSERT(
                                      INIT_LINE, INIT_LENGTH, INIT_CAP, POS, m,
                                      VALUES[(m + 1) % NUM_VALUES] == X[m]);
                        }
                    } BSLMA_TESTALLOCATOR_EXCEPTION_TEST_END
                }
            }
        }
    }
    ASSERT(0 == testAllocator.numMismatches());
    ASSERT(0 == testAllocator.numBlocksInUse());

    if (verbose) printf("\nTesting 'erase(first, last)'.\n");
    {
        for (int i = 1; i < NUM_DATA; ++i) {
            const int    INIT_LINE   = DATA[i].d_lineNum;
            const size_t INIT_LENGTH = DATA[i].d_length;

            for (int l = i; l < NUM_DATA; ++l) {
                const size_t INIT_CAP = DATA[l].d_length;
                ASSERT(INIT_LENGTH <= INIT_CAP);

                if (veryVerbose) {
                    printf("\tWith initial "); P_(INIT_LENGTH); P(INIT_CAP);
                }

                for (size_t j = 0; j <  INIT_LENGTH; ++j) {
                for (size_t k = j; k <= INIT_LENGTH; ++k) {
                    const size_t BEGIN_POS    = j;
                    const size_t END_POS      = k;
                    const int    NUM_ELEMENTS = (int) (END_POS - BEGIN_POS);
                    const size_t LENGTH       = INIT_LENGTH - NUM_ELEMENTS;

                    Obj mX(INIT_LENGTH, &testAllocator); const Obj& X = mX;
                    mX.reserve(INIT_CAP);

                    size_t m = 0;
                    for (m = 0; m < INIT_LENGTH; ++m) {
                        mX[m] =  VALUES[m % NUM_VALUES];
                    }

                    if (veryVerbose) {
                        printf("\t\tErase elements between ");
                        P_(BEGIN_POS); P(END_POS);
                    }

                    const int BB = (int) testAllocator.numBlocksTotal();
                    const int  B = (int) testAllocator.numBlocksInUse();

                    if (veryVerbose) {
                        printf("\t\t\tBefore:"); P_(BB); P(B);
                    }

                    mX.erase(X.begin() + BEGIN_POS, X.begin() + END_POS);

                    const int AA = (int) testAllocator.numBlocksTotal();
                    const int  A = (int) testAllocator.numBlocksInUse();

                    if (veryVerbose) {
                        printf("\t\t\t\tAfter :"); P_(AA); P(A);
                        T_; T_; T_; P_(X); P(X.capacity());
                    }

                    LOOP4_ASSERT(INIT_LINE, INIT_LENGTH, INIT_CAP,
                                 NUM_ELEMENTS, LENGTH == X.size());

                    for (m = 0; m < BEGIN_POS; ++m) {
                        LOOP5_ASSERT(INIT_LINE, LENGTH, BEGIN_POS, END_POS, m,
                                     VALUES[m % NUM_VALUES] == X[m]);
                    }
                    for (; m < LENGTH; ++m) {
                        LOOP5_ASSERT(
                              INIT_LINE, LENGTH, BEGIN_POS, END_POS, m,
                              VALUES[(m + NUM_ELEMENTS) % NUM_VALUES] == X[m]);
                    }
                }
                }
            }
        }
    }
    ASSERT(0 == testAllocator.numMismatches());
    ASSERT(0 == testAllocator.numBlocksInUse());

    if (verbose) printf("\tWith exceptions.\n");
    {
        for (int i = 1; i < NUM_DATA; ++i) {
            const int    INIT_LINE   = DATA[i].d_lineNum;
            const size_t INIT_LENGTH = DATA[i].d_length;

            for (int l = i; l < NUM_DATA; ++l) {
                const size_t INIT_CAP = DATA[l].d_length;
                ASSERT(INIT_LENGTH <= INIT_CAP);

                if (veryVerbose) {
                    printf("\t\tWith initial "); P_(INIT_LENGTH); P(INIT_CAP);
                }

                for (size_t j = 0; j <  INIT_LENGTH; ++j) {
                for (size_t k = j; k <= INIT_LENGTH; ++k) {
                    const size_t BEGIN_POS    = j;
                    const size_t END_POS      = k;
                    const int    NUM_ELEMENTS = (int) (END_POS - BEGIN_POS);
                    const size_t LENGTH       = INIT_LENGTH - NUM_ELEMENTS;

                    if (veryVerbose) {
                        printf("\t\t\tErase elements between ");
                        P_(BEGIN_POS); P(END_POS);
                    }

                    BSLMA_TESTALLOCATOR_EXCEPTION_TEST_BEGIN(testAllocator) {
                        const int AL = (int) testAllocator.allocationLimit();
                        testAllocator.setAllocationLimit(-1);

                        Obj mX(INIT_LENGTH, &testAllocator); const Obj& X = mX;
                        mX.reserve(INIT_CAP);

                        size_t m = 0;
                        for (m = 0; m < INIT_LENGTH; ++m) {
                            mX[m] =  VALUES[m % NUM_VALUES];
                        }

                        testAllocator.setAllocationLimit(AL);

                        mX.erase(X.begin() + BEGIN_POS, X.begin() + END_POS);
                                                             // test erase here

                        for (m = 0; m < BEGIN_POS; ++m) {
                            LOOP5_ASSERT(INIT_LINE, INIT_LENGTH, INIT_CAP,
                                         END_POS, m,
                                               VALUES[m % NUM_VALUES] == X[m]);
                        }
                        for (; m < LENGTH; ++m) {
                            LOOP5_ASSERT(INIT_LINE, INIT_LENGTH, INIT_CAP,
                                         END_POS, m,
                              VALUES[(m + NUM_ELEMENTS) % NUM_VALUES] == X[m]);
                        }
                    } BSLMA_TESTALLOCATOR_EXCEPTION_TEST_END
                }
                }
            }
        }
    }
    ASSERT(0 == testAllocator.numMismatches());
    ASSERT(0 == testAllocator.numBlocksInUse());
}

template <class TYPE, class ALLOC>
void TestDriver<TYPE,ALLOC>::testCase18()
{
    // --------------------------------------------------------------------
    // TESTING INSERTION:
    // We have the following concerns:
    //   1) That the resulting deque value is correct.
    //   2) That the 'insert' return (if any) value is a valid iterator, even
    //      when the deque underwent a reallocation.
    //   3) That the resulting capacity is correctly set up.
    //   4) That existing elements are moved without copy-construction if the
    //      bitwise-moveable trait is present.
    //   5) That insertion is exception neutral w.r.t. memory allocation.
    //   6) The internal memory management system is hooked up properly
    //      so that *all* internally allocated memory draws from a
    //      user-supplied allocator whenever one is specified.
    //   7) The move 'push_back' and 'insert' move the value, capacity, and
    //      allocator correctly, and without performing any allocation.
    //   8) That inserting a 'const T& value' that is a reference to an element
    //      of the deque does not suffer from aliasing problems.
    //
    // Plan:
    //   For insertion we will create objects of varying sizes and capacities
    //   containing default values, and insert a distinct 'value' at various
    //   positions, or a variable number of copies of this value.  Perform the
    //   above tests:
    //      - Without exceptions, and compute the number of allocations.
    //      - In the presence of exceptions during memory allocations using
    //        a 'bslma::TestAllocator' and varying its *allocation* *limit*,
    //        but do not compute the number of allocations.
    //   and use basic accessors to verify the resulting
    //      - size
    //      - capacity
    //      - element value at each index position { 0 .. length - 1 }.
    //   In addition, the number of allocations should reflect proper internal
    //   memory management: the number of allocations should equal the sum of
    //      - NUM_ELEMENTS + (INIT_LENGTH - POS) if the type uses an allocator
    //        and is not bitwise-moveable,  0 otherwise
    //      - 1 if there a change in capacity, 0 otherwise
    //      - 1 if the type uses an allocator and the value is an alias.
    //
    //   For concerns 4 and 7, we test with a bitwise-moveable type that the
    //   only allocation for a move 'push_back' or 'insert' is the one for the
    //   deque reallocation (if capacity changes; all elements are moved), and
    //   for insertion the only reallocations should be for the new elements
    //   plus one if the deque undergoes a reallocation (capacity changes).
    //
    //   For concern 8, we insert an element of some deque where all the
    //   values are distinct into the same deque, taking care of the cases
    //   where the reference is before or after the position of insertion, and
    //   that the deque undergoes a reallocation or not (i.e., capacity
    //   changes or not).  We verify that the value is as expected, i.e.,
    //   identical to t it would be if the value had not been aliased.
    //
    // Testing:
    //   iterator insert(const_iterator pos, const T& value);
    //   void insert(const_iterator pos, size_type n, const T& value);
    //   void push_back(T&& value);
    //   void insert(const_iterator pos, size_type n, T&& value);
    // -----------------------------------------------------------------------

    bslma::TestAllocator testAllocator(veryVeryVerbose);

    const TYPE DEFAULT_VALUE = TYPE(::DEFAULT_VALUE);

    const TYPE         *values     = 0;
    const TYPE *const&  VALUES     = values;
    const int           NUM_VALUES = getValues(&values);

    static const struct {
        int         d_lineNum;          // source line number
        int         d_length;           // expected length
    } DATA[] = {
        //line  length
        //----  ------
        { L_,        0   },
        { L_,        1   },
        { L_,        2   },
        { L_,        3   },
        { L_,        4   },
        { L_,        5   },
        { L_,        6   },
        { L_,        7   },
        { L_,        8   },
        { L_,        9   },
        { L_,       11   },
        { L_,       12   },
        { L_,       14   },
        { L_,       15   },
        { L_,       16   },
        { L_,       17   }
    };
    const int NUM_DATA = sizeof DATA / sizeof *DATA;

    if (verbose) printf("\nTesting 'insert'.\n");

    if (verbose) printf("\tUsing a single 'value'.\n");
    {
        for (int i = 0; i < NUM_DATA; ++i) {
            const int    INIT_LINE   = DATA[i].d_lineNum;
            const size_t INIT_LENGTH = DATA[i].d_length;
            const TYPE   VALUE        = VALUES[i % NUM_VALUES];
            const size_t LENGTH       = INIT_LENGTH + 1;

            for (int l = i; l < NUM_DATA; ++l) {
                const size_t INIT_CAP = DATA[l].d_length;
                ASSERT(INIT_LENGTH <= INIT_CAP);

                if (veryVerbose) {
                    printf("\t\tWith initial value of ");
                    P_(INIT_LENGTH); P_(INIT_CAP);
                    printf("using default value.\n");
                }

                for (size_t j = 0; j <= INIT_LENGTH; ++j) {
                    const size_t POS = j;

                    Obj mX(INIT_LENGTH, &testAllocator);  const Obj& X = mX;
                    mX.reserve(INIT_CAP);

                    size_t k;
                    for (k = 0; k < INIT_LENGTH; ++k) {
                        mX[k] =  VALUES[k % NUM_VALUES];
                    }

                    if (veryVerbose) {
                        printf("\t\t\tInsert with "); P_(LENGTH);
                        printf(" at "); P_(POS);
                        printf(" using "); P(VALUE);
                    }

                    const int BB = (int) testAllocator.numBlocksTotal();
                    const int  B = (int) testAllocator.numBlocksInUse();

                    if (veryVerbose) {
                        printf("\t\t\t\tBefore:"); P_(BB); P(B);
                        T_; T_; T_; T_; P_(X); P(X.capacity());
                    }

                    iterator result = mX.insert(X.begin() + POS, VALUE);

                    const int AA = (int) testAllocator.numBlocksTotal();
                    const int  A = (int) testAllocator.numBlocksInUse();

                    if (veryVerbose) {
                        printf("\t\t\t\tAfter :"); P_(AA); P(A);
                        T_; T_; T_; T_; P_(X); P(X.capacity());
                    }

                    LOOP3_ASSERT(INIT_LINE, i, j, LENGTH == X.size());
                    LOOP3_ASSERT(INIT_LINE, i, j, X.begin() + POS == result);

                    for (k = 0; k < POS; ++k) {
                        LOOP4_ASSERT(INIT_LINE, LENGTH, POS, k,
                                     VALUES[k % NUM_VALUES] == X[k]);
                    }
                    LOOP3_ASSERT(INIT_LINE, LENGTH, POS, VALUE == X[POS]);
                    for (++k; k < LENGTH; ++k) {
                        LOOP4_ASSERT(INIT_LINE, LENGTH, POS, k,
                                     VALUES[(k - 1) % NUM_VALUES] == X[k]);
                    }
                }
            }
        }
    }
    ASSERT(0 == testAllocator.numMismatches());
    ASSERT(0 == testAllocator.numBlocksInUse());

    if (verbose) printf("\tUsing 'n' copies of 'value'.\n");
    {
        for (int i = 0; i < NUM_DATA; ++i) {
            const int    INIT_LINE   = DATA[i].d_lineNum;
            const size_t INIT_LENGTH = DATA[i].d_length;

            for (int l = i; l < NUM_DATA; ++l) {
                const size_t INIT_CAP = DATA[l].d_length;
                ASSERT(INIT_LENGTH <= INIT_CAP);

                if (veryVerbose) {
                    printf("\t\tWith initial value of ");
                    P_(INIT_LENGTH); P_(INIT_CAP);
                    printf("using default value.\n");
                }

                for (int ti = 0; ti < NUM_DATA; ++ti) {
                    const int    LINE         = DATA[ti].d_lineNum;
                    const int    NUM_ELEMENTS = DATA[ti].d_length;
                    const TYPE   VALUE        = VALUES[ti % NUM_VALUES];
                    const size_t LENGTH       = INIT_LENGTH + NUM_ELEMENTS;

                    for (size_t j = 0; j <= INIT_LENGTH; ++j) {
                        const size_t POS = j;

                        Obj mX(INIT_LENGTH, &testAllocator); const Obj& X = mX;
                        mX.reserve(INIT_CAP);

                        size_t k;
                        for (k = 0; k < INIT_LENGTH; ++k) {
                            mX[k] =  VALUES[k % NUM_VALUES];
                        }

                        if (veryVerbose) {
                            printf("\t\t\tInsert "); P_(NUM_ELEMENTS);
                            printf("at "); P_(POS);
                            printf("using "); P(VALUE);
                        }

                        const int BB = (int) testAllocator.numBlocksTotal();
                        const int  B = (int) testAllocator.numBlocksInUse();

                        if (veryVerbose) {
                            printf("\t\t\t\tBefore:"); P_(BB); P(B);
                        }

                        mX.insert(X.begin() + POS, NUM_ELEMENTS, VALUE);

                        const int AA = (int) testAllocator.numBlocksTotal();
                        const int  A = (int) testAllocator.numBlocksInUse();

                        if (veryVerbose) {
                            printf("\t\t\t\tAfter :"); P_(AA); P(A);
                            T_; T_; T_; T_; P_(X); P(X.capacity());
                        }

                        LOOP4_ASSERT(INIT_LINE, LINE, i, j,
                                     LENGTH == X.size());

                        size_t m = 0;
                        for (k = 0; k < POS; ++k) {
                            LOOP4_ASSERT(INIT_LINE, LINE, j, k,
                                         VALUES[k % NUM_VALUES] == X[k]);
                        }
                        for (; k < POS + NUM_ELEMENTS; ++k) {
                            LOOP4_ASSERT(INIT_LINE, LINE, j, k,
                                         VALUE == X[k]);
                        }
                        for (m = POS; k < LENGTH; ++k, ++m) {
                            LOOP5_ASSERT(INIT_LINE, LINE, j, k, m,
                                         VALUES[m % NUM_VALUES] == X[k]);
                        }
                    }
                }
            }
        }
    }
    ASSERT(0 == testAllocator.numMismatches());
    ASSERT(0 == testAllocator.numBlocksInUse());

    if (verbose) printf("\tWith exceptions.\n");
    {
        for (int i = 0; i < NUM_DATA; ++i) {
            const int    INIT_LINE   = DATA[i].d_lineNum;
            const size_t INIT_LENGTH = DATA[i].d_length;

            for (int l = i; l < NUM_DATA; ++l) {
                const size_t INIT_CAP = DATA[l].d_length;
                ASSERT(INIT_LENGTH <= INIT_CAP);

                if (veryVerbose) {
                    printf("\t\tWith initial value of ");
                    P_(INIT_LENGTH); P_(INIT_CAP);
                    printf("using default value.\n");
                }

                for (int ti = 0; ti < NUM_DATA; ++ti) {
                    const int    LINE         = DATA[ti].d_lineNum;
                    const size_t NUM_ELEMENTS = DATA[ti].d_length;
                    const TYPE   VALUE        = VALUES[ti % NUM_VALUES];
                    const size_t LENGTH       = INIT_LENGTH + NUM_ELEMENTS;

                    for (size_t j = 0; j <= INIT_LENGTH; ++j) {
                        const size_t POS = j;

                        BSLMA_TESTALLOCATOR_EXCEPTION_TEST_BEGIN(
                                                               testAllocator) {
                            const int AL =
                                         (int) testAllocator.allocationLimit();
                            testAllocator.setAllocationLimit(-1);

                            Obj mX(INIT_LENGTH, DEFAULT_VALUE, &testAllocator);
                            mX.reserve(INIT_CAP);
                            const Obj& X = mX;

                            testAllocator.setAllocationLimit(AL);

                            if (veryVerbose) {
                                T_; T_; T_; P_(X); P_(X.capacity()); P(POS);
                            }

                            mX.insert(X.begin() + POS, NUM_ELEMENTS, VALUE);
                                                         // test insertion here

                            if (veryVerbose) {
                                T_; T_; T_; printf("After: "); P_(X);
                            }

                            LOOP4_ASSERT(INIT_LINE, LINE, i, j,
                                         LENGTH == X.size());

                            size_t k;
                            for (k = 0; k < POS; ++k) {
                                LOOP5_ASSERT(INIT_LINE, LINE, i, j, k,
                                             DEFAULT_VALUE == X[k]);
                            }
                            for (; k < POS + NUM_ELEMENTS; ++k) {
                                LOOP5_ASSERT(INIT_LINE, LINE, i, j, k,
                                             VALUE == X[k]);
                            }
                            for (; k < LENGTH; ++k) {
                                LOOP5_ASSERT(INIT_LINE, LINE, i, j, k,
                                             DEFAULT_VALUE == X[k]);
                            }
                        } BSLMA_TESTALLOCATOR_EXCEPTION_TEST_END
                    }
                }
            }
        }
    }
    ASSERT(0 == testAllocator.numMismatches());
    ASSERT(0 == testAllocator.numBlocksInUse());

    if (verbose) printf("\tTesting aliasing concerns.\n");
    {
        for (int i = 0; i < NUM_DATA; ++i) {
            const int    INIT_LINE   = DATA[i].d_lineNum;
            const size_t INIT_LENGTH = DATA[i].d_length;
            const size_t LENGTH       = INIT_LENGTH + 1;

            for (int l = i; l < NUM_DATA; ++l) {
                const size_t INIT_CAP = DATA[l].d_length;
                ASSERT(INIT_LENGTH <= INIT_CAP);

                if (veryVerbose) {
                    printf("\t\tWith initial value of ");
                    P_(INIT_LENGTH); P_(INIT_CAP);
                    printf("using distinct (cyclic) values.\n");
                }

                for (size_t j = 0; j <= INIT_LENGTH; ++j) {
                    const size_t POS = j;

                    for (size_t h = 0; h < INIT_LENGTH; ++h) {
                        const size_t INDEX = h;

                        Obj mX(INIT_LENGTH, DEFAULT_VALUE, &testAllocator);
                        mX.reserve(INIT_CAP);
                        const Obj& X = mX;

                        for (size_t k = 0; k < INIT_LENGTH; ++k) {
                            mX[k] = VALUES[k % NUM_VALUES];
                        }

                        Obj mY(X); const Obj& Y = mY;  // control

                        if (veryVerbose) {
                            printf("\t\t\tInsert with "); P_(LENGTH);
                            printf(" at "); P_(POS);
                            printf(" using value at "); P_(INDEX);
                            printf("\n");
                        }

                        mY.insert(Y.begin() + POS, X[INDEX]);  // control
                        mX.insert(X.begin() + POS, X[INDEX]);

                        if (veryVerbose) {
                            T_; T_; T_; T_; P(X);
                            T_; T_; T_; T_; P(Y);
                        }

                        LOOP5_ASSERT(INIT_LINE, i, INIT_CAP, POS, INDEX,
                                     X == Y);
                    }
                }
            }
        }
    }
    ASSERT(0 == testAllocator.numMismatches());
    ASSERT(0 == testAllocator.numBlocksInUse());

}

template <class TYPE, class ALLOC>
template <class CONTAINER>
void TestDriver<TYPE,ALLOC>::testCase18Range(const CONTAINER&)
{
    // --------------------------------------------------------------------
    // TESTING INSERTION:
    // We have the following concerns:
    //   1) That the resulting deque value is correct.
    //   2) That the initial range is correctly imported and then moved if the
    //      initial 'FWD_ITER' is an input iterator.
    //   3) That the resulting capacity is correctly set up if the initial
    //      'FWD_ITER' is a random-access iterator.
    //   4) That existing elements are moved without copy-construction if the
    //      bitwise-moveable trait is present.
    //   5) That insertion is exception neutral w.r.t. memory allocation.
    //   6) The internal memory management system is hooked up properly
    //      so that *all* internally allocated memory draws from a
    //      user-supplied allocator whenever one is specified.
    //
    // Plan:
    //   For insertion we will create objects of varying sizes with different
    //   'value' as argument.  Perform the above tests:
    //      - From the parameterized 'CONTAINER::const_iterator'.
    //      - Without exceptions, and compute the number of allocations.
    //      - In the presence of exceptions during memory allocations using
    //        a 'bslma::TestAllocator' and varying its *allocation* *limit*,
    //        but do not compute the number of allocations.
    //   and use basic accessors to verify
    //      - size
    //      - capacity
    //      - element value at each index position { 0 .. length - 1 }.
    //   In addition, the number of allocations should reflect proper internal
    //   memory management: the number of allocations should equal the sum of
    //      - NUM_ELEMENTS + (INIT_LENGTH - POS) if the type uses an allocator
    //        and is not bitwise-moveable,  0 otherwise
    //      - 1 if there is a change in capacity, 0 otherwise
    //      - 1 if the type uses an allocator and the value is an alias.
    //      -
    //   For concern 4, we test with a bitwise-moveable type that the only
    //   reallocations are for the new elements plus one if the deque
    //   undergoes a reallocation (capacity changes).
    //
    //   template <class InputIter>
    //    void insert(const_iterator pos, InputIter first, InputIter last);
    // --------------------------------------------------------------------

    bslma::TestAllocator testAllocator(veryVeryVerbose);

    const TYPE DEFAULT_VALUE = TYPE(::DEFAULT_VALUE);

    const TYPE         *values     = 0;
    const TYPE *const&  VALUES     = values;
    const int           NUM_VALUES = getValues(&values);

    static const struct {
        int         d_lineNum;          // source line number
        int         d_length;           // expected length
    } DATA[] = {
        //line  length
        //----  ------
        { L_,        0   },
        { L_,        1   },
        { L_,        2   },
        { L_,        3   },
        { L_,        4   },
        { L_,        5   },
        { L_,        6   },
        { L_,        7   },
        { L_,        8   },
        { L_,        9   },
        { L_,       11   },
        { L_,       12   },
        { L_,       14   },
        { L_,       15   },
        { L_,       16   },
        { L_,       17   }
    };
    const int NUM_DATA = sizeof DATA / sizeof *DATA;

    static const struct {
        int         d_lineNum;  // source line number
        const char *d_spec;     // container spec
    } U_DATA[] = {
        //line  spec                            length
        //----  ----                            ------
        { L_,   ""                        }, // 0
        { L_,   "A"                       }, // 1
        { L_,   "AB"                      }, // 2
        { L_,   "ABC"                     }, // 3
        { L_,   "ABCD"                    }, // 4
        { L_,   "ABCDE"                   }, // 5
        { L_,   "ABCDEAB"                 }, // 7
        { L_,   "ABCDEABC"                }, // 8
        { L_,   "ABCDEABCD"               }, // 9
        { L_,   "ABCDEABCDEABCDE"         }, // 15
        { L_,   "ABCDEABCDEABCDEA"        }, // 16
        { L_,   "ABCDEABCDEABCDEAB"       }  // 17
    };
    const int NUM_U_DATA = sizeof U_DATA / sizeof *U_DATA;

    if (verbose) printf("\tUsing 'CONTAINER::const_iterator'.\n");
    {
        for (int i = 0; i < NUM_DATA; ++i) {
            const int    INIT_LINE   = DATA[i].d_lineNum;
            const size_t INIT_LENGTH = DATA[i].d_length;

            for (int l = i; l < NUM_DATA; ++l) {
                const size_t INIT_CAP = DATA[l].d_length;
                ASSERT(INIT_LENGTH <= INIT_CAP);

                if (veryVerbose) {
                    printf("\t\tWith initial value of ");
                    P_(INIT_LENGTH); P_(INIT_CAP);
                    printf("using default value.\n");
                }

                for (int ti = 0; ti < NUM_U_DATA; ++ti) {
                    const int     LINE         = U_DATA[ti].d_lineNum;
                    const char   *SPEC         = U_DATA[ti].d_spec;
                    const int     NUM_ELEMENTS = (int) strlen(SPEC);
                    const size_t  LENGTH       = INIT_LENGTH + NUM_ELEMENTS;

                    CONTAINER mU(gV(SPEC));  const CONTAINER& U = mU;

                    for (size_t j = 0; j <= INIT_LENGTH; ++j) {
                        const size_t POS = j;

                        Obj mX(INIT_LENGTH, &testAllocator); const Obj& X = mX;
                        mX.reserve(INIT_CAP);

                        size_t k;
                        for (k = 0; k < INIT_LENGTH; ++k) {
                            mX[k] =  VALUES[k % NUM_VALUES];
                        }

                        if (veryVerbose) {
                            printf("\t\t\tInsert "); P_(NUM_ELEMENTS);
                            printf("at "); P_(POS);
                            printf("using "); P(SPEC);
                        }

                        const int BB = (int) testAllocator.numBlocksTotal();
                        const int  B = (int) testAllocator.numBlocksInUse();

                        if (veryVerbose) {
                            printf("\t\t\t\tBefore:"); P_(BB); P_(B); P(mX);
                        }
                        mX.insert(X.begin() + POS, U.begin(), U.end());

                        const int AA = (int) testAllocator.numBlocksTotal();
                        const int  A = (int) testAllocator.numBlocksInUse();

                        if (veryVerbose) {
                            printf("\t\t\t\tAfter :"); P_(AA); P_(A); P(mX);
                            T_; T_; T_; T_; P_(X); P(X.capacity());
                        }

                        LOOP4_ASSERT(INIT_LINE, LINE, i, j,
                                     LENGTH == X.size());

                        size_t m;
                        for (k = 0; k < POS; ++k) {
                            LOOP4_ASSERT(INIT_LINE, LINE, j, k,
                                         VALUES[k % NUM_VALUES] == X[k]);
                        }
                        for (m = 0; k < POS + NUM_ELEMENTS; ++k, ++m) {
                            LOOP5_ASSERT(INIT_LINE, LINE, j, k, m,
                                         U[m] == X[k]);
                        }
                        for (m = POS; k < LENGTH; ++k, ++m) {
                            LOOP5_ASSERT(INIT_LINE, LINE, j, k, m,
                                         VALUES[m % NUM_VALUES] == X[k]);
                        }
                    }
                }
                ASSERT(0 == testAllocator.numMismatches());
                ASSERT(0 == testAllocator.numBlocksInUse());
            }
        }
    }
    ASSERT(0 == testAllocator.numMismatches());
    ASSERT(0 == testAllocator.numBlocksInUse());

    if (verbose) printf("\tWith exceptions.\n");
    {
        for (int i = 0; i < NUM_DATA; ++i) {
            const int    INIT_LINE   = DATA[i].d_lineNum;
            const size_t INIT_LENGTH = DATA[i].d_length;

            for (int l = i; l < NUM_DATA; ++l) {
                const size_t INIT_CAP = DATA[l].d_length;
                ASSERT(INIT_LENGTH <= INIT_CAP);

                if (veryVerbose) {
                    printf("\t\tWith initial value of ");
                    P_(INIT_LENGTH); P_(INIT_CAP);
                    printf("using default value.\n");
                }

                for (int ti = 0; ti < NUM_U_DATA; ++ti) {
                    const int     LINE         = U_DATA[ti].d_lineNum;
                    const char   *SPEC         = U_DATA[ti].d_spec;
                    const int     NUM_ELEMENTS = (int) strlen(SPEC);
                    const size_t  LENGTH       = INIT_LENGTH + NUM_ELEMENTS;

                    CONTAINER mU(gV(SPEC));  const CONTAINER& U = mU;

                    for (size_t j = 0; j <= INIT_LENGTH; ++j) {
                        const size_t POS = j;

                        if (veryVerbose) {
                            printf("\t\t\tInsert "); P_(NUM_ELEMENTS);
                            printf("at "); P_(POS);
                            printf("using "); P(SPEC);
                        }

                        BSLMA_TESTALLOCATOR_EXCEPTION_TEST_BEGIN(
                                                               testAllocator) {
                            const int AL =
                                         (int) testAllocator.allocationLimit();
                            testAllocator.setAllocationLimit(-1);

                            Obj mX(INIT_LENGTH, DEFAULT_VALUE, &testAllocator);
                            mX.reserve(INIT_CAP);
                            const Obj& X = mX;

                            testAllocator.setAllocationLimit(AL);

                            if (veryVerbose) {
                                printf("\t\t\tBefore "); P(mX);
                            }

                            mX.insert(X.begin() + POS, U.begin(), U.end());
                                                         // test insertion here

                            if (veryVerbose) {
                                printf("\t\t\tAfter "); P(mX);
                            }

                            if (veryVerbose) {
                                T_; T_; T_; P_(X); P(X.capacity());
                            }

                            LOOP4_ASSERT(INIT_LINE, LINE, i, j,
                                         LENGTH == X.size());

                            size_t k;
                            for (k = 0; k < POS; ++k) {
                                LOOP5_ASSERT(INIT_LINE, LINE, i, j, k,
                                             DEFAULT_VALUE == X[k]);
                            }
                            for (; k < POS + NUM_ELEMENTS; ++k) {
                                LOOP5_ASSERT(INIT_LINE, LINE, i, j, k,
                                             U[k - POS] == X[k]);
                            }
                            for (; k < LENGTH; ++k) {
                                LOOP5_ASSERT(INIT_LINE, LINE, i, j, k,
                                             DEFAULT_VALUE == X[k]);
                            }
                        } BSLMA_TESTALLOCATOR_EXCEPTION_TEST_END
                    }
                }
                ASSERT(0 == testAllocator.numMismatches());
                ASSERT(0 == testAllocator.numBlocksInUse());
            }
        }
    }
    ASSERT(0 == testAllocator.numMismatches());
    ASSERT(0 == testAllocator.numBlocksInUse());
}

template <class TYPE, class ALLOC>
void TestDriver<TYPE,ALLOC>::testCase17()
{
    // --------------------------------------------------------------------
    // TESTING INSERTION:
    // We have the following concerns:
    //   1) That the resulting deque value is correct.
    //   2) That the resulting capacity is correctly set up.
    //   3) That insertion is exception neutral w.r.t. memory allocation.
    //   4) The internal memory management system is hooked up properly
    //      so that *all* internally allocated memory draws from a
    //      user-supplied allocator whenever one is specified.
    //   5) The initial internal state of the deque will not affect the
    //      correctness of the operation.
    //
    // Plan:
    //   For insertion we will create objects of varying sizes and capacities
    //   containing default values, and insert a distinct 'value' using
    //   'push_back' and 'push_front'.  Perform the above test:
    //      - Without exceptions, and compute the number of allocations.
    //      - In the presence of exceptions during memory allocations using
    //        a 'bslma::TestAllocator' and varying its *allocation* *limit*,
    //        but do not compute the number of allocations.
    //   and use basic accessors to verify the resulting
    //      - size
    //      - element value at each index position { 0 .. length - 1 }.
    //
    //   For concern 5, 'setInternalState' will be used to permutate the
    //   internal state of the deque.
    //
    // Testing:
    //   void push_back(T&& value);
    //   void push_front(T&& value);
    // -----------------------------------------------------------------------

    bslma::TestAllocator testAllocator(veryVeryVerbose);

    const TYPE DEFAULT_VALUE = TYPE(::DEFAULT_VALUE);

    const TYPE         *values     = 0;
    const TYPE *const&  VALUES     = values;
    const int           NUM_VALUES = getValues(&values);

    static const struct {
        int         d_lineNum;          // source line number
        int         d_length;           // expected length
    } DATA[] = {
        //line  length
        //----  ------
        { L_,        0   },
        { L_,        1   },
        { L_,        2   },
        { L_,        3   },
        { L_,        4   },
        { L_,        5   },
        { L_,        6   },
        { L_,        7   },
        { L_,        8   },
        { L_,        9   },
        { L_,       11   },
        { L_,       12   },
        { L_,       14   },
        { L_,       15   },
        { L_,       16   },
        { L_,       17   }
    };
    const int NUM_DATA = sizeof DATA / sizeof *DATA;

    if (verbose) printf("\nTesting 'push_back'.\n");
    {
        for (int i = 0; i < NUM_DATA; ++i) {
            const int    INIT_LINE   = DATA[i].d_lineNum;
            const size_t INIT_LENGTH = DATA[i].d_length;
            const TYPE   VALUE        = VALUES[i % NUM_VALUES];
            const size_t LENGTH       = INIT_LENGTH + 1;

            for (size_t j = INIT_LENGTH; j <= LENGTH; ++j) {
                const size_t INIT_CAP = j;
                ASSERT(INIT_LENGTH <= INIT_CAP);

                if (veryVerbose) {
                    printf("\t\tWith initial value of ");
                    P_(INIT_LENGTH); P_(INIT_CAP);
                    printf("using default value.\n");
                }

                Obj mX(INIT_LENGTH, DEFAULT_VALUE, &testAllocator);
                mX.reserve(INIT_CAP);
                const Obj& X = mX;

                if (veryVerbose) {
                    printf("\t\t\t'push_back' using "); P(VALUE);
                }

                TYPE mV(VALUE);

                const int BB = (int) testAllocator.numBlocksTotal();
                const int  B = (int) testAllocator.numBlocksInUse();

                if (veryVerbose) {
                    printf("\t\t\t\tBefore:"); P_(BB); P(B);
                }

                mX.push_back(mV);

                const int AA = (int) testAllocator.numBlocksTotal();
                const int  A = (int) testAllocator.numBlocksInUse();

                if (veryVerbose) {
                    printf("\t\t\t\tAfter :"); P_(AA); P(A);
                    T_; T_; T_; T_; P_(X); P(X.capacity());
                }

                LOOP3_ASSERT(INIT_LINE, i, INIT_CAP, LENGTH == X.size());

                size_t k = 0;
                for (k = 0; k < INIT_LENGTH; ++k) {
                    LOOP4_ASSERT(INIT_LINE, INIT_CAP, LENGTH, k,
                                 DEFAULT_VALUE == X[k]);
                }
                LOOP3_ASSERT(INIT_LINE, INIT_CAP, INIT_LENGTH,
                             VALUE == X[INIT_LENGTH]);
            }
        }
    }
    ASSERT(0 == testAllocator.numMismatches());
    ASSERT(0 == testAllocator.numBlocksInUse());

    if (verbose) printf("\nTesting 'push_front'.\n");
    {
        for (int i = 0; i < NUM_DATA; ++i) {
            const int    INIT_LINE   = DATA[i].d_lineNum;
            const size_t INIT_LENGTH = DATA[i].d_length;
            const TYPE   VALUE        = VALUES[i % NUM_VALUES];
            const size_t LENGTH       = INIT_LENGTH + 1;

            for (size_t j = INIT_LENGTH; j <= LENGTH; ++j) {
                const size_t INIT_CAP = j;
                ASSERT(INIT_LENGTH <= INIT_CAP);

                if (veryVerbose) {
                    printf("\t\tWith initial value of ");
                    P_(INIT_LENGTH); P_(INIT_CAP);
                    printf("using default value.\n");
                }

                Obj mX(INIT_LENGTH, DEFAULT_VALUE, &testAllocator);
                mX.reserve(INIT_CAP);
                const Obj& X = mX;

                if (veryVerbose) {
                    printf("\t\t\t'push_front' using "); P(VALUE);
                }

                TYPE mV(VALUE);

                const int BB = (int) testAllocator.numBlocksTotal();
                const int  B = (int) testAllocator.numBlocksInUse();

                if (veryVerbose) {
                    printf("\t\t\t\tBefore:"); P_(BB); P(B);
                }

                mX.push_front(mV);

                const int AA = (int) testAllocator.numBlocksTotal();
                const int  A = (int) testAllocator.numBlocksInUse();

                if (veryVerbose) {
                    printf("\t\t\t\tAfter :"); P_(AA); P(A);
                    T_; T_; T_; T_; P_(X); P(X.capacity());
                }

                LOOP3_ASSERT(INIT_LINE, i, INIT_CAP, LENGTH == X.size());

                size_t k = 0;
                LOOP3_ASSERT(INIT_LINE, INIT_CAP, INIT_LENGTH,
                             VALUE == X[k]);
                for (k = 1; k < LENGTH; ++k) {
                    LOOP4_ASSERT(INIT_LINE, INIT_CAP, LENGTH, k,
                                 DEFAULT_VALUE == X[k]);
                }
            }
        }
    }
    ASSERT(0 == testAllocator.numMismatches());
    ASSERT(0 == testAllocator.numBlocksInUse());

    if (verbose) printf("\tTesting 'push_back' with exceptions.\n");
    {
        for (int i = 0; i < NUM_DATA; ++i) {
            const int    INIT_LINE   = DATA[i].d_lineNum;
            const size_t INIT_LENGTH = DATA[i].d_length;
            const size_t LENGTH      = INIT_LENGTH + 1;
            const TYPE   VALUE       = VALUES[i % NUM_VALUES];

            for (size_t l = INIT_LENGTH; l < LENGTH; ++l) {
                const size_t INIT_CAP = l;
                ASSERT(INIT_LENGTH <= INIT_CAP);

                if (veryVerbose) {
                    printf("\t\tWith initial value of ");
                    P_(INIT_LENGTH); P_(INIT_CAP);
                    printf("using default value.\n");
                }

                BSLMA_TESTALLOCATOR_EXCEPTION_TEST_BEGIN(testAllocator) {
                    const int AL = (int) testAllocator.allocationLimit();
                    testAllocator.setAllocationLimit(-1);

                    Obj mX(INIT_LENGTH, DEFAULT_VALUE, &testAllocator);
                    mX.reserve(INIT_CAP);
                    const Obj& X = mX;

                    testAllocator.setAllocationLimit(AL);

                    if (veryVerbose) {
                        T_; T_; T_; printf("Before: "); P_(X); P(X.capacity());
                    }

                    mX.push_back(VALUE);

                    if (veryVerbose) {
                        T_; T_; T_; printf("After: "); P_(X); P(X.capacity());
                    }

                    LOOP3_ASSERT(INIT_LINE, i, l, LENGTH == X.size());

                    size_t k;
                    for (k = 0; k < INIT_LENGTH; ++k) {
                        LOOP4_ASSERT(INIT_LINE, i, l, k,
                                     DEFAULT_VALUE == X[k]);
                    }
                    LOOP3_ASSERT(INIT_LINE, i, l, VALUE == X[k]);
                } BSLMA_TESTALLOCATOR_EXCEPTION_TEST_END
            }
        }
    }
    ASSERT(0 == testAllocator.numMismatches());
    ASSERT(0 == testAllocator.numBlocksInUse());

    if (verbose) printf("\tTesting 'push_front' with exceptions.\n");
    {
        for (int i = 0; i < NUM_DATA; ++i) {
            const int    INIT_LINE   = DATA[i].d_lineNum;
            const size_t INIT_LENGTH = DATA[i].d_length;
            const size_t LENGTH      = INIT_LENGTH + 1;
            const TYPE   VALUE       = VALUES[i % NUM_VALUES];

            for (size_t l = INIT_LENGTH; l <= LENGTH; ++l) {
                const size_t INIT_CAP = l;
                ASSERT(INIT_LENGTH <= INIT_CAP);

                if (veryVerbose) {
                    printf("\t\tWith initial value of ");
                    P_(INIT_LENGTH); P_(INIT_CAP);
                    printf("using default value.\n");
                }

                BSLMA_TESTALLOCATOR_EXCEPTION_TEST_BEGIN(testAllocator) {
                    const int AL = (int) testAllocator.allocationLimit();
                    testAllocator.setAllocationLimit(-1);

                    Obj mX(INIT_LENGTH, DEFAULT_VALUE, &testAllocator);
                    mX.reserve(INIT_CAP);
                    const Obj& X = mX;

                    testAllocator.setAllocationLimit(AL);

                    if (veryVerbose) {
                        T_; T_; T_; printf("Before: "); P_(X); P(X.capacity());
                    }

                    mX.push_front(VALUE);

                    if (veryVerbose) {
                        T_; T_; T_; printf("After: "); P_(X); P(X.capacity());
                    }

                    LOOP3_ASSERT(INIT_LINE, i, l, LENGTH == X.size());

                    size_t k = 0;
                    LOOP3_ASSERT(INIT_LINE, i, l, VALUE == X[k]);
                    for (k = 1; k < LENGTH; ++k) {
                        LOOP4_ASSERT(INIT_LINE, i, l, k,
                                     DEFAULT_VALUE == X[k]);
                    }
                } BSLMA_TESTALLOCATOR_EXCEPTION_TEST_END
            }
        }
    }
    ASSERT(0 == testAllocator.numMismatches());
    ASSERT(0 == testAllocator.numBlocksInUse());
}

template <class TYPE, class ALLOC>
void TestDriver<TYPE,ALLOC>::testCase16()
{
    // --------------------------------------------------------------------
    // TESTING ITERATORS
    // Concerns:
    //   1) That 'begin' and 'end' return mutable iterators for a
    //      reference to a modifiable deque, and non-mutable iterators
    //      otherwise.
    //   2) That the range '[begin(), end())' equals the value of the deque.
    //   3) Same concerns with 'rbegin' and 'rend'.
    // In addition:
    //   4) That 'iterator' is a pointer to 'TYPE'.
    //   5) That 'const_iterator' is a pointer to 'const TYPE'.
    //   6) That 'reverse_iterator' and 'const_reverse_iterator' are
    //      implemented by the (fully-tested) 'bslstl::ReverseIterator' over a
    //      pointer to 'TYPE' or 'const TYPE'.
    //
    // Plan:
    //   For 1--3, for each value given by variety of specifications of
    //   different lengths, create a test deque with this value, and access
    //   each element in sequence and in reverse sequence, both as a modifiable
    //   reference (setting it to a default value, then back to its original
    //   value, and as a non-modifiable reference.
    //
    //   For 4--6, use 'bslmf::IsSame' to assert the identity of iterator
    //   types.  Note that these concerns let us get away with other concerns
    //   such as testing that 'iter[i]' and 'iter + i' advance 'iter' by the
    //   correct number 'i' of positions, and other concern about traits,
    //   because 'bslstl::IteratorTraits' and 'bslstl::ReverseIterator' have
    //   already been fully tested in the 'bslstl_iterator' component.
    //
    // Testing:
    //   iterator begin();
    //   iterator end();
    //   reverse_iterator rbegin();
    //   reverse_iterator rend();
    //   const_iterator begin();
    //   const_iterator end();
    //   const_reverse_iterator rbegin();
    //   const_reverse_iterator rend();
    // --------------------------------------------------------------------

    bslma::TestAllocator testAllocator(veryVeryVerbose);

    const TYPE DEFAULT_VALUE = TYPE();
    const int  BLOCK_LENGTH  = Deque_BlockLengthCalcUtil<TYPE>::BLOCK_LENGTH;

    static const struct {
        int         d_lineNum;          // source line number
        const char *d_spec;             // initial
    } DATA[] = {
        { L_,  ""                },
        { L_,  "A"               },
        { L_,  "ABC"             },
        { L_,  "ABCD"            },
        { L_,  "ABCDE"           },
        { L_,  "ABCDEAB"         },
        { L_,  "ABCDEABC"        },
        { L_,  "ABCDEABCD"       }
    };
    const int NUM_DATA = sizeof DATA / sizeof *DATA;

    if (verbose) printf("Testing 'iterator', 'begin', and 'end',"
                        " and 'const' variants.\n");
    {
        ASSERT(1 == (bslmf::IsSame<iterator,
                        bslstl::RandomAccessIterator<TYPE,
                            bslalg::DequeIterator<TYPE, BLOCK_LENGTH>
                                                                  > >::VALUE));
        ASSERT(1 == (bslmf::IsSame<const_iterator,
                     bslstl::RandomAccessIterator<const TYPE,
                        bslalg::DequeIterator<TYPE, BLOCK_LENGTH>
                                                                  > >::VALUE));

        for (int ti = 0; ti < NUM_DATA; ++ti) {
            const int     LINE   = DATA[ti].d_lineNum;
            const char   *SPEC   = DATA[ti].d_spec;
            const size_t  LENGTH = strlen(SPEC);

            Obj mX(&testAllocator);  const Obj& X = mX;
            mX = g(SPEC);

            Obj mY(X);  const Obj& Y = mY;  // control

            if (verbose) { P_(LINE); P(SPEC); }

            size_t i = 0;
            for (iterator iter = mX.begin(); iter != mX.end(); ++iter, ++i) {
                LOOP_ASSERT(LINE, Y[i] == *iter);
                *iter = DEFAULT_VALUE;
                LOOP_ASSERT(LINE, DEFAULT_VALUE == *iter);
                mX[i] = Y[i];
            }
            LOOP_ASSERT(LINE, LENGTH == i);

            LOOP_ASSERT(LINE, Y == X);

            i = 0;
            for (const_iterator iter = X.begin(); iter != X.end();
                                                                 ++iter, ++i) {
                LOOP2_ASSERT(LINE, i, Y[i] == *iter);
            }
            LOOP_ASSERT(LINE, LENGTH == i);
        }
    }

    if (verbose) printf("Testing 'reverse_iterator', 'rbegin', and 'rend',"
                        " and 'const' variants.\n");
    {
        ASSERT(1 == (bslmf::IsSame<reverse_iterator,
                                   bsl::reverse_iterator<iterator> >::VALUE));
        ASSERT(1 == (bslmf::IsSame<const_reverse_iterator,
                              bsl::reverse_iterator<const_iterator> >::VALUE));

        for (int ti = 0; ti < NUM_DATA; ++ti) {
            const int     LINE   = DATA[ti].d_lineNum;
            const char   *SPEC   = DATA[ti].d_spec;
            const int     LENGTH = (int) strlen(SPEC);

            Obj mX(&testAllocator);  const Obj& X = mX;
            mX = g(SPEC);

            Obj mY(X);  const Obj& Y = mY;  // control

            if (verbose) { P_(LINE); P(SPEC); }

            int i = LENGTH - 1;
            for (reverse_iterator riter = mX.rbegin(); riter != mX.rend();
                                                                ++riter, --i) {
                LOOP_ASSERT(LINE, Y[i] == *riter);
                *riter = DEFAULT_VALUE;
                LOOP_ASSERT(LINE, DEFAULT_VALUE == *riter);
                mX[i] = Y[i];
            }
            LOOP_ASSERT(LINE, -1 == i);

            LOOP_ASSERT(LINE, Y == X);

            i = LENGTH - 1;
            for (const_reverse_iterator riter = X.rbegin(); riter != X.rend();
                                                                ++riter, --i) {
                LOOP_ASSERT(LINE, Y[i] == *riter);
            }
            LOOP_ASSERT(LINE, -1 == i);
        }
    }
}

template <class TYPE, class ALLOC>
void TestDriver<TYPE,ALLOC>::testCase15()
{
    // --------------------------------------------------------------------
    // TESTING ELEMENT ACCESS
    // Concerns:
    //   1) That 'v[x]', as well as 'v.front()' and 'v.back()', allow to modify
    //      its indexed element when 'v' is an lvalue, but must not modify its
    //      indexed element when it is an rvalue.
    //   2) That 'v.at(pos)' returns 'v[x]' or throws if 'pos == v.size())'.
    //   3) That 'v.front()' is identical to 'v[0]' and 'v.back()' the same as
    //      'v[v.size() - 1]'.
    //
    // Plan:
    //   For each value given by variety of specifications of different
    //   lengths, create a test deque with this value, and access each element
    //   (front, back, at each position) both as a modifiable reference
    //   (setting it to a default value, then back to its original value, and
    //   as a non-modifiable reference.  Verify that 'at' throws
    //   'std::out_of_range' when accessing the past-the-end element.
    //
    // Testing:
    //   T& operator[](size_type position);
    //   T& at(size_type n);
    //   T& front();
    //   T& back();
    //   const T& front() const;
    //   const T& back() const;
    // --------------------------------------------------------------------

    bslma::TestAllocator testAllocator(veryVeryVerbose);

    const TYPE DEFAULT_VALUE = TYPE();

    static const struct {
        int         d_lineNum;          // source line number
        const char *d_spec;             // initial
    } DATA[] = {
        { L_,  ""                },
        { L_,  "A"               },
        { L_,  "ABC"             },
        { L_,  "ABCD"            },
        { L_,  "ABCDE"           },
        { L_,  "ABCDEAB"         },
        { L_,  "ABCDEABC"        },
        { L_,  "ABCDEABCD"       }
    };
    const int NUM_DATA = sizeof DATA / sizeof *DATA;

    if (verbose) printf("\tWithout exception.\n");
    {
        for (int ti = 0; ti < NUM_DATA; ++ti) {
            const int     LINE   = DATA[ti].d_lineNum;
            const char   *SPEC   = DATA[ti].d_spec;
            const size_t  LENGTH = strlen(SPEC);

            Obj mX(&testAllocator);  const Obj& X = mX;
            mX = g(SPEC);

            Obj mY(X);  const Obj& Y = mY;  // control

            if (verbose) { P_(LINE); P(SPEC); }

            if (LENGTH) {
                LOOP_ASSERT(LINE, TYPE(SPEC[0]) == X.front());
                mX.front() = DEFAULT_VALUE;
                LOOP_ASSERT(LINE, DEFAULT_VALUE == X.front());
                mX[0] = Y[0];

                LOOP_ASSERT(LINE, X[LENGTH - 1] == X.back());
                mX.back() = DEFAULT_VALUE;
                LOOP_ASSERT(LINE, DEFAULT_VALUE == X.back());
                mX[LENGTH - 1] = Y[LENGTH - 1];
            }

            LOOP_ASSERT(LINE, Y == X);

            for (size_t j = 0; j < LENGTH; ++j) {
                LOOP_ASSERT(LINE, TYPE(SPEC[j]) == X[j]);
                mX[j] = DEFAULT_VALUE;
                LOOP_ASSERT(LINE, DEFAULT_VALUE == X[j]);
                mX.at(j) = Y[j];
                LOOP_ASSERT(LINE, TYPE(SPEC[j]) == X.at(j));
            }
        }
    }

#ifdef BDE_BUILD_TARGET_EXC
    if (verbose) printf("\tWith exception.\n");
    {
        for (int ti = 0; ti < NUM_DATA; ++ti) {
            const int     LINE   = DATA[ti].d_lineNum;
            const char   *SPEC   = DATA[ti].d_spec;
            const size_t  LENGTH = strlen(SPEC);

            Obj mX(&testAllocator);  const Obj& X = mX;
            mX = g(SPEC);

            Obj mY(X);  const Obj& Y = mY;  // control

            bool outOfRangeCaught = false;
            try {
                mX.at(LENGTH) = DEFAULT_VALUE;
            }
            catch (const std::out_of_range& ex) {
                outOfRangeCaught = true;
            }
            LOOP_ASSERT(LINE, Y == X);
            LOOP_ASSERT(LINE, outOfRangeCaught);
        }
    }
#endif
}

template <class TYPE, class ALLOC>
void TestDriver<TYPE,ALLOC>::testCase14()
{
    // --------------------------------------------------------------------
    // TESTING CAPACITY
    // Concerns:
    //   1) That 'v.reserve(n)' reserves sufficient capacity in 'v' to hold
    //      'n' elements without reallocation, but does not change value.
    //      In addition, if 'v.reserve(n)' allocates, it must allocate for a
    //      capacity of exactly 'n' bytes.
    //   2) That 'v.resize(n, val)' brings the new size to 'n', adding elements
    //      equal to 'val' if 'n' is larger than the current size.
    //   3) That existing elements are moved without copy-construction if the
    //      bitwise-moveable trait is present.
    //   4) That 'reserve' and 'resize' are exception-neutral with full
    //      guarantee of rollback.
    //   5) That the accessors such as 'capacity', 'empty', return the correct
    //      value.
    //
    // Plan:
    //   For deque 'v' having various initial capacities, call
    //   'v.reserve(n)' for various values of 'n'.  Verify that sufficient
    //   capacity is allocated by filling 'v' with 'n' elements.  Perform
    //   each test in the standard 'bdema' exception-testing macro block.
    //
    // Testing:
    //   void bsl::deque<T>::reserve(size_type n);
    //   void resize(size_type n, T val = T());
    //   size_type max_size() const;
    //   size_type capacity() const;
    //   bool empty() const;
    // --------------------------------------------------------------------

    bslma::TestAllocator  testAllocator(veryVeryVerbose);
    bslma::Allocator     *Z = &testAllocator;
    ASSERT(0 == testAllocator.numBytesInUse());

    const TYPE         *values     = 0;
    const TYPE *const&  VALUES     = values;
    const int           NUM_VALUES = getValues(&values);

    const int TYPE_ALLOC = bslma::UsesBslmaAllocator<TYPE>::value;

    static const size_t EXTEND[] = {
        0, 1, 2, 3, 4, 5, 7, 8, 9, 15, 16, 17
    };
    const int NUM_EXTEND = sizeof EXTEND / sizeof *EXTEND;

    static const size_t DATA[] = {
        0, 1, 2, 3, 4, 5, 7, 8, 9, 15, 16, 17
    };
    const int NUM_DATA = sizeof DATA / sizeof *DATA;

    if (verbose) printf("\tTesting 'max_size'.\n");
    {
        // This is the maximum value.  Any larger value would be cause for
        // potential bugs.

        Obj X;
        ASSERT(~(size_t)0 / sizeof(TYPE) >= X.max_size());
    }

    if (verbose) printf("\tTesting 'reserve', 'capacity' and 'empty'.\n");

    for (int ti = 0; ti < NUM_DATA; ++ti) {
        const size_t NE = DATA[ti];

        for (int ei = 0; ei < NUM_EXTEND; ++ei) {
            const size_t CAP   = EXTEND[ei];
            const size_t DELTA = NE > CAP ? NE - CAP : 0;

            if (veryVerbose)
                printf("LINE = %d, ti = %d, ei = %d\n", L_, ti, ei);

            BSLMA_TESTALLOCATOR_EXCEPTION_TEST_BEGIN(testAllocator) {
              const int AL = (int) testAllocator.allocationLimit();
              testAllocator.setAllocationLimit(-1);

              Obj mX(Z);  const Obj& X = mX;
              LOOP_ASSERT(ti, X.empty());

              stretch(&mX, (int) CAP);
              LOOP_ASSERT(ti, CAP == X.size());
              LOOP_ASSERT(ti, CAP <= X.capacity());
              LOOP_ASSERT(ti, !(bool)X.size() == X.empty());

              testAllocator.setAllocationLimit(AL);

              const int NUM_ALLOC_BEFORE = (int)testAllocator.numAllocations();
              {
                  ExceptionGuard<Obj> guard(&mX, X, L_);

                  mX.reserve(NE);
                  LOOP_ASSERT(ti, CAP == X.size());
              }
              // Note: assert mX unchanged via the exception guard destructor.

              const int NUM_ALLOC_AFTER = (int) testAllocator.numAllocations();
              LOOP_ASSERT(ti, NE > CAP || NUM_ALLOC_BEFORE == NUM_ALLOC_AFTER);

              const int AL2 = (int) testAllocator.allocationLimit();
              testAllocator.setAllocationLimit(-1);

              stretch(&mX, (int) DELTA);
              LOOP_ASSERT(ti, CAP + DELTA == X.size());

              // Extra allocation for new block
              const int BLOCK_LENGTH =
                                     NOMINAL_BLOCK_BYTES > (int) sizeof(TYPE) ?
                                     NOMINAL_BLOCK_BYTES / (int) sizeof(TYPE) :
                                     16;

              const int INITIAL_BLOCK_COUNT =
                            (int) (CAP + (BLOCK_LENGTH - 1)/ 2) / BLOCK_LENGTH;
              const int AFTER_BLOCK_COUNT =
                   (int) (DELTA + CAP + (BLOCK_LENGTH - 1) / 2) / BLOCK_LENGTH;

              LOOP_ASSERT(ti, NUM_ALLOC_AFTER + TYPE_ALLOC * (int)DELTA +
                                    AFTER_BLOCK_COUNT - INITIAL_BLOCK_COUNT ==
                                               testAllocator.numAllocations());

              testAllocator.setAllocationLimit(AL2);
            } BSLMA_TESTALLOCATOR_EXCEPTION_TEST_END

            ASSERT(0 == testAllocator.numMismatches());
            ASSERT(0 == testAllocator.numBlocksInUse());
        }
    }

    for (int ti = 0; ti < NUM_DATA; ++ti) {
        const size_t NE = DATA[ti];

        for (int ei = 0; ei < NUM_EXTEND; ++ei) {
            const size_t CAP = EXTEND[ei];

            if (veryVeryVerbose)
                printf("LINE = %d, ti = %d, ei = %d\n", L_, ti, ei);

            BSLMA_TESTALLOCATOR_EXCEPTION_TEST_BEGIN(testAllocator) {
              const int AL = (int) testAllocator.allocationLimit();
              testAllocator.setAllocationLimit(-1);

              Obj mX(Z);  const Obj& X = mX;

              stretchRemoveAll(&mX, (int) CAP);
              LOOP_ASSERT(ti, X.empty());
              LOOP_ASSERT(ti, 0   == X.size());
              LOOP_ASSERT(ti, CAP <= X.capacity());

              testAllocator.setAllocationLimit(AL);
              {
                  ExceptionGuard<Obj> guard(&mX, X, L_);

                  mX.reserve(NE);
                  LOOP_ASSERT(ti, 0  == X.size());
                  LOOP_ASSERT(ti, NE <= X.capacity());
              }
              // Note: assert mX unchanged via the exception guard destructor.

              const int AL2 = (int) testAllocator.allocationLimit();
              testAllocator.setAllocationLimit(-1);

              stretch(&mX, (int) NE);
              LOOP_ASSERT(ti, NE == X.size());

              testAllocator.setAllocationLimit(AL2);
            } BSLMA_TESTALLOCATOR_EXCEPTION_TEST_END

            ASSERT(0 == testAllocator.numMismatches());
            ASSERT(0 == testAllocator.numBlocksInUse());
        }
    }

    if (verbose) printf("\tTesting 'resize'.\n");

    for (int ti = 0; ti < NUM_DATA; ++ti) {
        const size_t NE = DATA[ti];

        for (int ei = 0; ei < NUM_EXTEND; ++ei) {
            const size_t CAP   = EXTEND[ei];
            const size_t DELTA = NE > CAP ? NE - CAP : 0;

            if (veryVerbose)
                printf("LINE = %d, ti = %d, ei = %d\n", L_, ti, ei);

            BSLMA_TESTALLOCATOR_EXCEPTION_TEST_BEGIN(testAllocator) {
              const int AL = (int) testAllocator.allocationLimit();
              testAllocator.setAllocationLimit(-1);

              Obj mX(Z);  const Obj& X = mX;
              LOOP_ASSERT(ti, X.empty());

              stretch(&mX, (int) CAP);
              LOOP_ASSERT(ti, CAP == X.size());
              LOOP_ASSERT(ti, CAP <= X.capacity());
              LOOP_ASSERT(ti, !(bool)X.size() == X.empty());

              testAllocator.setAllocationLimit(AL);
              const int NUM_ALLOC_BEFORE = (int)testAllocator.numAllocations();
              ExceptionGuard<Obj> guard(&mX, X, L_);

              mX.resize(NE, VALUES[ti % NUM_VALUES]);  // test here

              LOOP_ASSERT(ti, NE == X.size());
              LOOP_ASSERT(ti, NE <= X.capacity());
              const int NUM_ALLOC_AFTER = (int) testAllocator.numAllocations();

              LOOP_ASSERT(ti, NE > CAP || TYPE_ALLOC ||
                                          NUM_ALLOC_BEFORE == NUM_ALLOC_AFTER);
              for (size_t j = CAP; j < NE; ++j) {
                  LOOP2_ASSERT(ti, j, VALUES[ti % NUM_VALUES] == X[j]);
              }
              guard.release();

              const int AL2 = (int) testAllocator.allocationLimit();
              testAllocator.setAllocationLimit(-1);

              stretch(&mX, (int) DELTA);
              LOOP_ASSERT(ti, NE + DELTA == X.size());
              testAllocator.setAllocationLimit(AL2);
            } BSLMA_TESTALLOCATOR_EXCEPTION_TEST_END

            ASSERT(0 == testAllocator.numMismatches());
            ASSERT(0 == testAllocator.numBlocksInUse());
        }
    }

    for (int ti = 0; ti < NUM_DATA; ++ti) {
        const size_t NE = DATA[ti];

        for (int ei = 0; ei < NUM_EXTEND; ++ei) {
            const size_t CAP   = EXTEND[ei];
            const size_t DELTA = NE > CAP ? NE - CAP : 0;

            if (veryVeryVerbose)
                printf("LINE = %d, ti = %d, ei = %d\n", L_, ti, ei);

            BSLMA_TESTALLOCATOR_EXCEPTION_TEST_BEGIN(testAllocator) {
              const int AL = (int) testAllocator.allocationLimit();
              testAllocator.setAllocationLimit(-1);

              Obj mX(Z);  const Obj& X = mX;

              stretchRemoveAll(&mX, (int) CAP);
              LOOP_ASSERT(ti, X.empty());
              LOOP_ASSERT(ti, 0   == X.size());
              LOOP_ASSERT(ti, CAP <= X.capacity());

              const int NUM_ALLOC_BEFORE =(int) testAllocator.numAllocations();
              ExceptionGuard<Obj> guard(&mX, X, L_);

              testAllocator.setAllocationLimit(AL);

              mX.resize(NE, VALUES[ti % NUM_VALUES]);  // test here

              LOOP_ASSERT(ti, NE == X.size());
              LOOP_ASSERT(ti, NE <= X.capacity());
              const int NUM_ALLOC_AFTER = (int) testAllocator.numAllocations();

              LOOP_ASSERT(ti, NE > CAP || TYPE_ALLOC ||
                                          NUM_ALLOC_BEFORE == NUM_ALLOC_AFTER);
              for (size_t j = 0; j < NE; ++j) {
                  LOOP2_ASSERT(ti, j, VALUES[ti % NUM_VALUES] == X[j]);
              }
              guard.release();

              const int AL2 = (int) testAllocator.allocationLimit();
              testAllocator.setAllocationLimit(-1);

              stretch(&mX, (int) DELTA);
              LOOP_ASSERT(ti, NE + DELTA == X.size());
              testAllocator.setAllocationLimit(AL2);
            } BSLMA_TESTALLOCATOR_EXCEPTION_TEST_END

            ASSERT(0 == testAllocator.numMismatches());
            ASSERT(0 == testAllocator.numBlocksInUse());
        }
    }
}

template <class TYPE, class ALLOC>
void TestDriver<TYPE,ALLOC>::testCase13()
{
    // --------------------------------------------------------------------
    // TESTING 'assign'
    // The concerns are the same as for the constructor with the same
    // signature (case 12), except that the implementation is different,
    // and in addition the previous value must be freed properly.
    //
    // Plan:
    //   For the assignment we will create objects of varying sizes containing
    //   default values for type T, and then assign different 'value'.  Perform
    //   the above tests:
    //    - With various initial values before the assignment.
    //    - In the presence of exceptions during memory allocations using
    //        a 'bslma::TestAllocator' and varying its *allocation* *limit*.
    //   and use basic accessors to verify
    //      - size
    //      - capacity
    //      - element value at each index position { 0 .. length - 1 }.
    //   Note that we relax the concerns about memory consumption, since this
    //   is implemented as 'erase + insert', and insert will be tested more
    //   completely in test case 17.
    //
    // Testing:
    //   assign(size_type n, const T& value);
    // --------------------------------------------------------------------

    bslma::TestAllocator  testAllocator(veryVeryVerbose);
    bslma::Allocator     *Z = &testAllocator;

    const TYPE          *values     = 0;
    const TYPE *const&   VALUES     = values;
    const int            NUM_VALUES = getValues(&values);

    if (verbose) printf("\nTesting initial-length assignment.\n");
    {
        static const struct {
            int         d_lineNum;          // source line number
            int         d_length;           // expected length
        } DATA[] = {
            //line  length
            //----  ------
            { L_,        0   },
            { L_,        1   },
            { L_,        2   },
            { L_,        3   },
            { L_,        4   },
            { L_,        5   },
            { L_,        6   },
            { L_,        7   },
            { L_,        8   },
            { L_,        9   },
            { L_,       11   },
            { L_,       12   },
            { L_,       14   },
            { L_,       15   },
            { L_,       16   },
            { L_,       17   }
        };
        const int NUM_DATA = sizeof DATA / sizeof *DATA;

        if (verbose) printf("\tUsing 'n' copies of 'value'.\n");
        {
            for (int i = 0; i < NUM_DATA; ++i) {
                const int    INIT_LINE   = DATA[i].d_lineNum;
                const size_t INIT_LENGTH = DATA[i].d_length;

                if (veryVerbose) {
                    printf("\t\tWith initial value of "); P_(INIT_LENGTH);
                    printf("using default value.\n");
                }

                Obj mX(INIT_LENGTH, &testAllocator);  const Obj& X = mX;

                for (int ti = 0; ti < NUM_DATA; ++ti) {
                    const int    LINE   = DATA[ti].d_lineNum;
                    const size_t LENGTH = DATA[ti].d_length;
                    const TYPE   VALUE  = VALUES[ti % NUM_VALUES];

                    if (veryVerbose) {
                        printf("\t\tAssign "); P_(LENGTH);
                        printf(" using "); P(VALUE);
                    }

                    mX.assign(LENGTH, VALUE);

                    if (veryVerbose) {
                        T_; T_; T_; P_(X); P(X.capacity());
                    }

                    LOOP4_ASSERT(INIT_LINE, LINE, i, ti, LENGTH == X.size());

                    for (size_t j = 0; j < LENGTH; ++j) {
                        LOOP5_ASSERT(INIT_LINE, LINE, i, ti, j, VALUE == X[j]);
                    }
                }
            }
            ASSERT(0 == testAllocator.numMismatches());
            ASSERT(0 == testAllocator.numBlocksInUse());
        }

        if (verbose) printf("\tWith exceptions.\n");
        {
            for (int i = 0; i < NUM_DATA; ++i) {
                const int    INIT_LINE   = DATA[i].d_lineNum;
                const size_t INIT_LENGTH = DATA[i].d_length;

                if (veryVerbose) {
                    printf("\t\tWith initial value of "); P_(INIT_LENGTH);
                    printf("using default value.\n");
                }

                for (int ti = 0; ti < NUM_DATA; ++ti) {
                    const int    LINE   = DATA[ti].d_lineNum;
                    const size_t LENGTH = DATA[ti].d_length;
                    const TYPE   VALUE  = VALUES[ti % NUM_VALUES];

                    if (veryVerbose) {
                        printf("\t\tAssign "); P_(LENGTH);
                        printf(" using "); P(VALUE);
                    }

                    BSLMA_TESTALLOCATOR_EXCEPTION_TEST_BEGIN(testAllocator) {
                        const int AL = (int) testAllocator.allocationLimit();
                        testAllocator.setAllocationLimit(-1);

                        Obj mX(INIT_LENGTH, Z);  const Obj& X = mX;
                        ExceptionGuard<Obj> guard(&mX, Obj(), L_);

                        testAllocator.setAllocationLimit(AL);

                        mX.assign(LENGTH, VALUE);  // test here
                        guard.release();

                        if (veryVerbose) {
                            T_; T_; T_; P_(X); P(X.capacity());
                        }

                        LOOP4_ASSERT(INIT_LINE, LINE, i, ti,
                                     LENGTH == X.size());

                        for (size_t j = 0; j < LENGTH; ++j) {
                            LOOP4_ASSERT(INIT_LINE, ti, i, j, VALUE == X[j]);
                        }
                    } BSLMA_TESTALLOCATOR_EXCEPTION_TEST_END

                    ASSERT(0 == testAllocator.numMismatches());
                    ASSERT(0 == testAllocator.numBlocksInUse());
                }
            }
        }
    }
}

template <class TYPE, class ALLOC>
template <class CONTAINER>
void TestDriver<TYPE,ALLOC>::testCase13Range(const CONTAINER&)
{
    // --------------------------------------------------------------------
    // TESTING 'assign'
    // The concerns are the same as for the constructor with the same
    // signature (case 12), except that the implementation is different,
    // and in addition the previous value must be freed properly.
    //
    // Plan:
    //   For the assignment we will create objects of varying sizes containing
    //   default values for type T, and then assign different 'value' as
    //   argument.  Perform the above tests:
    //    - From the parameterized 'CONTAINER::const_iterator'.
    //    - In the presence of exceptions during memory allocations using
    //        a 'bslma::TestAllocator' and varying its *allocation* *limit*.
    //   and use basic accessors to verify
    //      - size
    //      - capacity
    //      - element value at each index position { 0 .. length - 1 }.
    //   Note that we relax the concerns about memory consumption, since this
    //   is implemented as 'erase + insert', and insert will be tested more
    //   completely in test case 17.
    //
    // Testing:
    //   template <class InputIter>
    //     assign(InputIter first, InputIter last, const A& a = A());
    // --------------------------------------------------------------------

    bslma::TestAllocator  testAllocator(veryVeryVerbose);
    bslma::Allocator     *Z = &testAllocator;

    const TYPE          *values     = 0;
    const TYPE *const&   VALUES     = values;
    const int            NUM_VALUES = getValues(&values);

    static const struct {
        int         d_lineNum;  // source line number
        int         d_length;   // expected length
    } DATA[] = {
        //line  length
        //----  ------
        { L_,        0   },
        { L_,        1   },
        { L_,        2   },
        { L_,        3   },
        { L_,        4   },
        { L_,        5   },
        { L_,        6   },
        { L_,        7   },
        { L_,        8   },
        { L_,        9   },
        { L_,       11   },
        { L_,       12   },
        { L_,       14   },
        { L_,       15   },
        { L_,       16   },
        { L_,       17   }
    };
    const int NUM_DATA = sizeof DATA / sizeof *DATA;

    static const struct {
        int         d_lineNum;  // source line number
        const char *d_spec;     // container spec
    } U_DATA[] = {
        //line  spec                            length
        //----  ----                            ------
        { L_,   ""                        }, // 0
        { L_,   "A"                       }, // 1
        { L_,   "AB"                      }, // 2
        { L_,   "ABC"                     }, // 3
        { L_,   "ABCD"                    }, // 4
        { L_,   "ABCDE"                   }, // 5
        { L_,   "ABCDEAB"                 }, // 7
        { L_,   "ABCDEABC"                }, // 8
        { L_,   "ABCDEABCD"               }, // 9
        { L_,   "ABCDEABCDEABCDE"         }, // 15
        { L_,   "ABCDEABCDEABCDEA"        }, // 16
        { L_,   "ABCDEABCDEABCDEAB"       }  // 17
    };
    const int NUM_U_DATA = sizeof U_DATA / sizeof *U_DATA;

    if (verbose) printf("\tUsing 'CONTAINER::const_iterator'.\n");
    {
        for (int i = 0; i < NUM_DATA; ++i) {
            const int    INIT_LINE   = DATA[i].d_lineNum;
            const size_t INIT_LENGTH = DATA[i].d_length;

            if (veryVerbose) {
                printf("\t\tWith initial value of "); P_(INIT_LENGTH);
                printf("using default value.\n");
            }

            Obj mX(INIT_LENGTH, VALUES[i % NUM_VALUES], &testAllocator);
            const Obj& X = mX;

            for (int ti = 0; ti < NUM_U_DATA; ++ti) {
                const int     LINE   = U_DATA[ti].d_lineNum;
                const char   *SPEC   = U_DATA[ti].d_spec;
                const size_t  LENGTH = strlen(SPEC);

                CONTAINER mU(gV(SPEC));  const CONTAINER& U = mU;

                if (veryVerbose) {
                    printf("\t\tAssign "); P_(LENGTH);
                    printf(" using "); P(SPEC);
                }

                mX.assign(U.begin(), U.end());

                if (veryVerbose) {
                    T_; T_; T_; P_(X); P(X.capacity());
                }

                LOOP4_ASSERT(INIT_LINE, LINE, i, ti, LENGTH == X.size());

                Obj mY(g(SPEC)); const Obj& Y = mY;
                for (size_t j = 0; j < LENGTH; ++j) {
                    LOOP5_ASSERT(INIT_LINE, LINE, i, ti, j, Y[j] == X[j]);
                }
            }
        }
        ASSERT(0 == testAllocator.numMismatches());
        ASSERT(0 == testAllocator.numBlocksInUse());
    }

    if (verbose) printf("\tWith exceptions.\n");
    {
        for (int i = 0; i < NUM_DATA; ++i) {
            const int    INIT_LINE   = DATA[i].d_lineNum;
            const size_t INIT_LENGTH = DATA[i].d_length;

            if (veryVerbose) {
                printf("\t\tWith initial value of "); P_(INIT_LENGTH);
                printf("using default value.\n");
            }

            for (int ti = 0; ti < NUM_U_DATA; ++ti) {
                const int     LINE   = U_DATA[ti].d_lineNum;
                const char   *SPEC   = U_DATA[ti].d_spec;
                const size_t  LENGTH = strlen(SPEC);

                CONTAINER mU(gV(SPEC));  const CONTAINER& U = mU;

                if (veryVerbose) {
                    printf("\t\tAssign "); P_(LENGTH);
                    printf(" using "); P(SPEC);
                }

                Obj mY(g(SPEC)); const Obj& Y = mY;

                BSLMA_TESTALLOCATOR_EXCEPTION_TEST_BEGIN(testAllocator) {
                    const int AL = (int) testAllocator.allocationLimit();
                    testAllocator.setAllocationLimit(-1);

                    Obj mX(INIT_LENGTH, Z);  const Obj& X = mX;
                    ExceptionGuard<Obj> guard(&mX, Obj(), L_);

                    testAllocator.setAllocationLimit(AL);

                    mX.assign(U.begin(), U.end());  // test here
                    guard.release();

                    if (veryVerbose) {
                        T_; T_; T_; P_(X); P(X.capacity());
                    }

                    LOOP4_ASSERT(INIT_LINE, LINE, i, ti, LENGTH == X.size());

                    for (size_t j = 0; j < LENGTH; ++j) {
                        LOOP5_ASSERT(INIT_LINE, LINE, i, ti, j, Y[j] == X[j]);
                    }
                } BSLMA_TESTALLOCATOR_EXCEPTION_TEST_END

                LOOP_ASSERT(testAllocator.numMismatches(),
                            0 == testAllocator.numMismatches());
                LOOP_ASSERT(testAllocator.numBlocksInUse(),
                            0 == testAllocator.numBlocksInUse());
            }
        }
    }
}

template <class TYPE, class ALLOC>
void TestDriver<TYPE,ALLOC>::testCase12()
{
    // --------------------------------------------------------------------
    // TESTING CONSTRUCTORS:
    //   We have the following concerns:
    //    1) The initial value is correct.
    //    2) The initial capacity is correctly set up.
    //    3) The constructor is exception neutral w.r.t. memory allocation.
    //    4) The internal memory management system is hooked up properly
    //       so that *all* internally allocated memory draws from a
    //       user-supplied allocator whenever one is specified.
    //    5) The move constructor moves value, capacity, and allocator
    //       correctly, and without performing any allocation.
    //
    // Plan:
    //   For the constructor we will create objects of varying sizes with
    //   different 'value' as argument.  Test first with the default value
    //   for type T, and then test with different values.  Perform the above
    //   tests:
    //    - With and without passing in an allocator.
    //    - In the presence of exceptions during memory allocations using
    //        a 'bslma::TestAllocator' and varying its *allocation* *limit*.
    //    - Where the object is constructed with an object allocator, and
    //        neither of global and default allocator is used to supply memory.
    //   and use basic accessors to verify
    //      - size
    //      - capacity
    //      - element value at each index position { 0 .. length - 1 }.
    //   As for concern 5, we simply move-construct each value into a new
    //   deque and check that the value, capacity, and allocator are as
    //   expected, and that no allocation was performed.
    //
    // Testing:
    //   bsl::deque(size_type n, const A& a = A());
    //   bsl::deque(size_type n, const T& value, const A& a = A());
    //   bsl::deque(deque<T,A>&& original);
    // --------------------------------------------------------------------

    bslma::TestAllocator  testAllocator(veryVeryVerbose);

    const TYPE           DEFAULT_VALUE = TYPE();

    const TYPE          *values     = 0;
    const TYPE *const&   VALUES     = values;
    const int            NUM_VALUES = getValues(&values);

    if (verbose) printf("\nTesting initial-length ctor "
                        "with (default) initial value.\n");
    {
        static const struct {
            int         d_lineNum;          // source line number
            int         d_length;           // expected length
        } DATA[] = {
            //line  length
            //----  ------
            { L_,        0   },
            { L_,        1   },
            { L_,        2   },
            { L_,        3   },
            { L_,        4   },
            { L_,        5   },
            { L_,        6   },
            { L_,        7   },
            { L_,        8   },
            { L_,        9   },
            { L_,       11   },
            { L_,       12   },
            { L_,       14   },
            { L_,       15   },
            { L_,       16   },
            { L_,       17   },
            { L_,       31   },
            { L_,       32   },
            { L_,       33   },
            { L_,       63   },
            { L_,       64   },
            { L_,       65   }
        };
        const int NUM_DATA = sizeof DATA / sizeof *DATA;

        if (verbose) printf("\tWithout passing in an allocator, "
                            "using default value.\n");
        {
            for (int ti = 0; ti < NUM_DATA; ++ti) {
                const int    LINE   = DATA[ti].d_lineNum;
                const size_t LENGTH = DATA[ti].d_length;

                if (verbose) { printf("\t\tCreating object of "); P(LENGTH); }

                Obj mX(LENGTH);  const Obj& X = mX;

                if (veryVerbose) {
                    T_; T_; P_(X); P(X.capacity());
                }

                LOOP2_ASSERT(LINE, ti, LENGTH == X.size());

                for (size_t j = 0; j < LENGTH; ++j) {
                    LOOP3_ASSERT(LINE, ti, j, DEFAULT_VALUE == X[j]);
                }
            }
        }

        if (verbose) printf("\tWithout passing in an allocator, "
                            "using non-default values.\n");
        {
            for (int ti = 0; ti < NUM_DATA; ++ti) {
                const int    LINE       = DATA[ti].d_lineNum;
                const size_t LENGTH     = DATA[ti].d_length;
                const TYPE   VALUE      = VALUES[ti % NUM_VALUES];

                if (verbose) {
                    printf("\t\tCreating object of "); P_(LENGTH);
                    printf("using "); P(VALUE);
                }

                Obj mX(LENGTH, VALUE);  const Obj& X = mX;

                if (veryVerbose) {
                    T_; T_; P_(X); P(X.capacity());
                }

                LOOP2_ASSERT(LINE, ti, LENGTH == X.size());

                for (size_t j = 0; j < LENGTH; ++j) {
                    LOOP3_ASSERT(LINE, ti, j, VALUE == X[j]);
                }
            }
        }

        if (verbose) printf("\tWith passing in an allocator, "
                            "using default value.\n");
        {
            for (int ti = 0; ti < NUM_DATA; ++ti) {
                const int    LINE   = DATA[ti].d_lineNum;
                const size_t LENGTH = DATA[ti].d_length;

                if (verbose) { printf("\t\tCreating object of "); P(LENGTH); }

                const int BB = (int) testAllocator.numBlocksTotal();
                const int  B = (int) testAllocator.numBlocksInUse();

                if (veryVerbose) { printf("\t\t\tBefore:"); P_(BB); P(B); }

                Obj mX(LENGTH, DEFAULT_VALUE, &testAllocator);
                const Obj& X = mX;

                const int AA = (int) testAllocator.numBlocksTotal();
                const int  A = (int) testAllocator.numBlocksInUse();

                if (veryVerbose) {
                    printf("\t\t\tAfter :"); P_(AA); P(A);
                    T_; T_; T_; P_(X); P(X.capacity());
                }

                LOOP2_ASSERT(LINE, ti, LENGTH == X.size());

                for (size_t j = 0; j < LENGTH; ++j) {
                    LOOP3_ASSERT(LINE, ti, j, DEFAULT_VALUE == X[j]);
                }
            }
        }

        if (verbose) printf("\tWith passing in an allocator, "
                            "using non-default value.\n");
        {
            for (int ti = 0; ti < NUM_DATA; ++ti) {
                const int    LINE       = DATA[ti].d_lineNum;
                const size_t LENGTH     = DATA[ti].d_length;
                const TYPE   VALUE      = VALUES[ti % NUM_VALUES];

                if (verbose) {
                    printf("\t\tCreating object of "); P_(LENGTH);
                    printf("using "); P(VALUE);
                }

                Obj mX(LENGTH, VALUE, &testAllocator);
                const Obj& X = mX;

                if (veryVerbose) {
                    T_; T_; P_(X); P(X.capacity());
                }

                LOOP2_ASSERT(LINE, ti, LENGTH == X.size());

                for (size_t j = 0; j < LENGTH; ++j) {
                    LOOP3_ASSERT(LINE, ti, j, VALUE == X[j]);
                }
            }
        }

        if (verbose) printf("\tWith passing an allocator and checking for "
                            "allocation exceptions using default value.\n");
        {
            for (int ti = 0; ti < NUM_DATA; ++ti) {
                const int    LINE   = DATA[ti].d_lineNum;
                const size_t LENGTH = DATA[ti].d_length;

                if (verbose) { printf("\t\tCreating object of "); P(LENGTH); }

                const int BB = (int) testAllocator.numBlocksTotal();
                const int  B = (int) testAllocator.numBlocksInUse();

                if (veryVerbose) { printf("\t\tBefore: "); P_(BB); P(B);}

                BSLMA_TESTALLOCATOR_EXCEPTION_TEST_BEGIN(testAllocator) {

                    Obj mX(LENGTH, DEFAULT_VALUE, &testAllocator);
                    const Obj& X = mX;

                    if (veryVerbose) {
                        T_; T_; P_(X); P(X.capacity());
                    }

                    LOOP2_ASSERT(LINE, ti, LENGTH == X.size());

                    for (size_t j = 0; j < LENGTH; ++j) {
                        LOOP3_ASSERT(LINE, ti, j, DEFAULT_VALUE == X[j]);
                    }

                } BSLMA_TESTALLOCATOR_EXCEPTION_TEST_END

                const int AA = (int) testAllocator.numBlocksTotal();
                const int  A = (int) testAllocator.numBlocksInUse();

                if (veryVerbose) { printf("\t\tAfter : "); P_(AA); P(A);}
            }
        }

        if (verbose)
            printf("\tWith passing an allocator and checking for "
                   "allocation exceptions using non-default value.\n");
        {
            for (int ti = 0; ti < NUM_DATA; ++ti) {
                const int    LINE   = DATA[ti].d_lineNum;
                const size_t LENGTH = DATA[ti].d_length;
                const TYPE   VALUE  = VALUES[ti % NUM_VALUES];

                if (verbose) {
                    printf("\t\tCreating object of "); P_(LENGTH);
                    printf("using "); P(VALUE);
                }

                const int BB = (int) testAllocator.numBlocksTotal();
                const int  B = (int) testAllocator.numBlocksInUse();

                if (veryVerbose) { printf("\t\tBefore: "); P_(BB); P(B);}

                BSLMA_TESTALLOCATOR_EXCEPTION_TEST_BEGIN(testAllocator) {

                    Obj mX(LENGTH, VALUE, &testAllocator);
                    const Obj& X = mX;

                    if (veryVerbose) {
                        T_; T_; P_(X); P(X.capacity());
                    }

                    LOOP2_ASSERT(LINE, ti, LENGTH == X.size());

                    for (size_t j = 0; j < LENGTH; ++j) {
                        LOOP3_ASSERT(LINE, ti, j, VALUE == X[j]);
                    }

                } BSLMA_TESTALLOCATOR_EXCEPTION_TEST_END

                const int AA = (int) testAllocator.numBlocksTotal();
                const int  A = (int) testAllocator.numBlocksInUse();

                if (veryVerbose) { printf("\t\tAFTER : "); P_(AA); P(A);}

                LOOP2_ASSERT(LINE, ti, 0 == testAllocator.numBlocksInUse());
            }
        }

        if (verbose) printf("\tAllocators hooked up properly when using "
                            "default value constructors.\n");
        {
            for (int ti = 0; ti < NUM_DATA; ++ti) {
                const int    LINE   = DATA[ti].d_lineNum;
                const size_t LENGTH = DATA[ti].d_length;
                (void)LINE;

                if (verbose) {
                    printf("\t\tCreating object of "); P(LENGTH);
                }

                try {
                    const int TB = (int) defaultAllocator_p->numBytesInUse();
                    ASSERT(0  == globalAllocator_p->numBytesInUse());
                    ASSERT(TB == defaultAllocator_p->numBytesInUse());
                    ASSERT(0  == objectAllocator_p->numBytesInUse());

                    Obj x(LENGTH, DEFAULT_VALUE, objectAllocator_p);

                    ASSERT(0  == globalAllocator_p->numBytesInUse());
                    ASSERT(TB == defaultAllocator_p->numBytesInUse());
                    if (LENGTH != 0) {
                        ASSERT(0 != objectAllocator_p->numBytesInUse());
                    }
                }
                catch (std::bad_alloc) {
                    break;
                }

                ASSERT(0 == globalAllocator_p->numBytesInUse());
                ASSERT(0 == objectAllocator_p->numBytesInUse());
            }
        }

        if (verbose) printf("\tAllocators hooked up properly when using "
                            "non-default value constructors.\n");
        {
            for (int ti = 0; ti < NUM_DATA; ++ti) {
                const int    LINE   = DATA[ti].d_lineNum;
                const size_t LENGTH = DATA[ti].d_length;
                const TYPE   VALUE  = VALUES[ti % NUM_VALUES];
                (void)LINE;

                if (verbose) {
                    printf("\t\tCreating object of "); P_(LENGTH);
                    printf("using "); P(VALUE);
                }

                try {
                    const int TB = (int) defaultAllocator_p->numBytesInUse();
                    ASSERT(0  == globalAllocator_p->numBytesInUse());
                    ASSERT(TB == defaultAllocator_p->numBytesInUse());
                    ASSERT(0  == objectAllocator_p->numBytesInUse());

                    Obj x(LENGTH, VALUE, objectAllocator_p);

                    ASSERT(0  == globalAllocator_p->numBytesInUse());
                    ASSERT(TB == defaultAllocator_p->numBytesInUse());
                    if (LENGTH != 0) {
                        ASSERT(0 != objectAllocator_p->numBytesInUse());
                    }
                }
                catch (std::bad_alloc) {
                    break;
                }

                ASSERT(0 == globalAllocator_p->numBytesInUse());
                ASSERT(0 == objectAllocator_p->numBytesInUse());
            }
        }
    }
}

template <class TYPE, class ALLOC>
template <class CONTAINER>
void TestDriver<TYPE,ALLOC>::testCase12Range(const CONTAINER&)
{
    // --------------------------------------------------------------------
    // TESTING RANGE (TEMPLATE) CONSTRUCTORS:
    //   We have the following concerns:
    //    1) That the initial value is correct.
    //    2) That the initial range is correctly imported and then moved if the
    //       initial 'FWD_ITER' is an input iterator.
    //    2) That the initial capacity is correctly set up if the initial
    //       'FWD_ITER' is a random-access iterator.
    //    3) That the constructor is exception neutral w.r.t. memory
    //       allocation.
    //    4) That the internal memory management system is hooked up properly
    //       so that *all* internally allocated memory draws from a
    //       user-supplied allocator whenever one is specified.
    //
    // Plan:
    //   We will create objects of varying sizes and capacities containing
    //   default values, and insert a range containing distinct values as
    //   argument.  Perform the above tests:
    //    - From the parameterized 'CONTAINER::const_iterator'.
    //    - With and without passing in an allocator.
    //    - In the presence of exceptions during memory allocations using
    //        a 'bslma::TestAllocator' and varying its *allocation* *limit*.
    //   and use basic accessors to verify
    //      - size
    //      - capacity
    //      - element value at each index position { 0 .. length - 1 }.
    //
    // Testing:
    //   template <class InputIter>
    //     bsl::deque(InputIter first, InputIter last, const A& a = A());
    // --------------------------------------------------------------------

    bslma::TestAllocator testAllocator(veryVeryVerbose);

    static const struct {
        int         d_lineNum;          // source line number
        const char *d_spec;             // initial
    } DATA[] = {
        { L_,  ""                },
        { L_,  "A"               },
        { L_,  "AB"              },
        { L_,  "ABC"             },
        { L_,  "ABCD"            },
        { L_,  "ABCDE"           },
        { L_,  "ABCDEAB"         },
        { L_,  "ABCDEABC"        },
        { L_,  "ABCDEABCD"       }
    };
    const int NUM_DATA = sizeof DATA / sizeof *DATA;

    if (verbose) printf("\tWithout passing in an allocator.\n");
    {
        for (int ti = 0; ti < NUM_DATA; ++ti) {
            const int     LINE   = DATA[ti].d_lineNum;
            const char   *SPEC   = DATA[ti].d_spec;
            const size_t  LENGTH = strlen(SPEC);

            if (verbose) {
                printf("\t\tCreating object of "); P_(LENGTH);
                printf("using "); P(SPEC);
            }

            CONTAINER mU(gV(SPEC));  const CONTAINER& U = mU;

            Obj mX(U.begin(), U.end());  const Obj& X = mX;

            if (veryVerbose) {
                T_; T_; P_(X); P(X.capacity());
            }

            LOOP2_ASSERT(LINE, ti, LENGTH == X.size());
            LOOP2_ASSERT(LINE, ti, LENGTH <= X.capacity());

            Obj mY(g(SPEC));  const Obj& Y = mY;
            for (size_t j = 0; j < LENGTH; ++j) {
                LOOP3_ASSERT(LINE, ti, j, Y[j] == X[j]);
            }
        }
    }

    if (verbose) printf("\tWith passing in an allocator.\n");
    {
        for (int ti = 0; ti < NUM_DATA; ++ti) {
            const int     LINE   = DATA[ti].d_lineNum;
            const char   *SPEC   = DATA[ti].d_spec;
            const size_t  LENGTH = strlen(SPEC);

            if (verbose) { printf("\t\tCreating object "); P(SPEC); }

            CONTAINER mU(gV(SPEC));  const CONTAINER& U = mU;
            Obj mY(g(SPEC));     const Obj& Y = mY;

            const int BB = (int) testAllocator.numBlocksTotal();
            const int  B = (int) testAllocator.numBlocksInUse();

            Obj mX(U.begin(), U.end(), &testAllocator);
            const Obj& X = mX;

            const int AA = (int) testAllocator.numBlocksTotal();
            const int  A = (int) testAllocator.numBlocksInUse();

            if (veryVerbose) {
                T_; T_; P_(X); P(X.capacity());
                T_; T_; P_(AA - BB); P(A - B);
            }

            LOOP2_ASSERT(LINE, ti, LENGTH == X.size());
            LOOP2_ASSERT(LINE, ti, LENGTH <= X.capacity());

            for (size_t j = 0; j < LENGTH; ++j) {
                LOOP3_ASSERT(LINE, ti, j, Y[j] == X[j]);
            }
        }
    }

    if (verbose) printf("\tWith passing an allocator and checking for "
                        "allocation exceptions.\n");
    {
        for (int ti = 0; ti < NUM_DATA; ++ti) {
            const int     LINE   = DATA[ti].d_lineNum;
            const char   *SPEC   = DATA[ti].d_spec;
            const size_t  LENGTH = strlen(SPEC);

            if (verbose) {
                printf("\t\tCreating object of "); P_(LENGTH);
                printf("using "); P(SPEC);
            }

            CONTAINER mU(gV(SPEC));  const CONTAINER& U = mU;
            Obj mY(g(SPEC));        const Obj& Y = mY;

            const int BB = (int) testAllocator.numBlocksTotal();
            const int  B = (int) testAllocator.numBlocksInUse();

            if (veryVerbose) { printf("\t\tBefore: "); P_(BB); P(B);}

            BSLMA_TESTALLOCATOR_EXCEPTION_TEST_BEGIN(testAllocator) {

                Obj mX(U.begin(), U.end(), &testAllocator);

                const Obj& X = mX;

                if (veryVerbose) {
                    T_; T_; P_(X); P(X.capacity());
                }

                LOOP2_ASSERT(LINE, ti, LENGTH == X.size());
                LOOP2_ASSERT(LINE, ti, LENGTH <= X.capacity());

                for (size_t j = 0; j < LENGTH; ++j) {
                    LOOP3_ASSERT(LINE, ti, j, Y[j] == X[j]);
                }

            } BSLMA_TESTALLOCATOR_EXCEPTION_TEST_END

            const int AA = (int) testAllocator.numBlocksTotal();
            const int  A = (int) testAllocator.numBlocksInUse();

            if (veryVerbose) { printf("\t\tAfter : "); P_(AA); P(A);}

            LOOP2_ASSERT(LINE, ti, 0 == testAllocator.numBlocksInUse());
        }
    }
}

template <class TYPE, class ALLOC>
void TestDriver<TYPE,ALLOC>::testCase11()
{
    // --------------------------------------------------------------------
    // TEST ALLOCATOR-RELATED CONCERNS
    //
    // Concerns:
    //   o That the 'computeNewCapacity' class method does not overflow
    //   o That creating an empty deque does not allocate
    //   o That the allocator is passed through to elements
    //   o That the deque class has the 'bslma::UsesBslmaAllocator'
    //
    // Plan:
    //   We first verify that the 'bsl::deque' class has the traits, and
    //   that allocator
    //
    // Testing:
    //   TRAITS
    //
    // TBD When a new deque object Y is created from an old deque object
    //      X, then the standard states that Y should get its allocator by
    //      copying X's allocator (23.1, Point 8).  The STLport deque
    //      implementation does not follow this rule for bslma::Allocator
    //      based allocators.  To verify this behavior for non
    //      bslma::Allocator, should test, copy constructor using one
    //      and verify standard is followed.
    // --------------------------------------------------------------------

    if (verbose) printf("\nALLOCATOR TEST"
                        "\n==============\n");

    bslma::TestAllocator testAllocator(veryVeryVerbose);

    const TYPE         *values     = 0;
    const TYPE *const&  VALUES     = values;
    const int           NUM_VALUES = getValues(&values);
    (void)NUM_VALUES;

    if (verbose)
        printf("\nTesting 'bslma::UsesBslmaAllocator'.\n");

    ASSERT((bslma::UsesBslmaAllocator<Obj>::value));

    if (verbose)
        printf("\nTesting that empty deque does allocate.\n");
    {
        Obj mX(&testAllocator);
        ASSERT(0 < testAllocator.numBytesInUse());
    }

    if (verbose)
        printf("\nTesting passing allocator through to elements.\n");

    ASSERT((bslma::UsesBslmaAllocator<TYPE>::value));
    {
        Obj mX(1, VALUES[0], &testAllocator);  const Obj& X = mX;
        ASSERT(&testAllocator == X[0].allocator());
    }
    {
        Obj mX(&testAllocator);  const Obj& X = mX;
        mX.push_back(VALUES[0]);
        ASSERT(&testAllocator == X[0].allocator());
    }

    ASSERT(0 == testAllocator.numBytesInUse());
}

template <class TYPE, class ALLOC>
void TestDriver<TYPE,ALLOC>::testCase9()
{
    // --------------------------------------------------------------------
    // TESTING ASSIGNMENT OPERATOR:
    // We have the following concerns:
    //   1.  The value represented by any object can be assigned to any
    //         other object regardless of how either value is represented
    //         internally.
    //   2.  The 'rhs' value must not be affected by the operation.
    //   3.  'rhs' going out of scope has no effect on the value of 'lhs'
    //       after the assignment.
    //   4.  Aliasing (x = x): The assignment operator must always work --
    //         even when the lhs and rhs are identically the same object.
    //   5.  The assignment operator must be neutral with respect to memory
    //       allocation exceptions.
    //   6.  The copy constructor's internal functionality varies
    //       according to which bitwise copy/move trait is applied.
    //
    // Plan:
    //   Specify a set S of unique object values with substantial and
    //   varied differences, ordered by increasing length.  For each value
    //   in S, construct an object x along with a sequence of similarly
    //   constructed duplicates x1, x2, ..., xN.  Attempt to affect every
    //   aspect of white-box state by altering each xi in a unique way.
    //   Let the union of all such objects be the set T.
    //
    //   To address concerns 1, 2, and 5, construct tests u = v for all
    //   (u, v) in T X T.  Using canonical controls UU and VV, assert
    //   before the assignment that UU == u, VV == v, and v == u if and only if
    //   VV == UU.  After the assignment, assert that VV == u, VV == v,
    //   and, for grins, that v == u.  Let v go out of scope and confirm
    //   that VV == u.  All of these tests are performed within the 'bslma'
    //   exception testing apparatus.  Since the execution time is lengthy
    //   with exceptions, every permutation is not performed when
    //   exceptions are tested.  Every permutation is also tested
    //   separately without exceptions.
    //
    //   As a separate exercise, we address 4 and 5 by constructing tests
    //   y = y for all y in T.  Using a canonical control X, we will verify
    //   that X == y before and after the assignment, again within
    //   the bslma exception testing apparatus.
    //
    //   To address concern 6, all these tests are performed on user
    //   defined types:
    //          With allocator, copyable
    //          With allocator, moveable
    //          With allocator, not moveable
    //
    // Testing:
    //   deque<T,A>& operator=(const deque<T,A>& rhs);
    // --------------------------------------------------------------------

    bslma::TestAllocator testAllocator(veryVeryVerbose);

    const TYPE         *values     = 0;
    const int           NUM_VALUES = getValues(&values);
    (void)NUM_VALUES;

    // --------------------------------------------------------------------

    if (verbose) printf("\nAssign cross product of values "
                        "with varied representations.\n"
                        "Without Exceptions\n");
    {
        static const char *SPECS[] = {
            "",
            "A",
            "BC",
            "CDE",
            "DEAB",
            "CBAEDCBA",
            "EDCBAEDCB",
            0 // null string required as last element
        };

        static const int EXTEND[] = {
            0, 1, 2, 3, 4, 5, 7, 8, 9
        };
        const int NUM_EXTEND = sizeof EXTEND / sizeof *EXTEND;

        {
            int uOldLen = -1;
            for (int ui = 0; SPECS[ui]; ++ui) {
                const char *const U_SPEC = SPECS[ui];
                const int         uLen   = (int) strlen(U_SPEC);

                if (verbose) {
                    printf("\tFor lhs objects of length %d:\t", uLen);
                    P(U_SPEC);
                }

                LOOP_ASSERT(U_SPEC, uOldLen < uLen);
                uOldLen = uLen;

                const Obj UU = g(U_SPEC);  // control
                LOOP_ASSERT(ui, uLen == (int) UU.size());  // same lengths

                for (int vi = 0; SPECS[vi]; ++vi) {
                    const char *const V_SPEC = SPECS[vi];
                    const int         vLen   = (int) strlen(V_SPEC);

                    if (veryVerbose) {
                        printf("\t\tFor rhs objects of length %d:\t", vLen);
                        P(V_SPEC);
                    }

                    const Obj VV = g(V_SPEC);  // control

                    const bool Z = ui == vi;  // flag indicating same values

                    for (int uj = START_POS; uj <= FINISH_POS;
                                                             uj += INCREMENT) {
                        const int U_N = uj;
                        for (int vj = START_POS; vj <= FINISH_POS;
                                                             vj += INCREMENT) {
                            const int V_N = vj;

                            Obj mU(&testAllocator);
                            setInternalState(&mU, U_N);
                            const Obj& U = mU;
                            gg(&mU, U_SPEC);
                            {
                                Obj mV(&testAllocator);
                                setInternalState(&mV, V_N);
                                const Obj& V = mV;
                                gg(&mV, V_SPEC);
                    // v--------
                    static int firstFew = 2 * NUM_EXTEND * NUM_EXTEND;
                    if (veryVeryVerbose || (veryVerbose && firstFew > 0)) {
                        printf("\t| "); P_(U_N); P_(V_N); P_(U); P(V);
                        --firstFew;
                    }
                    if (!veryVeryVerbose && veryVerbose && 0 == firstFew) {
                        printf("\t| ... (ommitted from now on\n");
                        --firstFew;
                    }

                    LOOP4_ASSERT(U_SPEC, U_N, V_SPEC, V_N, UU == U);
                    LOOP4_ASSERT(U_SPEC, U_N, V_SPEC, V_N, VV == V);
                    LOOP4_ASSERT(U_SPEC, U_N, V_SPEC, V_N, Z==(V==U));

                    const int NUM_CTOR = numCopyCtorCalls;
                    const int NUM_DTOR = numDestructorCalls;
                    const size_t OLD_LENGTH = U.size();

                    mU = V;  // test assignment here

                    ASSERT((numCopyCtorCalls - NUM_CTOR) <= (int)V.size());
                    ASSERT((numDestructorCalls - NUM_DTOR) <=
                                                 (int)(V.size() + OLD_LENGTH));

                    LOOP4_ASSERT(U_SPEC, U_N, V_SPEC, V_N, VV == U);
                    LOOP4_ASSERT(U_SPEC, U_N, V_SPEC, V_N, VV == V);
                    LOOP4_ASSERT(U_SPEC, U_N, V_SPEC, V_N,  V == U);
                    // ---------v
                            }
                            //  'mV' (and therefore 'V') now out of scope
                            LOOP4_ASSERT(U_SPEC, U_N, V_SPEC, V_N, VV == U);
                        }
                    }
                }
            }
        }
    }

    if (verbose) printf("\nAssign cross product of values "
                        "with varied representations.\n"
                        "With Exceptions\n");
    {
        static const char *SPECS[] = {  // len: 0-2, 4, 9,
            "",        "A",    "BC",     "DEAB",    "EDCBAEDCB",
            0
        };  // null string required as last element

        static const int EXTEND[] = {
            0, 1, 3, 5
        };
        const int NUM_EXTEND = sizeof EXTEND / sizeof *EXTEND;

        int iterationModulus = 1;
        int iteration = 0;
        {
            int uOldLen = -1;
            for (int ui = 0; SPECS[ui]; ++ui) {
                const char *const U_SPEC = SPECS[ui];
                const int         uLen   = (int) strlen(U_SPEC);

                if (verbose) {
                    printf("\tFor lhs objects of length %d:\t", uLen);
                    P(U_SPEC);
                }

                LOOP_ASSERT(U_SPEC, uOldLen < uLen);
                uOldLen = uLen;

                const Obj UU = g(U_SPEC);  // control
                LOOP_ASSERT(ui, uLen == (int) UU.size());  // same lengths

                // int vOldLen = -1;
                for (int vi = 0; SPECS[vi]; ++vi) {
                    const char *const V_SPEC = SPECS[vi];
                    const int         vLen   = (int) strlen(V_SPEC);

                    if (veryVerbose) {
                        printf("\t\tFor rhs objects of length %d:\t", vLen);
                        P(V_SPEC);
                    }

                    // control
                    const Obj VV = g(V_SPEC);

                    for (int uj = START_POS; uj <= FINISH_POS;
                                                             uj += INCREMENT) {
                        const int U_N = uj;
                        for (int vj = START_POS; vj <= FINISH_POS;
                                                             vj += INCREMENT) {
                            const int V_N = vj;

                            if (iteration % iterationModulus == 0) {
                                BSLMA_TESTALLOCATOR_EXCEPTION_TEST_BEGIN(
                                                               testAllocator) {
                    //--------------^
                    const int AL = (int) testAllocator.allocationLimit();
                    testAllocator.setAllocationLimit(-1);
                    Obj mU(&testAllocator);
                    setInternalState(&mU, U_N);
                    const Obj& U = mU;
                    gg(&mU, U_SPEC);
                    {
                        Obj mV(&testAllocator);
                        setInternalState(&mV, V_N);
                        const Obj& V = mV;
                        gg(&mV, V_SPEC);

                        static int firstFew = 2 * NUM_EXTEND * NUM_EXTEND;
                        if (veryVeryVerbose || (veryVerbose && firstFew > 0)) {
                            printf("\t| "); P_(U_N); P_(V_N); P_(U); P(V);
                            --firstFew;
                        }
                        if (!veryVeryVerbose && veryVerbose && 0 == firstFew) {
                            printf("\t| ... (ommitted from now on\n");
                            --firstFew;
                        }

                        testAllocator.setAllocationLimit(AL);
                        {
                            mU = V;  // test assignment here
                        }

                        LOOP4_ASSERT(U_SPEC, U_N, V_SPEC, V_N, VV == U);
                        LOOP4_ASSERT(U_SPEC, U_N, V_SPEC, V_N, VV == V);
                        LOOP4_ASSERT(U_SPEC, U_N, V_SPEC, V_N,  V == U);
                    }
                    // 'mV' (and therefore 'V') now out of scope
                    LOOP4_ASSERT(U_SPEC, U_N, V_SPEC, V_N, VV == U);
                    //--------------v
                                } BSLMA_TESTALLOCATOR_EXCEPTION_TEST_END
                            }
                            ++iteration;
                        }
                    }
                }
            }
        }
    }

    if (verbose) printf("\nTesting self assignment (Aliasing).");
    {
        static const char *SPECS[] = {
            "",      "A",      "BC",     "CDE",    "DEAB",   "EABCD",
            "ABCDEAB",         "ABCDEABC",         "ABCDEABCD",
            "ABCDEABCDEABCDE", "ABCDEABCDEABCDEA", "ABCDEABCDEABCDEAB",
            0 // null string required as last element
        };

        int oldLen = -1;
        for (int ti = 0; SPECS[ti]; ++ti) {
            const char *const SPEC = SPECS[ti];
            const int curLen = (int) strlen(SPEC);

            if (verbose) {
                printf("\tFor an object of length %d:\t", curLen);
                P(SPEC);
            }
            LOOP_ASSERT(SPEC, oldLen < curLen);  // strictly increasing
            oldLen = curLen;

            // control
            const Obj X = g(SPEC);
            LOOP_ASSERT(ti, curLen == (int)X.size());  // same lengths

            for (int tj = START_POS; tj <= FINISH_POS; tj += INCREMENT) {
                BSLMA_TESTALLOCATOR_EXCEPTION_TEST_BEGIN(testAllocator) {
                    const int AL = (int) testAllocator.allocationLimit();
                    testAllocator.setAllocationLimit(-1);

                    const int N = tj;
                    Obj mY(&testAllocator);
                    setInternalState(&mY, N);
                    const Obj& Y = mY;
                    gg(&mY, SPEC);

                    if (veryVerbose) { T_; T_; P_(N); P(Y); }

                    LOOP2_ASSERT(SPEC, N, Y == Y);
                    LOOP2_ASSERT(SPEC, N, X == Y);

                    testAllocator.setAllocationLimit(AL);
                    {
                        ExceptionGuard<Obj> guard(&mY, Y, L_);
                        mY = Y;  // test assignment here
                    }

                    LOOP2_ASSERT(SPEC, N, Y == Y);
                    LOOP2_ASSERT(SPEC, N, X == Y);
                } BSLMA_TESTALLOCATOR_EXCEPTION_TEST_END
            }
        }
    }
}

template <class TYPE, class ALLOC>
void TestDriver<TYPE,ALLOC>::testCase8()
{
    // --------------------------------------------------------------------
    // TESTING GENERATOR FUNCTION, g:
    //   Since 'g' is implemented almost entirely using 'gg', we need to verify
    //   only that the arguments are properly forwarded, that 'g' does not
    //   affect the test allocator, and that 'g' returns an object by value.
    //
    // Plan:
    //   For each SPEC in a short list of specifications, compare the object
    //   returned (by value) from the generator function, 'g(SPEC)' with the
    //   value of a newly constructed OBJECT configured using 'gg(&OBJECT,
    //   SPEC)'.  Compare the results of calling the allocator's
    //   'numBlocksTotal' and 'numBytesInUse' methods before and after calling
    //   'g' in order to demonstrate that 'g' has no effect on the test
    //   allocator.  Finally, use 'sizeof' to confirm that the (temporary)
    //   returned by 'g' differs in size from that returned by 'gg'.
    //
    // Testing:
    //   bsl::deque g(const char *spec);
    // --------------------------------------------------------------------

    bslma::TestAllocator testAllocator(veryVeryVerbose);

    static const char *SPECS[] = {
        "", "~", "A", "B", "C", "D", "E", "A~B~C~D~E", "ABCDE", "ABC~DE",
        0  // null string required as last element
    };

    if (verbose)
        printf("\nCompare values produced by 'g' and 'gg' "
               "for various inputs.\n");

    for (int ti = 0; SPECS[ti]; ++ti) {
        const char *SPEC = SPECS[ti];
        if (veryVerbose) { P_(ti);  P(SPEC); }

        Obj mX(&testAllocator);
        gg(&mX, SPEC);  const Obj& X = mX;

        if (veryVerbose) {
            printf("\t g = "); dbg_print(g(SPEC)); printf("\n");
            printf("\tgg = "); dbg_print(X); printf("\n");
        }
        const int TOTAL_BLOCKS_BEFORE = (int) testAllocator.numBlocksTotal();
        const int IN_USE_BYTES_BEFORE = (int) testAllocator.numBytesInUse();
        LOOP_ASSERT(ti, X == g(SPEC));
        const int TOTAL_BLOCKS_AFTER = (int) testAllocator.numBlocksTotal();
        const int IN_USE_BYTES_AFTER = (int) testAllocator.numBytesInUse();
        LOOP_ASSERT(ti, TOTAL_BLOCKS_BEFORE == TOTAL_BLOCKS_AFTER);
        LOOP_ASSERT(ti, IN_USE_BYTES_BEFORE == IN_USE_BYTES_AFTER);
    }

    if (verbose) printf("\nConfirm return-by-value.\n");
    {
        const char *SPEC = "ABCDE";

        // compile-time fact
        ASSERT(sizeof(Obj) == sizeof g(SPEC));

        Obj x(&testAllocator);  // runtime tests
        Obj& r1 = gg(&x, SPEC);
        Obj& r2 = gg(&x, SPEC);
        const Obj& r3 = g(SPEC);
        const Obj& r4 = g(SPEC);
        ASSERT(&r2 == &r1);
        ASSERT(&x  == &r1);
        ASSERT(&r4 != &r3);
        ASSERT(&x  != &r3);
    }
}

template <class TYPE, class ALLOC>
void TestDriver<TYPE,ALLOC>::testCase7()
{
    // --------------------------------------------------------------------
    // TESTING COPY CONSTRUCTOR:
    // We have the following concerns:
    //   1) The new object's value is the same as that of the original
    //        object (relying on the equality operator) and created with
    //        the correct capacity.
    //   2) All internal representations of a given value can be used to
    //        create a new object of equivalent value.
    //   3) The value of the original object is left unaffected.
    //   4) Subsequent changes in or destruction of the source object have
    //        no effect on the copy-constructed object.
    //   5) Subsequent changes ('push_back's) on the created object have no
    //        effect on the original and change the capacity of the new
    //        object correctly.
    //   6) The object has its internal memory management system hooked up
    //        properly so that *all* internally allocated memory draws
    //        from a user-supplied allocator whenever one is specified.
    //   7) The function is exception neutral w.r.t. memory allocation.
    //
    // Plan:
    //   Specify a set S of object values with substantial and varied
    //   differences, ordered by increasing length, to be used in the
    //   following tests.
    //
    //   For concerns 1 - 4, for each value in S, initialize objects w and
    //   x, copy construct y from x and use 'operator==' to verify that
    //   both x and y subsequently have the same value as w.  Let x go out
    //   of scope and again verify that w == y.
    //
    //   For concern 5, for each value in S initialize objects w and x,
    //   and copy construct y from x.  Change the state of y, by using the
    //   *primary* *manipulator* 'push_back'.  Using the 'operator!=' verify
    //   that y differs from x and w, and verify that the capacity of y
    //   changes correctly.
    //
    //   To address concern 6, we will perform tests performed for concern 1:
    //     - While passing a testAllocator as a parameter to the new object
    //       and ascertaining that the new object gets its memory from the
    //       provided testAllocator.  Also perform test for concerns 2 and 5.
    //    - Where the object is constructed with an object allocator, and
    //        neither of global and default allocator is used to supply memory.
    //
    //   To address concern 7, perform tests for concern 1 performed
    //   in the presence of exceptions during memory allocations using a
    //   'bslma::TestAllocator' and varying its *allocation* *limit*.
    //
    // Testing:
    //   deque<T,A>(const deque<T,A>& original);
    // --------------------------------------------------------------------

    bslma::TestAllocator testAllocator(veryVeryVerbose);

    const TYPE         *values     = 0;
    const TYPE *const&  VALUES     = values;
    const int           NUM_VALUES = getValues(&values);

    // if moveable, moves do not count as allocs
    const int TYPE_MOVE  = ! bslmf::IsBitwiseMoveable<TYPE>::value;
    const int TYPE_ALLOC = bslma::UsesBslmaAllocator<TYPE>::value;

    if (verbose)
        printf("\nTesting parameters: TYPE_ALLOC = %d, TYPE_MOVE = %d.\n",
               TYPE_ALLOC, TYPE_MOVE);
    {
        static const char *SPECS[] = {
            "",
            "A",
            "BC",
            "CDE",
            "DEAB",
            "EABCD",
            "ABCDEAB",
            "ABCDEABC",
            "ABCDEABCD",
            "ABCDEABCDEABCDE",
            "ABCDEABCDEABCDEA",
            "ABCDEABCDEABCDEAB",
            0  // null string required as last element
        };

        int oldLen = -1;
        for (int ti = 0; SPECS[ti]; ++ti) {
            const char *const SPEC   = SPECS[ti];
            const int         LENGTH = (int) strlen(SPEC);

            if (verbose) {
                printf("\nFor an object of length %d:\n", LENGTH);
                P(SPEC);
            }

            LOOP_ASSERT(SPEC, oldLen < (int) LENGTH); // strictly increasing
            oldLen = LENGTH;

            // Create control object w.
            Obj mW; gg(&mW, SPEC);
            const Obj& W = mW;

            LOOP_ASSERT(ti, LENGTH == (int) W.size()); // same lengths
            if (veryVerbose) { printf("\tControl Obj: "); P(W); }

            // Permutate through the initial internal representation.
            for (int ei = START_POS; ei <= FINISH_POS; ei += INCREMENT) {

                const int N = ei;
                if (veryVerbose) { printf("\t\tExtend By  : "); P(N); }

                Obj *pX = new Obj(&testAllocator);
                Obj& mX = *pX;

                setInternalState(&mX, N);
                const Obj& X = mX;  gg(&mX, SPEC);

                if (veryVerbose) { printf("\t\tDynamic Obj: "); P(X); }

                {   // Testing concern 1.

                    if (veryVerbose) { printf("\t\t\tRegular Case :"); }

                    const Obj Y0(X);

                    if (veryVerbose) {
                        printf("\tObj : "); P_(Y0); P(Y0.capacity());
                    }

                    LOOP2_ASSERT(SPEC, N, W == Y0);
                    LOOP2_ASSERT(SPEC, N, W == X);
                    LOOP2_ASSERT(SPEC, N, Y0.get_allocator() ==
                                           bslma::Default::defaultAllocator());
                }
                {   // Testing concern 5.

                    if (veryVerbose) printf("\t\t\tInsert into created obj, "
                                            "without test allocator:\n");

                    Obj Y1(X);

                    if (veryVerbose) {
                        printf("\t\t\t\tBefore Insert: "); P(Y1);
                    }

                    for (int i = 1; i < N+1; ++i) {

                        stretch(&Y1, 1, VALUES[i % NUM_VALUES]);

                        if (veryVerbose) {
                            printf("\t\t\t\tAfter Insert : ");
                            P_(Y1.capacity()); P_(i); P(Y1);
                        }

                        LOOP3_ASSERT(SPEC, N, i, (int)Y1.size() == LENGTH + i);
                        LOOP3_ASSERT(SPEC, N, i, W != Y1);
                        LOOP3_ASSERT(SPEC, N, i, X != Y1);
                    }
                }
                {   // Testing concern 5 with test allocator.

                    if (veryVerbose)
                        printf("\t\t\tInsert into created obj, "
                                "with test allocator:\n");

                    const int BB = (int) testAllocator.numBlocksTotal();
                    const int  B = (int) testAllocator.numBlocksInUse();

                    if (veryVerbose) {
                        printf("\t\t\t\tBefore Creation: "); P_(BB); P(B);
                    }

                    Obj Y11(X, &testAllocator);

                    const int AA = (int) testAllocator.numBlocksTotal();
                    const int  A = (int) testAllocator.numBlocksInUse();

                    if (veryVerbose) {
                        printf("\t\t\t\tAfter Creation: "); P_(AA); P(A);
                        printf("\t\t\t\tBefore Append: "); P(Y11);
                    }

                    for (int i = 1; i < N+1; ++i) {

                        stretch(&Y11, 1, VALUES[i % NUM_VALUES]);

                        // Blocks allocated should increase only when
                        // trying to add more than capacity.  When adding
                        // the first element numBlocksInUse will increase
                        // by 1.  In all other conditions numBlocksInUse
                        // should remain the same.

                        if (veryVerbose) {
                            printf("\t\t\t\tAfter Append : ");
                            P_(i); P(Y11);
                        }

                        LOOP3_ASSERT(SPEC, N, i, (int) Y11.size() == LENGTH+i);
                        LOOP3_ASSERT(SPEC, N, i, W != Y11);
                        LOOP3_ASSERT(SPEC, N, i, X != Y11);
                        LOOP3_ASSERT(SPEC, N, i,
                                     Y11.get_allocator() == X.get_allocator());
                    }
                }
                {   // Exception checking.

                    const int BB = (int) testAllocator.numBlocksTotal();
                    const int  B = (int) testAllocator.numBlocksInUse();

                    if (veryVerbose) {
                        printf("\t\t\t\tBefore Creation: "); P_(BB); P(B);
                    }

                    BSLMA_TESTALLOCATOR_EXCEPTION_TEST_BEGIN(testAllocator) {
                        const Obj Y2(X, &testAllocator);
                        if (veryVerbose) {
                            printf("\t\t\tException Case  :\n");
                            printf("\t\t\t\tObj : "); P(Y2);
                        }
                        LOOP2_ASSERT(SPEC, N, W == Y2);
                        LOOP2_ASSERT(SPEC, N, W == X);
                        LOOP2_ASSERT(SPEC, N,
                                     Y2.get_allocator() == X.get_allocator());
                    } BSLMA_TESTALLOCATOR_EXCEPTION_TEST_END

                    const int AA = (int) testAllocator.numBlocksTotal();
                    const int  A = (int) testAllocator.numBlocksInUse();

                    if (veryVerbose) {
                        printf("\t\t\t\tAfter Creation: "); P_(AA); P(A);
                    }
                }
                {   // with 'original' destroyed
                    Obj Y5(X);
                    if (veryVerbose) {
                        printf("\t\t\tWith Original deleted: \n");
                        printf("\t\t\t\tBefore Delete : "); P(Y5);
                    }

                    delete pX;

                    LOOP2_ASSERT(SPEC, N, W == Y5);

                    for (int i = 1; i < N+1; ++i) {
                        stretch(&Y5, 1, VALUES[i % NUM_VALUES]);
                        if (veryVerbose) {
                            printf("\t\t\t\tAfter Append to new obj : ");
                            P_(i);P(Y5);
                        }
                        LOOP3_ASSERT(SPEC, N, i, W != Y5);
                    }
                }
            }
        }
    }
}

template <class TYPE, class ALLOC>
void TestDriver<TYPE,ALLOC>::testCase6()
{
    // ---------------------------------------------------------------------
    // TESTING EQUALITY OPERATORS:
    // Concerns:
    //   1) Objects constructed with the same values are returned as equal.
    //   2) Objects constructed such that they have same (logical) value but
    //      different internal representation (due to the lack or presence
    //      of an allocator, and/or different capacities) are always returned
    //      as equal.
    //   3) Unequal objects are always returned as unequal.
    //   4) Correctly selects the 'bitwiseEqualityComparable' traits.
    //
    // Plan:
    //   For concerns 1 and 3, Specify a set A of unique allocators including
    //   no allocator.  Specify a set S of unique object values having various
    //   minor or subtle differences, ordered by non-decreasing length.
    //   Verify the correctness of 'operator==' and 'operator!=' (returning
    //   either true or false) using all elements (u, ua, v, va) of the
    //   cross product S X A X S X A.
    //
    //   For concern 2 create two objects using all elements in S one at a
    //   time.  For the second object change its internal representation by
    //   extending it by different amounts in the set E, followed by erasing
    //   its contents using 'clear'.  Then recreate the original value and
    //   verify that the second object still return equal to the first.
    //
    //   For concern 4, we instantiate this test driver on a test type having
    //   allocators or not, and possessing the bitwise-equality-comparable
    //   trait or not.
    //
    // Testing:
    //   operator==(const deque<T,A>&, const deque<T,A>&);
    //   operator!=(const deque<T,A>&, const deque<T,A>&);
    // --------------------------------------------------------------------

    bslma::TestAllocator testAllocator1(veryVeryVerbose);
    bslma::TestAllocator testAllocator2(veryVeryVerbose);

    bslma::Allocator *ALLOCATOR[] = {
        &testAllocator1,
        &testAllocator2
    };

    const int NUM_ALLOCATOR = sizeof ALLOCATOR / sizeof *ALLOCATOR;

    static const char *SPECS[] = {
        "",
        "A",      "B",
        "AA",     "AB",     "BB",     "BA",
        "AAA",    "BAA",    "ABA",    "AAB",
        "AAAA",   "BAAA",   "ABAA",   "AABA",   "AAAB",
        "AAAAA",  "BAAAA",  "ABAAA",  "AABAA",  "AAABA",  "AAAAB",
        "AAAAAA", "BAAAAA", "AABAAA", "AAABAA", "AAAAAB",
        "AAAAAAA",          "BAAAAAA",          "AAAAABA",
        "AAAAAAAA",         "ABAAAAAA",         "AAAAABAA",
        "AAAAAAAAA",        "AABAAAAAA",        "AAAAABAAA",
        "AAAAAAAAAA",       "AAABAAAAAA",       "AAAAABAAAA",
        "AAAAAAAAAAA",      "AAAABAAAAAA",      "AAAAABAAAAA",
        "AAAAAAAAAAAA",     "AAAABAAAAAAA",     "AAAAABAAAAAA",
        "AAAAAAAAAAAAA",    "AAAABAAAAAAAA",    "AAAAABAAAAAAA",
        "AAAAAAAAAAAAAA",   "AAAABAAAAAAAAA",   "AAAAABAAAAAAAA",
        "AAAAAAAAAAAAAAA",  "AAAABAAAAAAAAAA",  "AAAAABAAAAAAAAA",
        0  // null string required as last element
    };

    if (verbose) printf("\nCompare each pair of similar and different"
                        " values (u, ua, v, va) in S X A X S X A"
                        " without perturbation.\n");
    {

        int oldLen = -1;

        // Create first object
        for (int si = 0; SPECS[si]; ++si) {
            for (int ai = 0; ai < NUM_ALLOCATOR; ++ai) {

                const char *const U_SPEC = SPECS[si];
                const int         LENGTH = (int) strlen(U_SPEC);

                Obj mU(ALLOCATOR[ai]); const Obj& U = gg(&mU, U_SPEC);
                LOOP2_ASSERT(si, ai, LENGTH == (int) U.size()); // same lengths

                if (LENGTH != oldLen) {
                    if (verbose)
                        printf( "\tUsing lhs objects of length %d.\n", LENGTH);
                    LOOP_ASSERT(U_SPEC, oldLen <= LENGTH);  //non-decreasing
                    oldLen = LENGTH;
                }

                if (veryVerbose) { T_; T_;
                    P_(si); P_(U_SPEC); P(U); }

                // Create second object
                for (int sj = 0; SPECS[sj]; ++sj) {
                    for (int aj = 0; aj < NUM_ALLOCATOR; ++aj) {

                        const char *const V_SPEC = SPECS[sj];
                        Obj mV(ALLOCATOR[aj]);
                        const Obj& V = gg(&mV, V_SPEC);

                        if (veryVerbose) {
                            T_; T_; P_(sj); P_(V_SPEC); P(V);
                        }

                        const bool isSame = si == sj;
                        LOOP2_ASSERT(si, sj,  isSame == (U == V));
                        LOOP2_ASSERT(si, sj, !isSame == (U != V));
                    }
                }
            }
        }
    }

    if (verbose) printf("\nCompare each pair of similar values (u, ua, v, va)"
                        " in S X A X S X A after perturbing.\n");
    {
        int oldLen = -1;

        // Create first object
        for (int si = 0; SPECS[si]; ++si) {
            for (int ai = 0; ai < NUM_ALLOCATOR; ++ai) {

                const char *const U_SPEC = SPECS[si];
                const int         LENGTH = (int) strlen(U_SPEC);

                Obj mU(ALLOCATOR[ai]); const Obj& U = mU;
                gg(&mU, U_SPEC);
                LOOP_ASSERT(si, LENGTH == (int) U.size());  // same lengths

                if (LENGTH != oldLen) {
                    if (verbose)
                        printf( "\tUsing lhs objects of length %d.\n", LENGTH);
                    LOOP_ASSERT(U_SPEC, oldLen <= (int)LENGTH);
                    oldLen = LENGTH;
                }

                if (veryVerbose) { P_(si); P_(U_SPEC); P(U); }
                // Create second object
                for (int sj = 0; SPECS[sj]; ++sj) {
                    for (int aj = 0; aj < NUM_ALLOCATOR; ++aj) {
                        //Perform perturbation
                        for (int e = START_POS; e <= FINISH_POS; e+=INCREMENT){

                            const char *const V_SPEC = SPECS[sj];
                            Obj mV(ALLOCATOR[aj]); const Obj& V = mV;

                            setInternalState(&mV, e);
                            gg(&mV, V_SPEC);

                            if (veryVerbose) {
                                T_; T_; P_(sj); P_(V_SPEC); P(V);
                            }

                            const bool isSame = si == sj;
                            LOOP2_ASSERT(si, sj,  isSame == (U == V));
                            LOOP2_ASSERT(si, sj, !isSame == (U != V));
                        }
                    }
                }
            }
        }
    }
}

template <class TYPE, class ALLOC>
void TestDriver<TYPE,ALLOC>::testCase4()
{
    // --------------------------------------------------------------------
    // TESTING BASIC ACCESSORS:
    // Concerns:
    //   1) The returned value for operator[] and function at() is correct
    //      as long as pos < size().
    //   2) The at() function throws out_of_range exception if
    //      pos >= size().
    //   3) Changing the internal representation to get the same (logical)
    //      final value, should not change the result of the element
    //      accessor functions.
    //   4) The internal memory management is correctly hooked up so that
    //      changes made to the state of the object via these accessors
    //      do change the state of the object.
    //
    // Plan:
    //   For 1 and 3 do the following:
    //   Specify a set S of representative object values ordered by
    //   increasing length.  For each value w in S, initialize a newly
    //   constructed object x with w using 'gg' and verify that each basic
    //   accessor returns the expected result.  Reinitialize and repeat
    //   the same test on an existing object y after perturbing y so as to
    //   achieve an internal state representation of w that is potentially
    //   different from that of x.
    //
    //   For 2, check that function at() throws a out_of_range exception
    //   when pos >= size().
    //
    //   For 4, For each value w in S, create a object x with w using
    //   'gg'.  Create another empty object y and make it 'resize' capacity
    //   equal to the size of x.  Now using the element accessor functions
    //   recreate the value of x in y.  Verify that x == y.
    //   Note - Using untested resize(int).
    //
    // Testing:
    //   reference operator[](size_type pos);
    //   const_reference operator[](size_type pos) const;
    //   reference at(size_type pos);
    //   const_reference at(size_type pos) const;
    // --------------------------------------------------------------------

    bslma::TestAllocator testAllocator(veryVeryVerbose);
    bslma::TestAllocator testAllocator1(veryVeryVerbose);
    bslma::TestAllocator testAllocator2(veryVeryVerbose);

    bslma::Allocator *ALLOCATOR[] = {
        &testAllocator,
        &testAllocator1,
        &testAllocator2
    };

    const int NUM_ALLOCATOR = sizeof ALLOCATOR / sizeof *ALLOCATOR;

    const int MAX_LENGTH = 32;

    static const struct {
        int         d_lineNum;                   // source line number
        const char *d_spec_p;                    // specification string
        int         d_length;                    // expected length
        char        d_elements[MAX_LENGTH + 1];  // expected element values
    } DATA[] = {
        //line  spec            length  elements
        //----  --------------  ------  ------------------------
        { L_,   "",                  0, { }                     },
        { L_,   "A",                 1, { VA }                  },
        { L_,   "B",                 1, { VB }                  },
        { L_,   "AB",                2, { VA, VB }              },
        { L_,   "BC",                2, { VB, VC }              },
        { L_,   "BCA",               3, { VB, VC, VA }          },
        { L_,   "CAB",               3, { VC, VA, VB }          },
        { L_,   "CDAB",              4, { VC, VD, VA, VB }      },
        { L_,   "DABC",              4, { VD, VA, VB, VC }      },
        { L_,   "ABCDE",             5, { VA, VB, VC, VD, VE }  },
        { L_,   "EDCBA",             5, { VE, VD, VC, VB, VA }  },
        { L_,   "ABCDEA",            6, { VA, VB, VC, VD, VE,
                                          VA }                  },
        { L_,   "ABCDEAB",           7, { VA, VB, VC, VD, VE,
                                          VA, VB }              },
        { L_,   "BACDEABC",          8, { VB, VA, VC, VD, VE,
                                          VA, VB, VC }          },
        { L_,   "CBADEABCD",         9, { VC, VB, VA, VD, VE,
                                          VA, VB, VC, VD }      },
        { L_,   "CBADEABCDAB",      11, { VC, VB, VA, VD, VE,
                                          VA, VB, VC, VD, VA,
                                          VB }                  },
        { L_,   "CBADEABCDABC",     12, { VC, VB, VA, VD, VE,
                                          VA, VB, VC, VD, VA,
                                          VB, VC }              },
        { L_,   "CBADEABCDABCDE",   14, { VC, VB, VA, VD, VE,
                                          VA, VB, VC, VD, VA,
                                          VB, VC, VD, VE }      },
        { L_,   "CBADEABCDABCDEA",  15, { VC, VB, VA, VD, VE,
                                          VA, VB, VC, VD, VA,
                                          VB, VC, VD, VE, VA }  },
        { L_,   "CBADEABCDABCDEAB", 16, { VC, VB, VA, VD, VE,
                                          VA, VB, VC, VD, VA,
                                          VB, VC, VD, VE, VA,
                                          VB }                  },
        { L_,   "CBADEABCDABCDEABCBADEABCDABCDEA", 31,
                                        { VC, VB, VA, VD, VE,
                                          VA, VB, VC, VD, VA,
                                          VB, VC, VD, VE, VA,
                                          VB, VC, VB, VA, VD,
                                          VE, VA, VB, VC, VD,
                                          VA, VB, VC, VD, VE,
                                          VA }                  },
        { L_,   "CBADEABCDABCDEABCBADEABCDABCDEAB", 32,
                                        { VC, VB, VA, VD, VE,
                                          VA, VB, VC, VD, VA,
                                          VB, VC, VD, VE, VA,
                                          VB, VC, VB, VA, VD,
                                          VE, VA, VB, VC, VD,
                                          VA, VB, VC, VD, VE,
                                          VA, VB }              }
    };

    const int NUM_DATA = sizeof DATA / sizeof *DATA;

    if (verbose) printf("\nTesting const and non-const versions of "
                        "operator[] and function at() where pos < size().\n");
    {
        int oldLen = -1;
        for (int ti = 0; ti < NUM_DATA; ++ti) {
            const int         LINE   = DATA[ti].d_lineNum;
            const char *const SPEC   = DATA[ti].d_spec_p;
            const int         LENGTH = DATA[ti].d_length;
            const char *const e      = DATA[ti].d_elements;

            Obj mExp;
            const Obj& EXP = gg(&mExp, e);   // expected spec

            ASSERT(LENGTH <= MAX_LENGTH);

            for (int ai = 0; ai < NUM_ALLOCATOR; ++ai) {
                Obj mX(ALLOCATOR[ai]);

                const Obj& X = gg(&mX, SPEC);  // canonical organization

                LOOP2_ASSERT(ti, ai, LENGTH == (int) X.size()); // same lengths

                if (veryVerbose) {
                    printf( "\ton objects of length %d:\n", LENGTH);
                }

                if (LENGTH != oldLen) {
                    LOOP2_ASSERT(LINE, ai, oldLen <= (int)LENGTH);
                          // non-decreasing
                    oldLen = LENGTH;
                }

                if (veryVerbose) printf("\t\tSpec = \"%s\"\n", SPEC);

                if (veryVerbose) {
                    T_; T_; T_; P(X);
                }

                int i;
                for (i = 0; i < LENGTH; ++i) {
                    LOOP3_ASSERT(LINE, ai, i, EXP[i] == mX[i]);
                    LOOP3_ASSERT(LINE, ai, i, EXP[i] == X[i]);
                    LOOP3_ASSERT(LINE, ai, i, EXP[i] == mX.at(i));
                    LOOP3_ASSERT(LINE, ai, i, EXP[i] == X.at(i));
                }

                for (; i < MAX_LENGTH; ++i) {
                    LOOP3_ASSERT(LINE, ai, i, 0 == e[i]);
                }

                // Perform the perturbation.
                for (int i = START_POS; i <= FINISH_POS; i += INCREMENT) {

                    Obj mY(ALLOCATOR[ai]);
                    setInternalState(&mY, i);

                    const Obj& Y = gg(&mY, SPEC);

                    if (veryVerbose) { T_; T_; T_; P_(i); P(Y); }

                    int j;
                    for (j = 0; j < LENGTH; ++j) {
                        LOOP4_ASSERT(LINE, ai, j, i, EXP[j] == mY[j]);
                        LOOP4_ASSERT(LINE, ai, j, i, EXP[j] == Y[j]);
                        LOOP4_ASSERT(LINE, ai, j, i, EXP[j] == mY.at(j));
                        LOOP4_ASSERT(LINE, ai, j, i, EXP[j] == Y.at(j));
                    }

                    for (; j < MAX_LENGTH; ++j) {
                        LOOP4_ASSERT(LINE, ai, j, i, 0 == e[j]);
                    }
                }
            }
        }
    }

    if (verbose) printf("\nTesting non-const versions of operator[] and "
                        "function at() modify state of object correctly.\n");
    {

        int oldLen = -1;
        for (int ti = 0; ti < NUM_DATA ; ++ti) {
            const int         LINE  = DATA[ti].d_lineNum;
            const char *const SPEC  = DATA[ti].d_spec_p;
            const int       LENGTH  = DATA[ti].d_length;
            const char *const e     = DATA[ti].d_elements;

            for (int ai = 0; ai < NUM_ALLOCATOR; ++ai) {
                Obj mX(ALLOCATOR[ai]);

                const Obj& X = gg(&mX, SPEC);

                LOOP2_ASSERT(ti, ai, LENGTH == (int) X.size()); // same lengths

                if (veryVerbose) {
                    printf("\tOn objects of length %d:\n", LENGTH);
                }

                if (LENGTH != oldLen) {
                    LOOP2_ASSERT(LINE, ai, oldLen <= (int)LENGTH);
                          // non-decreasing
                    oldLen = LENGTH;
                }

                if (veryVerbose) printf( "\t\tSpec = \"%s\"\n", SPEC);

                if (veryVerbose) {
                    T_; T_; T_; P(X);
                }

                Obj mY(ALLOCATOR[ai]); const Obj& Y = mY;
                Obj mZ(ALLOCATOR[ai]); const Obj& Z = mZ;

                mY.resize(LENGTH);
                mZ.resize(LENGTH);

                // Change state of Y and Z so its same as X.

                for (int j = 0; j < LENGTH; j++) {
                    mY[j] = TYPE(e[j]);
                    mZ.at(j) = TYPE(e[j]);
                }

                if (veryVerbose) {
                    printf("\t\tNew object1: "); P(Y);
                    printf("\t\tNew object2: "); P(Z);
                }

                LOOP2_ASSERT(ti, ai, Y == X);
                LOOP2_ASSERT(ti, ai, Z == X);
            }
        }
    }

#ifdef BDE_BUILD_TARGET_EXC
    if (verbose) printf("\tTesting for out_of_range exceptions thrown"
                        " by at() when pos >= size().\n");
    {

        for (int ti = 0; ti < NUM_DATA ; ++ti) {
            const int         LINE    = DATA[ti].d_lineNum;
            const char *const SPEC    = DATA[ti].d_spec_p;
            const int         LENGTH  = DATA[ti].d_length;

            for (int ai = 0; ai < NUM_ALLOCATOR; ++ai) {
                int exceptions, trials;

                const int NUM_TRIALS = 2;

                // Check exception behavior for non-const version of at()
                // Checking the behavior for pos == size() and
                // pos > size().

                for (exceptions = 0, trials = 0; trials < NUM_TRIALS
                                               ; ++trials) {
                    try {
                        Obj mX(ALLOCATOR[ai]);
                        gg(&mX, SPEC);
                        mX.at(LENGTH + trials);
                    } catch (const std::out_of_range& ex) {
                        ++exceptions;
                        if (veryVerbose) {
                            printf("In out_of_range exception.\n");
                            printf("Exception: %s\n", ex.what());
                            P_(LINE); P(trials);
                        }
                        continue;
                    }
                }

                ASSERT(exceptions == trials);

                // Check exception behavior for const version of at()
                for (exceptions = 0, trials = 0; trials < NUM_TRIALS
                                               ; ++trials) {

                    try {
                        Obj mX(ALLOCATOR[ai]);
                        const Obj& X = gg(&mX, SPEC);
                        X.at(LENGTH + trials);
                    } catch (const std::out_of_range& ex) {
                        ++exceptions;
                        if (veryVerbose) {
                            printf("In out_of_range exception.\n" );
                            printf("Exception: %s\n", ex.what());
                            P_(LINE); P(trials);
                        }
                        continue;
                    }
                }

                ASSERT(exceptions == trials);
            }
        }
    }
#endif // BDE_BUILD_TARGET_EXC
}

template <class TYPE, class ALLOC>
void TestDriver<TYPE,ALLOC>::testCase3()
{
    // --------------------------------------------------------------------
    // TESTING PRIMITIVE GENERATOR FUNCTIONS gg AND ggg:
    //   Having demonstrated that our primary manipulators work as expected
    //   under normal conditions, we want to verify (1) that valid
    //   generator syntax produces expected results and (2) that invalid
    //   syntax is detected and reported.
    //
    // Plan:
    //   For each of an enumerated sequence of 'spec' values, ordered by
    //   increasing 'spec' length, use the primitive generator function
    //   'gg' to set the state of a newly created object.  Verify that 'gg'
    //   returns a valid reference to the modified argument object and,
    //   using basic accessors, that the value of the object is as
    //   expected.  Repeat the test for a longer 'spec' generated by
    //   prepending a string ending in a '~' character (denoting
    //   'clear').  Note that we are testing the parser only; the
    //   primary manipulators are already assumed to work.
    //
    //   For each of an enumerated sequence of 'spec' values, ordered by
    //   increasing 'spec' length, use the primitive generator function
    //   'ggg' to set the state of a newly created object.  Verify that
    //   'ggg' returns the expected value corresponding to the location of
    //   the first invalid value of the 'spec'.  Repeat the test for a
    //   longer 'spec' generated by prepending a string ending in a '~'
    //   character (denoting 'clear').  Note that we are testing the
    //   parser only; the primary manipulators are already assumed to work.
    //
    // Testing:
    //   deque<T,A>& gg(deque<T,A> *object, const char *spec);
    //   int ggg(deque<T,A> *object, const char *spec, int vF = 1);
    // --------------------------------------------------------------------

    bslma::TestAllocator testAllocator(veryVeryVerbose);

    if (verbose) printf("\nTesting generator on valid specs.\n");
    {
        const int MAX_LENGTH = 10;
        static const struct {
            int         d_lineNum;               // source line number
            const char *d_spec_p;                // specification string
            int         d_length;                // expected length
            char        d_elements[MAX_LENGTH];  // expected element values
        } DATA[] = {
            //line  spec            length  elements
            //----  --------------  ------  ------------------------
            { L_,   "",             0,      { 0 }                   },

            { L_,   "A",            1,      { VA }                  },
            { L_,   "B",            1,      { VB }                  },
            { L_,   "~",            0,      { 0 }                   },

            { L_,   "CD",           2,      { VC, VD }              },
            { L_,   "E~",           0,      { 0 }                   },
            { L_,   "~E",           1,      { VE }                  },
            { L_,   "~~",           0,      { 0 }                   },

            { L_,   "ABC",          3,      { VA, VB, VC }          },
            { L_,   "~BC",          2,      { VB, VC }              },
            { L_,   "A~C",          1,      { VC }                  },
            { L_,   "AB~",          0,      { 0 }                   },
            { L_,   "~~C",          1,      { VC }                  },
            { L_,   "~B~",          0,      { 0 }                   },
            { L_,   "A~~",          0,      { 0 }                   },
            { L_,   "~~~",          0,      { 0 }                   },

            { L_,   "ABCD",         4,      { VA, VB, VC, VD }      },
            { L_,   "~BCD",         3,      { VB, VC, VD }          },
            { L_,   "A~CD",         2,      { VC, VD }              },
            { L_,   "AB~D",         1,      { VD }                  },
            { L_,   "ABC~",         0,      { 0 }                   },

            { L_,   "ABCDE",        5,      { VA, VB, VC, VD, VE }  },
            { L_,   "~BCDE",        4,      { VB, VC, VD, VE }      },
            { L_,   "AB~DE",        2,      { VD, VE }              },
            { L_,   "ABCD~",        0,      { 0 }                   },
            { L_,   "A~C~E",        1,      { VE }                  },
            { L_,   "~B~D~",        0,      { 0 }                   },

            { L_,   "~CBA~~ABCDE",  5,      { VA, VB, VC, VD, VE }  },

            { L_,   "ABCDE~CDEC~E", 1,      { VE }                  }
        };
        const int NUM_DATA = sizeof DATA / sizeof *DATA;

        int oldLen = -1;
        for (int ti = 0; ti < NUM_DATA ; ++ti) {
            const int         LINE   = DATA[ti].d_lineNum;
            const char *const SPEC   = DATA[ti].d_spec_p;
            const size_t    LENGTH = DATA[ti].d_length;
            const char *const e      = DATA[ti].d_elements;
            const int         curLen = (int)strlen(SPEC);

            Obj mX(&testAllocator);
            const Obj& X = gg(&mX, SPEC);  // original spec

            static const char *const MORE_SPEC = "~ABCDEABCDEABCDEABCDE~";
            char buf[100]; strcpy(buf, MORE_SPEC); strcat(buf, SPEC);

            Obj mY(&testAllocator);
            const Obj& Y = gg(&mY, buf);  // extended spec

            if (curLen != oldLen) {
                if (verbose) printf("\tof length %d:\n", curLen);
                LOOP_ASSERT(LINE, oldLen <= curLen);  // non-decreasing
                oldLen = curLen;
            }

            if (veryVerbose) {
                printf("\t\tSpec = \"%s\"\n", SPEC);
                printf("\t\tBigSpec = \"%s\"\n", buf);
                T_; T_; T_; P(X);
                T_; T_; T_; P(Y);
            }

            LOOP_ASSERT(LINE, LENGTH == X.size());
            LOOP_ASSERT(LINE, LENGTH == Y.size());
            for (size_t i = 0; i < LENGTH; ++i) {
                LOOP2_ASSERT(LINE, i, TYPE(e[i]) == X[i]);
                LOOP2_ASSERT(LINE, i, TYPE(e[i]) == Y[i]);
            }

        }
    }

    if (verbose) printf("\nTesting generator on invalid specs.\n");
    {
        static const struct {
            int         d_lineNum;  // source line number
            const char *d_spec_p;   // specification string
            int         d_index;    // offending character index
        } DATA[] = {
            //line  spec            index
            //----  -------------   -----
            { L_,   "",             -1,     }, // control

            { L_,   "~",            -1,     }, // control
            { L_,   " ",             0,     },
            { L_,   ".",             0,     },
            { L_,   "E",             -1,    }, // control
            { L_,   "I",             0,     },
            { L_,   "Z",             0,     },

            { L_,   "AE",           -1,     }, // control
            { L_,   "aE",            0,     },
            { L_,   "Ae",            1,     },
            { L_,   ".~",            0,     },
            { L_,   "~!",            1,     },
            { L_,   "  ",            0,     },

            { L_,   "ABC",          -1,     }, // control
            { L_,   " BC",           0,     },
            { L_,   "A C",           1,     },
            { L_,   "AB ",           2,     },
            { L_,   "?#:",           0,     },
            { L_,   "   ",           0,     },

            { L_,   "ABCDE",        -1,     }, // control
            { L_,   "aBCDE",         0,     },
            { L_,   "ABcDE",         2,     },
            { L_,   "ABCDe",         4,     },
            { L_,   "AbCdE",         1,     }
        };
        const int NUM_DATA = sizeof DATA / sizeof *DATA;

        int oldLen = -1;
        for (int ti = 0; ti < NUM_DATA ; ++ti) {
            const int          LINE   = DATA[ti].d_lineNum;
            const char *const SPEC    = DATA[ti].d_spec_p;
            const int         INDEX   = DATA[ti].d_index;
            const int         LENGTH  = (int) strlen(SPEC);

            Obj mX(&testAllocator);

            if (LENGTH != oldLen) {
                if (verbose) printf("\tof length %d:\n", LENGTH);
                oldLen = LENGTH;
            }

            if (veryVerbose) printf("\t\tSpec = \"%s\"\n", SPEC);

            int result = ggg(&mX, SPEC, veryVerbose);

            LOOP_ASSERT(LINE, INDEX == result);
        }
    }
}

template <class TYPE, class ALLOC>
void TestDriver<TYPE,ALLOC>::testCase2()
{
    // --------------------------------------------------------------------
    // TESTING PRIMARY MANIPULATORS (BOOTSTRAP):
    //   The basic concern is that the default constructor, the destructor,
    //   and, under normal conditions (i.e., no aliasing), the primary
    //   manipulators
    //      - push_back             (black-box)
    //      - clear                 (white-box)
    //   operate as expected.  We have the following specific concerns:
    //    1) The default constructor
    //        1a) creates the correct initial value.
    //        1b) does *not* allocate memory.
    //        1c) has the internal memory management system hooked up
    //              properly so that *all* internally allocated memory
    //              draws from the same user-supplied allocator whenever
    //              one is specified.
    //    2) The destructor properly deallocates all allocated memory to
    //         its corresponding allocator from any attainable state.
    //    3) 'push_back'
    //        3a) produces the expected value.
    //        3b) increases capacity as needed.
    //        3c) maintains valid internal state.
    //        3d) is exception neutral with respect to memory allocation.
    //    4) 'clear'
    //        4a) produces the expected value (empty).
    //        4b) properly destroys each contained element value.
    //        4c) maintains valid internal state.
    //        4d) does not allocate memory.
    //    5) The size based parameters of the class reflect the platform.
    //
    // Plan:
    //   To address concerns 1a - 1c, create an object using the default
    //   constructor:
    //    - With and without passing in an allocator.
    //    - In the presence of exceptions during memory allocations using
    //        a 'bslma::TestAllocator' and varying its *allocation* *limit*.
    //    - Where the object is constructed with an object allocator, and
    //        neither of global and default allocator is used to supply memory.
    //
    //   To address concerns 3a - 3c, construct a series of independent
    //   objects, ordered by increasing length.  In each test, allow the
    //   object to leave scope without further modification, so that the
    //   destructor asserts internal object invariants appropriately.
    //   After the final insert operation in each test, use the (untested)
    //   basic accessors to cross-check the value of the object
    //   and the 'bslma::TestAllocator' to confirm whether a resize has
    //   occurred.
    //
    //   To address concerns 4a-4c, construct a similar test, replacing
    //   'push_back' with 'clear'; this time, however, use the test
    //   allocator to record *numBlocksInUse* rather than *numBlocksTotal*.
    //
    //   To address concerns 2, 3d, 4d, create a small "area" test that
    //   exercises the construction and destruction of objects of various
    //   lengths and capacities in the presence of memory allocation
    //   exceptions.  Two separate tests will be performed.
    //
    //   Let S be the sequence of integers { 0 .. N - 1 }.
    //      (1) for each i in S, use the default constructor and 'push_back'
    //          to create an object of length i, confirm its value (using
    //           basic accessors), and let it leave scope.
    //      (2) for each (i, j) in S X S, use 'push_back' to create an
    //          object of length i, use 'clear' to clear its value and
    //          confirm (with 'length'), use insert to set the object to a
    //          value of length j, verify the value, and allow the object to
    //          leave scope.
    //
    //   The first test acts as a "control" in that 'clear' is not
    //   called; if only the second test produces an error, we know that
    //   'clear' is to blame.  We will rely on 'bslma::TestAllocator'
    //   and purify to address concern 2, and on the object invariant
    //   assertions in the destructor to address concerns 3d and 4d.
    //
    //   To address concern 5, the values will be explicitly compared to
    //   the expected values.  This will be done first so as to ensure all
    //   other tests are reliable and may depend upon the class's
    //   constants.
    //
    // Testing:
    //   deque<T,A>(const A& a = A());
    //   ~deque<T,A>();
    //   void push_back(const T&);
    //   void clear();
    // --------------------------------------------------------------------

    bslma::TestAllocator testAllocator(veryVeryVerbose);

    const TYPE         *values     = 0;
    const TYPE *const&  VALUES     = values;
    const int           NUM_VALUES = getValues(&values);

    // If bitwise moveable, then move does not count as an alloc
    const int TYPE_MOVE = ! bslmf::IsBitwiseMoveable<TYPE>::value;
    const int TYPE_ALLOC  = bslma::UsesBslmaAllocator<TYPE>::value;

    if (verbose)
        printf("\tTesting parameters: TYPE_ALLOC = %d, TYPE_MOVE = %d.\n",
               TYPE_ALLOC, TYPE_MOVE);

    // --------------------------------------------------------------------

    if (verbose) printf("\n\tTesting default ctor (thoroughly).\n");

    if (verbose) printf("\t\tWithout passing in an allocator.\n");
    {
        const Obj X;
        if (veryVerbose) { T_; T_; P(X); }
        ASSERT(0 == X.size());
    }

    if (verbose) printf("\t\tPassing in an allocator.\n");
    {
        const Obj X(&testAllocator);

        if (veryVerbose) { T_; T_; P(X); }
        ASSERT(0 == X.size());
    }

    if (verbose) printf("\t\tIn place using a test allocator.\n");
    {
        ASSERT(0 == globalAllocator_p->numBytesInUse());
        ASSERT(0 == defaultAllocator_p->numBytesInUse());
        ASSERT(0 == objectAllocator_p->numBytesInUse());

        Obj x(objectAllocator_p);

        ASSERT(0 == globalAllocator_p->numBytesInUse());
        ASSERT(0 == defaultAllocator_p->numBytesInUse());
        ASSERT(0 != objectAllocator_p->numBytesInUse());
    }
    ASSERT(0 == globalAllocator_p->numBytesInUse());
    ASSERT(0 == defaultAllocator_p->numBytesInUse());
    ASSERT(0 == objectAllocator_p->numBytesInUse());

    // --------------------------------------------------------------------

    if (verbose)
        printf("\n\tTesting 'push_back' (bootstrap) without allocator.\n");
    {
        const size_t NUM_TRIALS = LARGE_SIZE_VALUE;

        for (size_t li = 0; li < NUM_TRIALS; ++li) {
            if (verbose) {
                printf("\t\tOn an object of initial length %llu.\n",
                                                                  (Uint64) li);
            }

            Obj mX;  const Obj& X = mX;

            for (size_t i = 0; i < li; ++i) {
                mX.push_back(VALUES[i % NUM_VALUES]);
            }

            LOOP_ASSERT(li, li == X.size());

            if(veryVerbose){
                printf("\t\t\tBEFORE: "); P_(X.capacity()); P(X);
            }

            mX.push_back(VALUES[li % NUM_VALUES]);

            if(veryVerbose){
                printf("\t\t\tAFTER: "); P_(X.capacity()); P(X);
            }

            LOOP_ASSERT(li, li + 1 == X.size());

            for (size_t i = 0; i < li; ++i) {
                LOOP2_ASSERT(li, i, VALUES[i % NUM_VALUES] == X[i]);
            }

            LOOP_ASSERT(li, VALUES[li % NUM_VALUES] == X[li]);
        }
    }

    // --------------------------------------------------------------------

    if (verbose)
        printf("\n\tTesting 'push_back' (bootstrap) with allocator.\n");
    {
        const size_t NUM_TRIALS = LARGE_SIZE_VALUE;

        for (size_t li = 0; li < NUM_TRIALS; ++li) {
            if (verbose) {
                printf("\t\tOn an object of initial length %llu.\n",
                                                                  (Uint64) li);
            }

            Obj mX(&testAllocator);  const Obj& X = mX;

            for (size_t i = 0; i < li; ++i) {
                mX.push_back(VALUES[i % NUM_VALUES]);
            }

            LOOP_ASSERT(li, li == X.size());

            const int BB = (int) testAllocator.numBlocksTotal();
            const int B  = (int) testAllocator.numBlocksInUse();

            if (veryVerbose) {
                printf("\t\t\tBEFORE: ");
                P_(BB); P_(B); P_(X.capacity()); P(X);
            }

            mX.push_back(VALUES[li % NUM_VALUES]);

            const int AA = (int) testAllocator.numBlocksTotal();
            const int A  = (int) testAllocator.numBlocksInUse();

            if (veryVerbose) {
                printf("\t\t\t AFTER: ");
                P_(AA); P_(A); P_(X.capacity()); P(X);
            }

            // Deque increases capacity only if the current length is zero or
            // a power of 2.  In addition, when the type allocates, an extra
            // allocation is used for the new element, and when the type is not
            // bitwise moveable, size() allocations are used during the move,
            // but an equal amount is destroyed thus the number of blocks in
            // use is unchanged.

            LOOP_ASSERT(li, li + 1 == X.size());

            for (size_t i = 0; i < li; ++i) {
                LOOP2_ASSERT(li, i, VALUES[i % NUM_VALUES] == X[i]);
            }
            LOOP_ASSERT(li, VALUES[li % NUM_VALUES] == X[li]);
        }
    }
    ASSERT(0 == testAllocator.numMismatches());
    ASSERT(0 == testAllocator.numBlocksInUse());

    // --------------------------------------------------------------------

    if (verbose) printf("\n\tTesting 'clear' without allocator.\n");
    {
        const size_t NUM_TRIALS = LARGE_SIZE_VALUE;

        for (size_t li = 0; li < NUM_TRIALS; ++li) {
            if (verbose) {
                printf("\t\tOn an object of initial length %llu.\n",
                                                                  (Uint64) li);
            }

            Obj mX;  const Obj& X = mX;

            for (size_t i = 0; i < li; ++i) {
                mX.push_back(VALUES[i % NUM_VALUES]);
            }

            if(veryVerbose){
                printf("\t\t\tBEFORE ");
                P_(X.capacity()); P(X);
            }

            LOOP_ASSERT(li, li == X.size());

            mX.clear();

            if(veryVerbose){
                printf("\t\t\tAFTER ");
                P_(X.capacity()); P(X);
            }

            LOOP_ASSERT(li, 0 == X.size());

            for (size_t i = 0; i < li; ++i) {
                mX.push_back(VALUES[i % NUM_VALUES]);
            }

            LOOP_ASSERT(li, li == X.size());

            if(veryVerbose){
                printf("\t\t\tAFTER SECOND INSERT ");
                P_(X.capacity()); P(X);
            }
        }
    }
    ASSERT(0 == testAllocator.numMismatches());
    ASSERT(0 == testAllocator.numBlocksInUse());

    // --------------------------------------------------------------------

    if (verbose) printf("\n\tTesting 'clear' with allocator.\n");
    {
        const size_t NUM_TRIALS = LARGE_SIZE_VALUE;

        for (size_t li = 0; li < NUM_TRIALS; ++li) {
            if (verbose) {
                printf("\t\tOn an object of initial length %llu.\n",
                                                                  (Uint64) li);
            }

            Obj mX(&testAllocator);  const Obj& X = mX;

            for (size_t i = 0; i < li; ++i) {
                mX.push_back(VALUES[i % NUM_VALUES]);
            }

            LOOP_ASSERT(li, li == X.size());

            const int BB = (int) testAllocator.numBlocksTotal();
            const int B  = (int) testAllocator.numBlocksInUse();

            if (veryVerbose) {
                printf("\t\t\tBEFORE: ");
                P_(BB); P_(B); int Cap = (int) X.capacity();P_(Cap);P(X);
            }

            mX.clear();

            const int AA = (int) testAllocator.numBlocksTotal();
            const int A  = (int) testAllocator.numBlocksInUse();

            if (veryVerbose) {
                printf("\t\t\tAFTER: ");
                P_(AA); P_(A); P_(X.capacity()); P(X);
            }

            for (size_t i = 0; i < li; ++i) {
                mX.push_back(VALUES[i % NUM_VALUES]);
            }

            LOOP_ASSERT(li, li == X.size());

            const int CC = (int) testAllocator.numBlocksTotal();
            const int C  = (int) testAllocator.numBlocksInUse();

            if(veryVerbose){
                printf("\t\t\tAFTER SECOND INSERT: ");
                P_(CC); P_(C); P_(X.capacity()); P(X);
            }

            LOOP_ASSERT(li, li == X.size());
        }
    }
    ASSERT(0 == testAllocator.numMismatches());
    ASSERT(0 == testAllocator.numBlocksInUse());

    // --------------------------------------------------------------------

    if (verbose) printf("\n\tTesting the destructor and exception neutrality "
                        "with allocator.\n");

    if (verbose) printf("\t\tWith 'push_back' only\n");
    {
        // For each lengths li up to some modest limit:
        //    1. create an object
        //    2. insert { V0, V1, V2, V3, V4, V0, ... }  up to length 'li'
        //    3. verify initial length and contents
        //    4. allow the object to leave scope
        //    5. make sure that the destructor cleans up

        const size_t NUM_TRIALS = LARGE_SIZE_VALUE;
        for (size_t li = 0; li < NUM_TRIALS; ++li) { // i is the length
            if (verbose) {
                printf("\t\t\tOn an object of length %llu.\n", (Uint64) li);
            }

          BSLMA_TESTALLOCATOR_EXCEPTION_TEST_BEGIN(testAllocator) {

            Obj mX(&testAllocator);  const Obj& X = mX;              // 1.
            for (size_t i = 0; i < li; ++i) {                        // 2.
                ExceptionGuard<Obj> guard(&mX, X, L_);
                mX.push_back(VALUES[i % NUM_VALUES]);
                guard.release();
            }

            LOOP_ASSERT(li, li == X.size());                         // 3.
            for (size_t i = 0; i < li; ++i) {
                LOOP2_ASSERT(li, i, VALUES[i % NUM_VALUES] == X[i]);
            }

          } BSLMA_TESTALLOCATOR_EXCEPTION_TEST_END                   // 4.
          LOOP_ASSERT(li, 0 == testAllocator.numBlocksInUse());      // 5.
        }
    }
    ASSERT(0 == testAllocator.numMismatches());
    ASSERT(0 == testAllocator.numBlocksInUse());

    if (verbose) printf("\t\tWith 'push_back' and 'clear'\n");
    {
        // For each pair of lengths (i, j) up to some modest limit:
        //    1. create an instance
        //    2. insert V0 values up to a length of i
        //    3. verify initial length and contents
        //    4. clear contents from instance
        //    5. verify length is 0
        //    6. insert { V0, V1, V2, V3, V4, V0, ... }  up to length j
        //    7. verify new length and contents
        //    8. allow the instance to leave scope
        //    9. make sure that the destructor cleans up

        const size_t NUM_TRIALS = LARGE_SIZE_VALUE;
        for (size_t i = 0; i < NUM_TRIALS; ++i) { // i is first length
            if (verbose) {
                printf("\t\t\tOn an object of initial length %llu.\n",
                                                                   (Uint64) i);
            }

            for (size_t j = 0; j < NUM_TRIALS; ++j) { // j is second length
                if (veryVerbose) {
                    printf("\t\t\t\tAnd with final length %llu.\n",
                                                                   (Uint64) j);
                }

              BSLMA_TESTALLOCATOR_EXCEPTION_TEST_BEGIN(testAllocator) {
                size_t k; // loop index

                Obj mX(&testAllocator);  const Obj& X = mX;         // 1.
                for (k = 0; k < i; ++k) {                           // 2.
                    ExceptionGuard<Obj> guard(&mX, X, L_);
                    mX.push_back(VALUES[0]);
                    guard.release();
                }

                LOOP2_ASSERT(i, j, i == X.size());                  // 3.
                for (k = 0; k < i; ++k) {
                    LOOP3_ASSERT(i, j, k, VALUES[0] == X[k]);
                }

                mX.clear();                                         // 4.
                LOOP2_ASSERT(i, j, 0 == X.size());                  // 5.

                for (k = 0; k < j; ++k) {                           // 6.
                    ExceptionGuard<Obj> guard(&mX, X, L_);
                    mX.push_back(VALUES[k % NUM_VALUES]);
                    guard.release();
                }

                LOOP2_ASSERT(i, j, j == X.size());                  // 7.
                for (k = 0; k < j; ++k) {
                    LOOP3_ASSERT(i, j, k, VALUES[k % NUM_VALUES] == X[k]);
                }

              } BSLMA_TESTALLOCATOR_EXCEPTION_TEST_END              // 8.
              LOOP_ASSERT(i, 0 == testAllocator.numBlocksInUse());  // 9.
            }

        }
    }
    ASSERT(0 == testAllocator.numMismatches());
    ASSERT(0 == testAllocator.numBlocksInUse());
}

template <class TYPE, class ALLOC>
void TestDriver<TYPE,ALLOC>::testCase1()
{
    // --------------------------------------------------------------------
    // BREATHING TEST:
    //   We want to exercise basic value-semantic functionality.  In
    //   particular we want to demonstrate a base-line level of correct
    //   operation of the following methods and operators:
    //      - default and copy constructors (and also the destructor)
    //      - the assignment operator (including aliasing)
    //      - equality operators: 'operator==' and 'operator!='
    //      - primary manipulators: 'push_back' and 'clear' methods
    //      - basic accessors: 'size' and 'operator[]'
    //   In addition we would like to exercise objects with potentially
    //   different internal organizations representing the same value.
    //
    // Plan:
    //   Create four objects using both the default and copy constructors.
    //   Exercise these objects using primary manipulators, basic
    //   accessors, equality operators, and the assignment operator.
    //   Invoke the primary manipulator [1&5], copy constructor [2&8], and
    //   assignment operator [9&10] in situations where the internal data
    //   (i) does *not* and (ii) *does* have to resize.  Try aliasing with
    //   assignment for a non-empty instance [11] and allow the result to
    //   leave scope, enabling the destructor to assert internal object
    //   invariants.  Display object values frequently in verbose mode:
    //
    // 1) Create an object x1 (default ctor).       { x1: }
    // 2) Create a second object x2 (copy from x1). { x1: x2: }
    // 3) Append an element value A to x1).         { x1:A x2: }
    // 4) Append the same element value A to x2).   { x1:A x2:A }
    // 5) Append another element value B to x2).    { x1:A x2:AB }
    // 6) Remove all elements from x1.              { x1: x2:AB }
    // 7) Create a third object x3 (default ctor).  { x1: x2:AB x3: }
    // 8) Create a forth object x4 (copy of x2).    { x1: x2:AB x3: x4:AB }
    // 9) Assign x2 = x1 (non-empty becomes empty). { x1: x2: x3: x4:AB }
    // 10) Assign x3 = x4 (empty becomes non-empty).{ x1: x2: x3:AB x4:AB }
    // 11) Assign x4 = x4 (aliasing).               { x1: x2: x3:AB x4:AB }
    //
    // Testing:
    //   This "test" *exercises* basic functionality.
    // --------------------------------------------------------------------

    bslma::TestAllocator testAllocator(veryVeryVerbose);

    const TYPE         *values     = 0;
    const TYPE *const&  VALUES     = values;
    const int           NUM_VALUES = getValues(&values);
    (void)NUM_VALUES;

    // - - - - - - - - - - - - - - - - - - - - - - - - - - - - - - - - - -
    if (verbose) printf("\n 1) Create an object x1 (default ctor)."
                        "\t\t\t{ x1: }\n");

    Obj mX1(&testAllocator);  const Obj& X1 = mX1;
    if (verbose) { T_;  P(X1); }

    if (verbose) printf("\ta) Check initial state of x1.\n");

    ASSERT(0 == X1.size());

    if(veryVerbose){
        int capacity = (int) X1.capacity();
        T_; T_;
        P(capacity);
    }

    if (verbose) printf("\tb) Try equality operators: x1 <op> x1.\n");
    ASSERT(  X1 == X1 );          ASSERT(!(X1 != X1));

    // - - - - - - - - - - - - - - - - - - - - - - - - - - - - - - - - - -
    if (verbose) printf("\n 2) Create a second object x2 (copy from x1)."
                         "\t\t{ x1: x2: }\n");
    Obj mX2(X1, &testAllocator);  const Obj& X2 = mX2;
    if (verbose) { T_;  P(X2); }

    if (verbose) printf(
        "\ta) Check the initial state of x2.\n");
    ASSERT(0 == X2.size());

    if (verbose) printf(
        "\tb) Try equality operators: x2 <op> x1, x2.\n");
    ASSERT(  X2 == X1 );          ASSERT(!(X2 != X1));
    ASSERT(  X2 == X2 );          ASSERT(!(X2 != X2));

    // - - - - - - - - - - - - - - - - - - - - - - - - - - - - - - - - - -
    if (verbose) printf("\n 3) Append an element value A to x1)."
                        "\t\t\t{ x1:A x2: }\n");
    mX1.push_back(VALUES[0]);
    if (verbose) { T_;  P(X1); }

    if (verbose) printf(
        "\ta) Check new state of x1.\n");
    ASSERT(1 == X1.size());
    ASSERT(VALUES[0] == X1[0]);

    if (verbose) printf(
        "\tb) Try equality operators: x1 <op> x1, x2.\n");
    ASSERT(  X1 == X1 );          ASSERT(!(X1 != X1));
    ASSERT(!(X1 == X2));          ASSERT(  X1 != X2 );

    // - - - - - - - - - - - - - - - - - - - - - - - - - - - - - - - - - -
    if (verbose) printf("\n 4) Append the same element value A to x2)."
                         "\t\t{ x1:A x2:A }\n");
    mX2.push_back(VALUES[0]);
    if (verbose) { T_;  P(X2); }

    if (verbose) printf(
        "\ta) Check new state of x2.\n");
    ASSERT(1 == X2.size());
    ASSERT(VALUES[0] == X2[0]);

    if (verbose) printf(
        "\tb) Try equality operators: x2 <op> x1, x2.\n");
    ASSERT(  X2 == X1 );          ASSERT(!(X2 != X1));
    ASSERT(  X2 == X2 );          ASSERT(!(X2 != X2));

    // - - - - - - - - - - - - - - - - - - - - - - - - - - - - - - - - - -
    if (verbose) printf("\n 5) Append another element value B to x2)."
                         "\t\t{ x1:A x2:AB }\n");
    mX2.push_back(VALUES[1]);
    if (verbose) { T_;  P(X2); }

    if (verbose) printf(
        "\ta) Check new state of x2.\n");
    ASSERT(2 == X2.size());
    ASSERT(VALUES[0] == X2[0]);
    ASSERT(VALUES[1] == X2[1]);

    if (verbose) printf(
        "\tb) Try equality operators: x2 <op> x1, x2.\n");
    ASSERT(!(X2 == X1));          ASSERT(  X2 != X1 );
    ASSERT(  X2 == X2 );          ASSERT(!(X2 != X2));

    // - - - - - - - - - - - - - - - - - - - - - - - - - - - - - - - - - -
    if (verbose) printf("\n 6) Remove all elements from x1."
                         "\t\t\t{ x1: x2:AB }\n");
    mX1.clear();
    if (verbose) { T_;  P(X1); }

    if (verbose) printf(
        "\ta) Check new state of x1.\n");
    ASSERT(0 == X1.size());

    if (verbose) printf(
        "\tb) Try equality operators: x1 <op> x1, x2.\n");
    ASSERT(  X1 == X1 );          ASSERT(!(X1 != X1));
    ASSERT(!(X1 == X2));          ASSERT(  X1 != X2 );

    // - - - - - - - - - - - - - - - - - - - - - - - - - - - - - - - - - -
    if (verbose) printf("\n 7) Create a third object x3 (default ctor)."
                         "\t\t{ x1: x2:AB x3: }\n");

    Obj mX3(&testAllocator);  const Obj& X3 = mX3;
    if (verbose) { T_;  P(X3); }

    if (verbose) printf(
        "\ta) Check new state of x3.\n");
    ASSERT(0 == X3.size());

    if (verbose) printf(
        "\tb) Try equality operators: x3 <op> x1, x2, x3.\n");
    ASSERT(  X3 == X1 );          ASSERT(!(X3 != X1));
    ASSERT(!(X3 == X2));          ASSERT(  X3 != X2 );
    ASSERT(  X3 == X3 );          ASSERT(!(X3 != X3));

    // - - - - - - - - - - - - - - - - - - - - - - - - - - - - - - - - - -
    if (verbose) printf("\n 8) Create a forth object x4 (copy of x2)."
                         "\t\t{ x1: x2:AB x3: x4:AB }\n");

    Obj mX4(X2, &testAllocator);  const Obj& X4 = mX4;
    if (verbose) { T_;  P(X4); }

    if (verbose) printf(
        "\ta) Check new state of x4.\n");

    ASSERT(2 == X4.size());
    ASSERT(VALUES[0] == X4[0]);
    ASSERT(VALUES[1] == X4[1]);

    if (verbose) printf(
        "\tb) Try equality operators: x4 <op> x1, x2, x3, x4.\n");
    ASSERT(!(X4 == X1));          ASSERT(  X4 != X1 );
    ASSERT(  X4 == X2 );          ASSERT(!(X4 != X2));
    ASSERT(!(X4 == X3));          ASSERT(  X4 != X3 );
    ASSERT(  X4 == X4 );          ASSERT(!(X4 != X4));

    // - - - - - - - - - - - - - - - - - - - - - - - - - - - - - - - - - -
    if (verbose) printf("\n 9) Assign x2 = x1 (non-empty becomes empty)."
                         "\t\t{ x1: x2: x3: x4:AB }\n");

    mX2 = X1;
    if (verbose) { T_;  P(X2); }

    if (verbose) printf(
        "\ta) Check new state of x2.\n");
    ASSERT(0 == X2.size());

    if (verbose) printf(
        "\tb) Try equality operators: x2 <op> x1, x2, x3, x4.\n");
    ASSERT(  X2 == X1 );          ASSERT(!(X2 != X1));
    ASSERT(  X2 == X2 );          ASSERT(!(X2 != X2));
    ASSERT(  X2 == X3 );          ASSERT(!(X2 != X3));
    ASSERT(!(X2 == X4));          ASSERT(  X2 != X4 );

    // - - - - - - - - - - - - - - - - - - - - - - - - - - - - - - - - - -
    if (verbose) printf("\n10) Assign x3 = x4 (empty becomes non-empty)."
                         "\t\t{ x1: x2: x3:AB x4:AB }\n");

    mX3 = X4;
    if (verbose) { T_;  P(X3); }

    if (verbose) printf(
        "\ta) Check new state of x3.\n");
    ASSERT(2 == X3.size());
    ASSERT(VALUES[0] == X3[0]);
    ASSERT(VALUES[1] == X3[1]);

    if (verbose) printf(
        "\tb) Try equality operators: x3 <op> x1, x2, x3, x4.\n");
    ASSERT(!(X3 == X1));          ASSERT(  X3 != X1 );
    ASSERT(!(X3 == X2));          ASSERT(  X3 != X2 );
    ASSERT(  X3 == X3 );          ASSERT(!(X3 != X3));
    ASSERT(  X3 == X4 );          ASSERT(!(X3 != X4));

    // - - - - - - - - - - - - - - - - - - - - - - - - - - - - - - - - - -
    if (verbose) printf("\n11) Assign x4 = x4 (aliasing)."
                         "\t\t\t\t{ x1: x2: x3:AB x4:AB }\n");

    mX4 = X4;
    if (verbose) { T_;  P(X4); }

    if (verbose) printf(
        "\ta) Check new state of x4.\n");
    ASSERT(2 == X4.size());
    ASSERT(VALUES[0] == X4[0]);
    ASSERT(VALUES[1] == X4[1]);

    if (verbose)
        printf("\tb) Try equality operators: x4 <op> x1, x2, x3, x4.\n");
    ASSERT(!(X4 == X1));          ASSERT(  X4 != X1 );
    ASSERT(!(X4 == X2));          ASSERT(  X4 != X2 );
    ASSERT(  X4 == X3 );          ASSERT(!(X4 != X3));
    ASSERT(  X4 == X4 );          ASSERT(!(X4 != X4));
}

//=============================================================================
//                              MAIN PROGRAM
//-----------------------------------------------------------------------------

int main(int argc, char *argv[])
{
    int test = argc > 1 ? atoi(argv[1]) : 0;

    verbose = argc > 2;
    veryVerbose = argc > 3;
    veryVeryVerbose = argc > 4;
    veryVeryVeryVerbose = argc > 5;

    // As part of our overall allocator testing strategy, we will create
    // three test allocators.

    // Object Test Allocator.
    bslma::TestAllocator objectAllocator("Object Allocator",
                                         veryVeryVeryVerbose);
    objectAllocator_p = &objectAllocator;

    // Default Test Allocator.
    bslma::TestAllocator defaultAllocator("Default Allocator",
                                          veryVeryVeryVerbose);
    bslma::DefaultAllocatorGuard guard(&defaultAllocator);
    defaultAllocator_p = &defaultAllocator;

    // Global Test Allocator.
    bslma::TestAllocator  globalAllocator("Global Allocator",
                                          veryVeryVeryVerbose);
    bslma::Allocator *originalGlobalAllocator =
                          bslma::Default::setGlobalAllocator(&globalAllocator);
    globalAllocator_p = &globalAllocator;

    setbuf(stdout, NULL);    // Use unbuffered output

    printf("TEST " __FILE__ " CASE %d\n", test);

    switch (test) { case 0:  // Zero is always the leading case.
      case 26: {
        // --------------------------------------------------------------------
        // USAGE EXAMPLE 2
        //
        // Concern:
        //   Demonstrate properties of deque with an abstract demonstration
        //   showing numerous properties of the container.
        // --------------------------------------------------------------------

        if (verbose) printf("\ndeque Usage Example\n"
                              "===================\n");
//..
// Then, we define a type 'MyDeque' which is a 'deque' containing 'int's, and
// a forward iterator for it:
//..
        typedef bsl::deque<int> MyDeque;
        typedef MyDeque::iterator It;
//..
// Next, we observe that an iterator to a 'deque', unlike an iterator to a
// 'vector', is not a pointer:
//..
        ASSERT(! (bslmf::IsSame<int *, It>::VALUE));
        ASSERT(! bslmf::IsPointer<It>::VALUE);
//..
// Then, we create an allocator to use for the 'deque', and some test data to
// load into it:
//..
        bslma::TestAllocator ta;

        int DATA1[] = {   0,  2 , 4,  6,  8 };
        int DATA2[] = { -10, -8, -6, -4, -2 };
        enum { NUM_DATA =  sizeof DATA1 / sizeof *DATA1 };
        ASSERT(NUM_DATA == sizeof DATA2 / sizeof *DATA2 );
//..
// Next, we create a 'deque' 'd' and initialize it at construction to have the
// 5 elements of 'DATA1', and check our invariants for it.
//..
        MyDeque d(DATA1 + 0, DATA1 + NUM_DATA, &ta);

        checkInvariants(d);
//..
// Then, we verify that it has as many elements as we expect:
//..
        ASSERT(NUM_DATA == d.size());
        ASSERT(NUM_DATA == d.end()  - d.begin());
        ASSERT(NUM_DATA == d.rend() - d.rbegin());
//..
// Next, we examine the first and last elements in a number of ways:
//..
        ASSERT(0 == d.front());
        ASSERT(0 == d[0]);
        ASSERT(0 == *d.begin());
        ASSERT(0 == *(d.rbegin() + NUM_DATA - 1));

        ASSERT(8 == d.back());
        ASSERT(8 == d[NUM_DATA - 1]);
        ASSERT(8 == *d.rbegin());
        ASSERT(8 == *(d.begin()  + NUM_DATA - 1));
//..
// Then, we verify the expected value of all the elements:
//..
        for (int i = 0; i < NUM_DATA; ++i) {
            ASSERT(2 * i == d[i]);
            ASSERT(2 * i == *(d.begin() + i));
        }
//..
// Next we create a second empty 'deque' and check invariants on it:
//..
        MyDeque d2(&ta);

        checkInvariants(d2);
//..
// Then, we assign the value of the first 'deque' to the second, check
// invariants, and verify they are equal:
//..
        d2 = d;
        checkInvariants(d2);
        ASSERT(d == d2);
//..
// Next, we assert the elements of 'DATA2' at the beginning of the second
// 'deque', and check invariants:
//..
        d2.insert(d2.begin(), DATA2 + 0, DATA2 + NUM_DATA);

        checkInvariants(d2);
//..
// Then, the two 'deque's should now be unequal.  Record whether 'd2' is now
// less than 'd':
//..
        ASSERT(d != d2);
        const bool lesserFlag = d2 < d;
        ASSERT((d2 >= d) != lesserFlag);
        ASSERT((d2 >  d) != lesserFlag);
//..
// Next, we swap 'd2' and 'd', check invariants of both 'deque's after the
// swap, and verify that the equality comparisons and size are as expected:
//..
        d.swap(d2);

        checkInvariants(d);
        checkInvariants(d2);

        ASSERT(d != d2);
        ASSERT((d <  d2) == lesserFlag);
        ASSERT((d >= d2) != lesserFlag);
        ASSERT((d >  d2) != lesserFlag);

        ASSERT(2 * NUM_DATA == d.size());
//..
// Note that had we had any iterators to 'd2', both the 'insert' and the 'swap'
// would have invalidated them.
//
// Then, we verify that 'front' and 'back' are as expected:
//..
        ASSERT(-10 == d.front());
        ASSERT(-10 == d[0]);

        ASSERT(  8 == d.back());
        ASSERT(  8 == d[2 * NUM_DATA - 1]);
//..
// Next, we verify all elements in the 'deque':
//..
        for (int i = 0; i < (int) d.size(); ++i) {
            ASSERT(-10 + 2 * i == d[i]);
            ASSERT(-10 + 2 * i == *(d.begin() + i));
            ASSERT(  8 - 2 * i == *(d.end() - 1 - i));
            ASSERT(  8 - 2 * i == *(d.rbegin() + i));
        }
//..
// Then, we push more elements to the front & back:
//
// Note that if we had any iterators to 'd', these pushes would invalidate them
//..
        d.push_back(10);
        d.push_front(-12);
//..
// Next, using iterators, we verify the sequence of all elements in 'd'
//..
        const It endMinus1 = d.end() - 1;
        for (It it = d.begin(); it < endMinus1; ++it) {
            ASSERT(*it + 2 == *(it + 1));
        }
//..
// Then, we create an iterator and set it to point to the element containing
// '0', and take a reference to the same element:
//..
        It zeroIt = d.begin();
        while (*zeroIt < 0) {
            ++zeroIt;
        }
        ASSERT(0 == *zeroIt);

        ASSERT((bslmf::IsSame<int&, MyDeque::reference>::VALUE));

        MyDeque::reference zeroRef = *zeroIt;

        ASSERT(0 == zeroRef);
//..
// Next, create an iterator and a reference pointing to 'd.back()':
//..
        It backIt = d.begin() + d.size() - 1;

        ASSERT(10 == *backIt);

        int& backRef = *backIt;
//..
// Then, we pop the front element off 'd'.  Note that 'pop_front' and
// 'pop_back' do not invalidate iterators or references to surviving elements:
//..
        d.pop_front();

        checkInvariants(d);
//..
// Now, we 'erase' all elements before the element containing '0'.  Note that
// 'erase' at either end of the deque does not invalidate iterators or
// references to surviving elements
//..
        d.erase(d.begin(), zeroIt);

        checkInvariants(d);
//..
// Finally, we use our (still valid) iterators and references to verify that
// the contents of 'd' are as expected:
//..
        ASSERT( 0 == *zeroIt);
        ASSERT( 0 == zeroRef);

        ASSERT(10 == *backIt);
        ASSERT(10 == backRef);

        ASSERT(&*zeroIt == &d.front());
        ASSERT(&zeroRef == &d.front());

        ASSERT(&*backIt == &d.back());
        ASSERT(&backRef == &d.back());

        ASSERT( 0 == d.front());
        ASSERT( 0 == d[0]);
        ASSERT(10 == d.back());
        ASSERT(10 == d[5]);

        for (unsigned u = 0; u < d.size(); ++u) {
            ASSERT(2 * (int) u == d[u]);
        }
//..
      } break;
      case 25: {
        // --------------------------------------------------------------------
        // USAGE EXAMPLE 1
        //
        // Concern:
        //   Demonsrate a context in which a 'deque' might be useful.
        // --------------------------------------------------------------------

        if (verbose) printf("\nUsage Example 1\n"
                              "===============\n");

        // Then, we define (and default construct) our laundry queue:

        bslma::TestAllocator ta;
        LaundryQueue q(&ta);

        // Next, we add a few customers:

        q.push("Steve Firm");
        q.push("Sally Johnson");
        q.push("Joe Sampson");

        // Then, the following customer bribes the merchant and gets pushed
        // to the front of the queue:

        q.expeditedPush("Dirty Dan");

        // Next, a couple of more regular customers are pushed:

        q.push("Wally Walters");
        q.push("Fred Flintstone");

        // Then, we see who is now next up to have their laundry done, and
        // verify that it is "Dirty Dan":

        bsl::string nxt = q.next();
        ASSERT("Dirty Dan" == nxt);

        // Next, we verify that "Dirty Dan" is no longer in the queue:

        ASSERT(! q.find("Dirty Dan"));

        // Then, we verify that "Sally Johnson" is still in the queue:

        ASSERT(  q.find("Sally Johnson"));

        // Now, we iterate, printing out the names of people whose laundry
        // remains to be done:

        while (true) {
            bsl::string customerName = q.next();
            if ("(* empty *)" == customerName) {
                break;
            }

            printf("Next: %s\n", customerName.c_str());
        }

        // Finally, we observe that these names are printed, in the following
        // order:

        // Next: Steve Firm
        // Next: Sally Johnson
        // Next: Joe Sampson
        // Next: Wally Walters
        // Next: Fred Flintstone
      } break;
      case 24: {
        // --------------------------------------------------------------------
        // TESTING EXCEPTIONS
        //
        // Testing:
        //   CONCERN: bsl::length_error is used properly
        // --------------------------------------------------------------------

        if (verbose) printf("\nTesting use of 'bsl::length_error'"
                            "\n==================================\n");

        TestDriver<T>::testCase22();

      } break;
      case 23: {
        // --------------------------------------------------------------------
        // TESTING COMPARISON FREE OPERATORS
        //
        // Testing:
        //   bool operator<(const deque<T,A>& lhs, const deque<T,A>& rhs);
        // --------------------------------------------------------------------

        if (verbose) printf("\nTesting comparison free operators"
                            "\n=================================\n");

        if (verbose) printf("\n... with 'char'.\n");
        TestDriver<char>::testCase21();

        if (verbose) printf("\n... with 'TestType'.\n");
        TestDriver<T>::testCase21();

      } break;
      case 22: {
        // --------------------------------------------------------------------
        // TESTING SWAP
        //
        // Testing:
        //   void swap(bsl::deque&);
        //   void swap(deque<T,A>&  lhs, deque<T,A>&  rhs);
        //   void swap(deque<T,A>&& lhs, deque<T,A>&  rhs);
        //   void swap(deque<T,A>&  lhs, deque<T,A>&& rhs);
        // --------------------------------------------------------------------

        if (verbose) printf("\nTesting 'swap'"
                            "\n==============\n");

        TestDriver<T>::testCase20();

      } break;
      case 21: {
        // --------------------------------------------------------------------
        // TESTING ERASE
        //
        // Testing:
        //   iterator erase(const_iterator position);
        //   iterator erase(const_iterator first, const_iterator last);
        //   void pop_back();
        //   void pop_front();
        // --------------------------------------------------------------------

        if (verbose) printf("\nTesting 'erase' and 'pop_back'"
                            "\n==============================\n");

        if (verbose) printf("\n... with 'char'.\n");
        TestDriver<char>::testCase19();

        if (verbose) printf("\n... with 'TestType'.\n");
        TestDriver<T>::testCase19();

        if (verbose) printf("\n... with 'SmallTestTypeNoAlloc'.\n");
        TestDriver<S>::testCase19();

        if (verbose) printf("\n... with 'MediumTestTypeNoAlloc'.\n");
        TestDriver<M>::testCase19();

        if (verbose) printf("\n... with 'LargeTestTypeNoAlloc'.\n");
        TestDriver<L>::testCase19();

        if (verbose) printf("\n... with 'BitwiseMoveableTestType'.\n");
        TestDriver<BMT>::testCase19();

        if (verbose) printf("\n... with 'BitwiseCopyableTestType'.\n");
        TestDriver<BCT>::testCase19();

      } break;
      case 20: {
        // --------------------------------------------------------------------
        // TESTING RANGE ARRAY INSERTION
        //
        // Testing:
        //   template <class InputIter>
        //    void insert(const_iterator pos, InputIter first, InputIter last);
        // --------------------------------------------------------------------

        if (verbose) printf("\nTesting Range Array Insertion"
                            "\n=============================\n");

        if (verbose) printf("\n... with 'TestType' "
                            "and arbitrary random-access iterator.\n");
        TestDriver<T>::testCase18Range(CharArray<T>());

        if (verbose) printf("\n... with 'MediumTestType' "
                            "and arbitrary random-access iterator.\n");
        TestDriver<M>::testCase18Range(CharArray<M>());

        if (verbose) printf("\n... with 'BitwiseMoveableTestType' "
                            "and arbitrary random-access iterator.\n");
        TestDriver<BMT>::testCase18Range(CharArray<BMT>());

        if (verbose) printf("\n... with 'BitwiseCopyableTestType' "
                            "and arbitrary random-access iterator.\n");
        TestDriver<BCT>::testCase18Range(CharArray<BCT>());
      } break;
      case 19: {
        // --------------------------------------------------------------------
        // TESTING RANGE LIST INSERTION
        //
        // Testing:
        //   template <class InputIter>
        //    void insert(const_iterator pos, InputIter first, InputIter last);
        // --------------------------------------------------------------------

        if (verbose) printf("\nTesting Range List Insertion"
                            "\n============================\n");

        if (verbose) printf("\n... with 'TestType' "
                            "and arbitrary input iterator.\n");
        TestDriver<T>::testCase18Range(CharList<T>());

        if (verbose) printf("\n... with 'MediumTestType' "
                            "and arbitrary input iterator.\n");
        TestDriver<M>::testCase18Range(CharList<M>());

        if (verbose) printf("\n... with 'BitwiseMoveableTestType' "
                            "and arbitrary input iterator.\n");
        TestDriver<BMT>::testCase18Range(CharList<BMT>());

        if (verbose) printf("\n... with 'BitwiseCopyableTestType' "
                            "and arbitrary input iterator.\n");
        TestDriver<BCT>::testCase18Range(CharList<BCT>());
      } break;
      case 18: {
        // --------------------------------------------------------------------
        // TESTING RANGE INSERTION
        //
        // Testing:
        //   iterator insert(const_iterator position, const T& value);
        //   void insert(const_iterator pos, size_type n, const T& val);
        // --------------------------------------------------------------------

        if (verbose) printf("\nTesting Value Insertion"
                            "\n=======================\n");

        if (verbose) printf("\n... with 'char'.\n");
        TestDriver<char>::testCase18();

        if (verbose) printf("\n... with 'TestType'.\n");
        TestDriver<T>::testCase18();

        if (verbose) printf("\n... with 'BitwiseMoveableTestType'.\n");
        TestDriver<BMT>::testCase18();

        if (verbose) printf("\n... with 'BitwiseCopyableTestType'.\n");
        TestDriver<BCT>::testCase18();
      } break;
      case 17: {
        // --------------------------------------------------------------------
        // TESTING INSERTION
        //
        // Testing:
        //   void push_back(const T& value);
        //   void push_front(const T& value);
        // --------------------------------------------------------------------

        if (verbose) printf("\nTesting Value Insertion"
                            "\n=======================\n");

        if (verbose) printf("\n... with 'char' type.\n");
        TestDriver<char>::testCase17();

        if (verbose) printf("\n... with 'TestType'.\n");
        TestDriver<T>::testCase17();

        if (verbose) printf("\n... with 'SmallTestTypeNoAlloc'.\n");
        TestDriver<S>::testCase17();

        if (verbose) printf("\n... with 'MediumTestTypeNoAlloc'.\n");
        TestDriver<M>::testCase17();

        if (verbose) printf("\n... with 'LargeTestTypeNoAlloc'.\n");
        TestDriver<L>::testCase17();

        if (verbose) printf("\n... with 'BitwiseMoveableTestType'.\n");
        TestDriver<BMT>::testCase17();

        if (verbose) printf("\n... with 'BitwiseCopyableTestType' .\n");
        TestDriver<BCT>::testCase17();

      } break;
      case 16: {
        // --------------------------------------------------------------------
        // TESTING ITERATORS
        //
        // Testing:
        //   iterator begin();
        //   iterator end();
        //   reverse_iterator rbegin();
        //   reverse_iterator rend();
        //   const_iterator begin() const;
        //   const_iterator end() const;
        //   const_reverse_iterator rbegin() const;
        //   const_reverse_iterator rend() const;
        // --------------------------------------------------------------------

        if (verbose) printf("\nTesting Iterators"
                            "\n=================\n");

        if (verbose) printf("\n... with 'char'.\n");
        TestDriver<char>::testCase16();

        if (verbose) printf("\n... with 'TestType'.\n");
        TestDriver<T>::testCase16();

      } break;
      case 15: {
        // --------------------------------------------------------------------
        // TESTING ELEMENT ACCESS
        //
        // Testing:
        //   T& operator[](size_type position);
        //   T& at(size_type n);
        //   T& front();
        //   T& back();
        //   const T& front() const;
        //   const T& back() const;
        // --------------------------------------------------------------------

        if (verbose) printf("\nTesting Element Access"
                            "\n======================\n");

        if (verbose) printf("\n... with 'char'.\n");
        TestDriver<char>::testCase15();

        if (verbose) printf("\n... with 'TestType'.\n");
        TestDriver<T>::testCase15();

      } break;
      case 14: {
        // --------------------------------------------------------------------
        // TESTING CAPACITY
        //
        // Testing:
        //   void reserve(size_type n);
        //   void resize(size_type n, T val);
        //   size_type max_size() const;
        //   size_type capacity() const;
        //   bool empty() const;
        // --------------------------------------------------------------------

        if (verbose) printf("\nTesting Reserve and Capacity"
                            "\n============================\n");

        if (verbose) printf("\n... with 'char'.\n");
        TestDriver<char>::testCase14();

      } break;
      case 13: {
        // --------------------------------------------------------------------
        // TESTING ASSIGNMENT
        //
        // Testing:
        //   void assign(size_t n, const T& val);
        //   template<class InputIter>
        //     void assign(InputIter first, InputIter last);
        // --------------------------------------------------------------------

        if (verbose) printf("\nTesting Initial-Length Assignment"
                            "\n=================================\n");

        if (verbose) printf("\n... with 'char'.\n");
        TestDriver<char>::testCase13();

        if (verbose) printf("\n... with 'TestType'.\n");
        TestDriver<T>::testCase13();

        if (verbose) printf("\n... with 'BitwiseMoveableTestType'.\n");
        TestDriver<BMT>::testCase13();

        if (verbose) printf("\n... with 'BitwiseCopyableTestType'.\n");
        TestDriver<BCT>::testCase13();

        if (verbose) printf("\nTesting Initial-Range Assignment"
                            "\n================================\n");

        if (verbose) printf("\n... with 'char' "
                            "and arbitrary input iterator.\n");
        TestDriver<char>::testCase13Range(CharList<char>());

        if (verbose) printf("\n... with 'char' "
                            "and arbitrary random-access iterator.\n");
        TestDriver<char>::testCase13Range(CharArray<char>());

        if (verbose) printf("\n... with 'TestType' "
                            "and arbitrary input iterator.\n");
        TestDriver<T>::testCase13Range(CharList<T>());

        if (verbose) printf("\n... with 'TestType' "
                            "and arbitrary random-access iterator.\n");
        TestDriver<T>::testCase13Range(CharArray<T>());

        if (verbose) printf("\n... with 'BitwiseMoveableTestType' "
                            "and arbitrary input iterator.\n");
        TestDriver<BMT>::testCase13Range(CharList<BMT>());

        if (verbose) printf("\n... with 'BitwiseMoveableTestType' "
                            "and arbitrary random-access iterator.\n");
        TestDriver<BMT>::testCase13Range(CharArray<BMT>());

        if (verbose) printf("\n... with 'BitwiseCopyableTestType' "
                            "and arbitrary input iterator.\n");
        TestDriver<BCT>::testCase13Range(CharList<BCT>());

        if (verbose) printf("\n... with 'BitwiseCopyableTestType' "
                            "and arbitrary random-access iterator.\n");
        TestDriver<BCT>::testCase13Range(CharArray<BCT>());

      } break;
      case 12: {
        // --------------------------------------------------------------------
        // TESTING CONSTRUCTORS
        //
        // Testing:
        //   deque<T,A>(size_type n, const T& val = T(), const A& a = A());
        //   template<class InputIter>
        //     deque<T,A>(InputIter first, InputIter last, const A& a = A());
        //   deque(deque<T,A>&& original);
        // --------------------------------------------------------------------

        if (verbose) printf("\nTesting Initial-Length Constructor"
                            "\n==================================\n");

        if (verbose) printf("\n... with 'char'.\n");
        TestDriver<char>::testCase12();

        if (verbose) printf("\n... with 'TestType'.\n");
        TestDriver<T>::testCase12();

        if (verbose) printf("\n... with 'BitwiseMoveableTestType'.\n");
        TestDriver<BMT>::testCase15();

        if (verbose) printf("\n... with 'BitwiseCopyableTestType'.\n");
        TestDriver<BCT>::testCase15();

        if (verbose) printf("\nTesting Initial-Range Constructor"
                            "\n=================================\n");

        if (verbose) printf("\n... with 'char' "
                            "and arbitrary input iterator.\n");
        TestDriver<char>::testCase12Range(CharList<char>());

        if (verbose) printf("\n... with 'char' "
                            "and arbitrary random-access iterator.\n");
        TestDriver<char>::testCase12Range(CharArray<char>());

        if (verbose) printf("\n... with 'TestType' "
                            "and arbitrary input iterator.\n");
        TestDriver<T>::testCase12Range(CharList<T>());

        if (verbose) printf("\n... with 'TestType' "
                            "and arbitrary random-access iterator.\n");
        TestDriver<T>::testCase12Range(CharArray<T>());

        if (verbose) printf("\n... with 'BitwiseMoveableTestType' "
                            "and arbitrary input iterator.\n");
        TestDriver<BMT>::testCase12Range(CharList<BMT>());

        if (verbose) printf("\n... with 'BitwiseMoveableTestType' "
                            "and arbitrary random-access iterator.\n");
        TestDriver<BMT>::testCase12Range(CharArray<BMT>());

        if (verbose) printf("\n... with 'BitwiseCopyableTestType' "
                            "and arbitrary input iterator.\n");
        TestDriver<BCT>::testCase12Range(CharList<BCT>());

        if (verbose) printf("\n... with 'BitwiseCopyableTestType' "
                            "and arbitrary random-access iterator.\n");
        TestDriver<BCT>::testCase12Range(CharArray<BCT>());

      } break;
      case 11: {
        // --------------------------------------------------------------------
        // TESTING ALLOCATOR-RELATED CONCERNS
        //
        // Testing:
        // --------------------------------------------------------------------

        if (verbose) printf("\nTesting Allocator concerns"
                            "\n==================================\n");

        TestDriver<T>::testCase11();

      } break;
      case 10: {
        // --------------------------------------------------------------------
        // TESTING STREAMING FUNCTIONALITY:
        // --------------------------------------------------------------------

        if (verbose) printf("\nTesting Streaming Functionality"
                            "\n===============================\n");

        if (verbose)
            printf("There is no streaming for this component.\n");

      } break;
      case 9: {
        // --------------------------------------------------------------------
        // TESTING ASSIGNMENT OPERATOR:
        //   Now that we can generate many values for our test objects, and
        //   compare results of assignments, we can test the assignment
        //   operator.    This is achieved by the 'testCase9' class method of
        //   the test driver template, instantiated for the basic test type.
        //   See that function for a list of concerns and a test plan.
        //
        // Testing:
        //   Obj& operator=(const Obj& rhs);
        // --------------------------------------------------------------------

        if (verbose) printf("\nTesting Assignment Operator"
                            "\n===========================\n");

        if (verbose) printf("\n... with 'char'.\n");
        TestDriver<char>::testCase9();

        if (verbose) printf("\n... with 'TestType'.\n");
        TestDriver<T>::testCase9();

      } break;
      case 8: {
        // --------------------------------------------------------------------
        // TESTING GENERATOR FUNCTION, g:
        //   Since 'g' is implemented almost entirely using 'gg', we need to
        //   verify only that the arguments are properly forwarded, that 'g'
        //   does not affect the test allocator, and that 'g' returns an
        //   object by value.  Because the generator is used for various types
        //   in higher numbered test cases, we need to test it on all test
        //   types.  This is achieved by the 'testCase8' class method of the
        //   test driver template, instantiated for the basic test type.  See
        //   that function for a list of concerns and a test plan.
        //
        // Testing:
        //   Obj g(const char *spec);
        // --------------------------------------------------------------------

        if (verbose) printf("\nTesting Generator Function g"
                            "\n============================\n");

        if (verbose) printf("\n... with 'char'.\n");
        TestDriver<char>::testCase8();

        if (verbose) printf("\n... with 'TestType'.\n");
        TestDriver<T>::testCase8();

        if (verbose) printf("\n... with 'SmallTestTypeNoAlloc'.\n");
        TestDriver<S>::testCase8();

        if (verbose) printf("\n... with 'MediumTestTypeNoAlloc'.\n");
        TestDriver<M>::testCase8();

        if (verbose) printf("\n... with 'LargeTestTypeNoAlloc'.\n");
        TestDriver<L>::testCase8();

        if (verbose) printf("\n... with 'BitwiseMoveableTestType'.\n");
        TestDriver<BMT>::testCase8();

        if (verbose) printf("\n... with 'BitwiseCopyableTestType'.\n");
        TestDriver<BCT>::testCase8();

      } break;
      case 7: {
        // --------------------------------------------------------------------
        // TESTING COPY CONSTRUCTOR:
        //   Having now full confidence in 'operator==', we can use it
        //   to test that copy constructors preserve the notion of
        //   value.  This is achieved by the 'testCase7' class method of the
        //   test driver template, instantiated for the basic test type.  See
        //   that function for a list of concerns and a test plan.
        //
        // Testing:
        //   bsl::deque(const bsl::deque& original);
        //   bsl::deque(const bsl::deque& original, alloc);
        // --------------------------------------------------------------------

        if (verbose) printf("\nTesting Copy Constructors"
                            "\n=========================\n");

        if (verbose) printf("\n... with 'char'.\n");
        TestDriver<char>::testCase7();

        if (verbose) printf("\n... with 'TestType'.\n");
        TestDriver<T>::testCase7();

        if (verbose) printf("\n... with 'SmallTestTypeNoAlloc'.\n");
        TestDriver<S>::testCase7();

        if (verbose) printf("\n... with 'MediumTestTypeNoAlloc'.\n");
        TestDriver<M>::testCase7();

        if (verbose) printf("\n... with 'LargeTestTypeNoAlloc'.\n");
        TestDriver<L>::testCase7();

        if (verbose) printf("\n... with 'BitwiseMoveableTestType'.\n");
        TestDriver<BMT>::testCase7();

        if (verbose) printf("\n... with 'BitwiseCopyableTestType'.\n");
        TestDriver<BCT>::testCase7();

      } break;
      case 6: {
        // --------------------------------------------------------------------
        // TESTING EQUALITY OPERATORS:
        //   Since 'operators==' is implemented in terms of basic accessors,
        //   it is sufficient to verify only that a difference in value of any
        //   one basic accessor for any two given objects implies inequality.
        //   However, to test that no other internal state information is
        //   being considered, we want also to verify that 'operator==' reports
        //   true when applied to any two objects whose internal
        //   representations may be different yet still represent the same
        //   (logical) value.  This is achieved by the 'testCase6' class
        //   method of the test driver template, instantiated for the basic
        //   test type.  See that function for a list of concerns and a test
        //   plan.
        //
        // Testing:
        //   operator==(const Obj&, const Obj&);
        // --------------------------------------------------------------------

        if (verbose) printf("\nTesting Equality Operators"
                            "\n==========================\n");

        if (verbose) printf("\n... with 'char'.\n");
        TestDriver<char>::testCase6();

        if (verbose) printf("\n... with 'TestType'.\n");
        TestDriver<T>::testCase6();

      } break;
      case 5: {
        // --------------------------------------------------------------------
        // TESTING OUTPUT (<<) OPERATOR:
        // --------------------------------------------------------------------

        if (verbose) printf("\nTesting Output (<<) Operator"
                            "\n============================\n");

        if (verbose)
            printf("There is no output operator for this component.\n");

      } break;
      case 4: {
        // --------------------------------------------------------------------
        // TESTING BASIC ACCESSORS:
        //   Having implemented an effective generation mechanism, we now would
        //   like to test thoroughly the basic accessor functions
        //     - size() const
        //     - operator[](int) const
        //   Also, we want to ensure that various internal state
        //   representations for a given value produce identical results.  This
        //   is achieved by the 'testCase4' class method of the test driver
        //   template, instantiated for the basic test type.  See that function
        //   for a list of concerns and a test plan.
        //
        // Testing:
        //   int size() const;
        //   const int& operator[](int index) const;
        // --------------------------------------------------------------------

        if (verbose) printf("\nTesting Basic Accessors"
                            "\n=======================\n");

        if (verbose) printf("\n... with 'char'.\n");
        TestDriver<char>::testCase4();

        if (verbose) printf("\n... with 'TestType'.\n");
        TestDriver<T>::testCase4();

        if (verbose) printf("\n... with 'SmallTestTypeNoAlloc'.\n");
        TestDriver<S>::testCase4();

        if (verbose) printf("\n... with 'MediumTestTypeNoAlloc'.\n");
        TestDriver<M>::testCase4();

        if (verbose) printf("\n... with 'LargeTestTypeNoAlloc'.\n");
        TestDriver<L>::testCase4();

        if (verbose) printf("\n... with 'BitwiseMoveableTestType'.\n");
        TestDriver<BMT>::testCase4();

        if (verbose) printf("\n... with 'BitwiseCopyableTestType'.\n");
        TestDriver<BCT>::testCase4();

      } break;
      case 3: {
        // --------------------------------------------------------------------
        // TESTING GENERATOR FUNCTIONS
        //   This is achieved by the 'testCase3' class method of the test
        //   driver template, instantiated for the basic test type.  See that
        //   function for a list of concerns and a test plan.
        //
        // Testing:
        //   void ggg(Obj *object, const char *spec);
        //   Obj& gg(Obj *object, const char *spec, );
        // --------------------------------------------------------------------

        if (verbose) printf("\nTesting Generator Functions"
                            "\n===========================\n");

        if (verbose) printf("\n... with 'char'.\n");
        TestDriver<char>::testCase3();

        if (verbose) printf("\n... with 'TestType'.\n");
        TestDriver<T>::testCase3();

        if (verbose) printf("\n... with 'SmallTestTypeNoAlloc'.\n");
        TestDriver<S>::testCase3();

        if (verbose) printf("\n... with 'MediumTestTypeNoAlloc'.\n");
        TestDriver<M>::testCase3();

        if (verbose) printf("\n... with 'LargeTestTypeNoAlloc'.\n");
        TestDriver<L>::testCase3();

        if (verbose) printf("\n... with 'BitwiseMoveableTestType'.\n");
        TestDriver<BMT>::testCase3();

        if (verbose) printf("\n... with 'BitwiseCopyableTestType'.\n");
        TestDriver<BCT>::testCase3();

      } break;
      case 2: {
        // --------------------------------------------------------------------
        // TESTING PRIMARY MANIPULATORS (BOOTSTRAP):
        //   We want to ensure that the primary manipulators
        //      - push_back             (black-box)
        //      - clear                 (white-box)
        //   operate as expected.  This is achieved by the 'testCase2' class
        //   method of the test driver template, instantiated for the basic
        //   test type.  See that function for a list of concerns and a test
        //   plan.
        //
        // Testing:
        //   void push_back(T const& v);
        //   void clear();
        // --------------------------------------------------------------------

        if (verbose) printf("\nTesting Primary Manipulators"
                            "\n============================\n");

        if (verbose) printf("\n... with 'char'.\n");
        TestDriver<char>::testCase2();

        if (verbose) printf("\n... with 'TestType'.\n");
        TestDriver<T>::testCase2();

        if (verbose) printf("\n... with 'SmallTestTypeNoAlloc'.\n");
        TestDriver<S>::testCase2();

        if (verbose) printf("\n... with 'MediumTestTypeNoAlloc'.\n");
        TestDriver<M>::testCase2();

        if (verbose) printf("\n... with 'LargeTestTypeNoAlloc'.\n");
        TestDriver<L>::testCase2();

        if (verbose) printf("\n... with 'BitwiseMoveableTestType'.\n");
        TestDriver<BMT>::testCase2();

        if (verbose) printf("\n... with 'BitwiseCopyableTestType'.\n");
        TestDriver<BCT>::testCase2();

      } break;
      case 1: {
        // --------------------------------------------------------------------
        // BREATHING TEST:
        //   We want to exercise basic value-semantic functionality.  This is
        //   achieved by the 'testCase1' class method of the test driver
        //   template, instantiated for a few basic test types.  See that
        //   function for a list of concerns and a test plan.  In addition, we
        //   want to make sure that we can use any standard-compliant
        //   allocator, including not necessarily rebound to the same type as
        //   the contained element, and that various manipulators and accessors
        //   work as expected in normal operation.
        //
        // Testing:
        //   This "test" *exercises* basic functionality.
        // --------------------------------------------------------------------

        if (verbose) printf("\nBREATHING TEST"
                            "\n==============\n");

        if (verbose) printf("\nStandard value-semantic test.\n");

        if (verbose) printf("\n\t... with 'char' type.\n");
        TestDriver<char>::testCase1();

        if (verbose) printf("\n\t... with 'TestType'.\n");
        TestDriver<T>::testCase1();

        if (verbose) printf("\n... with 'SmallTestTypeNoAlloc'.\n");
        TestDriver<S>::testCase1();

        if (verbose) printf("\n... with 'MediumTestTypeNoAlloc'.\n");
        TestDriver<M>::testCase1();

        if (verbose) printf("\n... with 'LargeTestTypeNoAlloc'.\n");
        TestDriver<L>::testCase1();

        if (verbose) printf("\n\t... with 'BitwiseMoveableTestType'.\n");
        TestDriver<BMT>::testCase1();

        if (verbose) printf("\n\t... with 'BitwiseCopyableTestType' .\n");
        TestDriver<BCT>::testCase1();

        if (verbose) printf("\nAdditional tests: allocators.\n");

        bslma::TestAllocator testAllocator(veryVeryVerbose);

        bsl::allocator<int> zza(&testAllocator);

        // Disabled: in order to use bsl::deque, we disabled this very
        // unfrequent usage for bsl::deque (it will be flagged by
        // 'BSLMF_ASSERT'):
        //..
        // bsl::deque<int, bsl::allocator<void *> > zz1, zz2(zza);
        //..

        if (verbose) printf("\nAdditional tests: misc.\n");

        bsl::deque<char> myVec(5, 'a');
        bsl::deque<char>::const_iterator citer;
        ASSERT(5 == myVec.size());
        ASSERT(5 == myVec.end() - myVec.begin());
        ASSERT(5 == myVec.cend() - myVec.cbegin());
        for (citer = myVec.begin(); citer != myVec.end(); ++citer) {
            LOOP_ASSERT(*citer, 'a' == *citer);
        }
        if (verbose) P(myVec);

        myVec.insert(myVec.begin(), 'z');
        ASSERT(6 == myVec.size());
        ASSERT(6 == myVec.end() - myVec.begin());
        ASSERT(6 == myVec.cend() - myVec.cbegin());
        ASSERT('z' == myVec[0]);
        for (citer = myVec.begin() + 1; citer != myVec.end(); ++citer) {
            ASSERT('a' == *citer);
        }
        if (verbose) P(myVec);

        myVec.erase(myVec.begin() + 2, myVec.begin() + 4);
        ASSERT(4 == myVec.size());
        ASSERT(4 == myVec.end() - myVec.begin());
        ASSERT(4 == myVec.cend() - myVec.cbegin());
        ASSERT('z' == myVec[0]);
        for (citer = myVec.begin() + 1; citer != myVec.end(); ++citer) {
            ASSERT('a' == *citer);
        }
        if (verbose) P(myVec);

        bsl::deque<bsl::deque<char> > vv;
        vv.push_back(myVec);
        if (verbose) P(myVec);

        if (verbose) printf("\nAdditional tests: traits.\n");

<<<<<<< HEAD
        ASSERT(bslmf::IsBitwiseMoveable<bsl::deque<char> >::value);
        ASSERT(bslmf::IsBitwiseMoveable<bsl::deque<T> >::value);
        ASSERT(bslmf::IsBitwiseMoveable<bsl::deque<bsl::deque<int> > >::value);
=======
#ifndef BSLS_PLATFORM_CMP_MSVC  // Temporarily does not work
        ASSERT(  (bslalg::HasTrait<bsl::deque<char>,
                  bslalg::TypeTraitBitwiseMoveable>::VALUE));
        ASSERT(  (bslalg::HasTrait<bsl::deque<T>,
                  bslalg::TypeTraitBitwiseMoveable>::VALUE));
        ASSERT(  (bslalg::HasTrait<bsl::deque<bsl::deque<int> >,
                  bslalg::TypeTraitBitwiseMoveable>::VALUE));
#endif
>>>>>>> bfa2b423

      } break;
      case -1: {
        // --------------------------------------------------------------------
        // PERFORMANCE TEST
        //
        // Concerns:
        //   Provide benchmark for subsequent improvements to 'bsl::deque'.
        //   The benchmark should measure the speed of various operations such
        //   as 'push_back', 'push_front', 'pop_back', 'pop_front', 'insert',
        //   etc.
        //
        // Plan:
        //   Using 'bsls_stopwatch', the run time of the various methods under
        //   test be tallied over various iterations.  These values should only
        //   be used as a comparison across various versions.  They are NOT
        //   meant to be used to compare which method runs faster since the
        //   loops they run in have various lengths.
        //
        // Testing:
        // --------------------------------------------------------------------

        if (verbose) printf("\nPERFORMANCE TEST"
                            "\n================\n");

        if (verbose) printf("\n... with 'char' type.\n");
        TestDriver<char>::testCaseM1();

        if (verbose) printf("\n... with 'TestType'.\n");
        TestDriver<T>::testCaseM1();

        if (verbose) printf("\n... with 'SmallTestTypeNoAlloc'.\n");
        TestDriver<S>::testCaseM1();

        if (verbose) printf("\n... with 'MediumTestTypeNoAlloc'.\n");
        TestDriver<M>::testCaseM1();

        if (verbose) printf("\n... with 'LargeTestTypeNoAlloc'.\n");
        TestDriver<L>::testCaseM1();

        if (verbose) printf("\n... with 'BitwiseMoveableTestType'.\n");
        TestDriver<BMT>::testCaseM1();

        if (verbose) printf("\n... with 'BitwiseCopyableTestType' .\n");
        TestDriver<BCT>::testCaseM1();

        if (verbose) printf("\nPERFORMANCE TEST RANGE"
                            "\n======================\n");

        if (verbose) printf("\n... with 'TestType' "
                            "and arbitrary forward iterator.\n");
        TestDriver<T>::testCaseM1Range(CharList<T>());

        if (verbose) printf("\n... with 'TestType' "
                            "and arbitrary random-access iterator.\n");
        TestDriver<T>::testCaseM1Range(CharArray<T>());

        if (verbose) printf("\n... with 'BitwiseMoveableTestType' "
                            "and arbitrary forward iterator.\n");
        TestDriver<BMT>::testCaseM1Range(CharList<BMT>());

        if (verbose) printf("\n... with 'BitwiseMoveableTestType' "
                            "and arbitrary random-access iterator.\n");
        TestDriver<BMT>::testCaseM1Range(CharArray<BMT>());

        if (verbose) printf("\n... with 'BitwiseCopyableTestType' "
                            "and arbitrary forward iterator.\n");
        TestDriver<BCT>::testCaseM1Range(CharList<BCT>());

        if (verbose) printf("\n... with 'BitwiseCopyableTestType' "
                            "and arbitrary random-access iterator.\n");
        TestDriver<BCT>::testCaseM1Range(CharArray<BCT>());

      } break;
      default: {
        fprintf(stderr, "WARNING: CASE `%d' NOT FOUND.\n", test);
        testStatus = -1;
      }
    }

    bslma::Default::setGlobalAllocator(originalGlobalAllocator);

    if (testStatus > 0) {
        fprintf(stderr, "Error, non-zero test status = %d.\n", testStatus);
    }

    return testStatus;
}

// ---------------------------------------------------------------------------
// NOTICE:
//      Copyright (C) Bloomberg L.P., 2008
//      All Rights Reserved.
//      Property of Bloomberg L.P. (BLP)
//      This software is made available solely pursuant to the
//      terms of a BLP license agreement which governs its use.
// ----------------------------- END-OF-FILE ---------------------------------<|MERGE_RESOLUTION|>--- conflicted
+++ resolved
@@ -8956,20 +8956,9 @@
 
         if (verbose) printf("\nAdditional tests: traits.\n");
 
-<<<<<<< HEAD
         ASSERT(bslmf::IsBitwiseMoveable<bsl::deque<char> >::value);
         ASSERT(bslmf::IsBitwiseMoveable<bsl::deque<T> >::value);
         ASSERT(bslmf::IsBitwiseMoveable<bsl::deque<bsl::deque<int> > >::value);
-=======
-#ifndef BSLS_PLATFORM_CMP_MSVC  // Temporarily does not work
-        ASSERT(  (bslalg::HasTrait<bsl::deque<char>,
-                  bslalg::TypeTraitBitwiseMoveable>::VALUE));
-        ASSERT(  (bslalg::HasTrait<bsl::deque<T>,
-                  bslalg::TypeTraitBitwiseMoveable>::VALUE));
-        ASSERT(  (bslalg::HasTrait<bsl::deque<bsl::deque<int> >,
-                  bslalg::TypeTraitBitwiseMoveable>::VALUE));
-#endif
->>>>>>> bfa2b423
 
       } break;
       case -1: {
