// bslstl_hashtable.t.cpp                                             -*-C++-*-
#include <bslstl_hashtable.h>

#include <bslstl_equalto.h>
#include <bslstl_hash.h>
<<<<<<< HEAD
=======
#include <bslstl_hashtableiterator.h>
#include <bslstl_pair.h>
#include <bslstl_unorderedsetkeyconfiguration.h>
>>>>>>> 916a9a56

#include <bslalg_bidirectionallink.h>

#include <bslma_default.h>
#include <bslma_defaultallocatorguard.h>
#include <bslma_testallocator.h>
#include <bslma_testallocatormonitor.h>
#include <bslma_usesbslmaallocator.h>

#include <bsls_asserttest.h>
#include <bsls_bsltestutil.h>
#include <bsls_platform.h>

#include <bsltf_stdstatefulallocator.h>
#include <bsltf_stdtestallocator.h>
#include <bsltf_templatetestfacility.h>
#include <bsltf_testvaluesarray.h>

#include <stdexcept>  // to verify correct exceptions are thrown

#include <math.h>
#include <stdio.h>
#include <stdlib.h>
#include <string.h> // for 'strcmp'

// To resolve gcc warnings, while printing 'size_t' arguments portably on
// Windows, we use a macro and string literal concatenation to produce the
// correct 'printf' format flag.
#ifdef ZU
#undef ZU
#endif

#if defined BSLS_PLATFORM_CMP_MSVC
#  define ZU "%Iu"
#else
#  define ZU "%zu"
#endif

// ============================================================================
//                          ADL SWAP TEST HELPER
// ----------------------------------------------------------------------------

template <class TYPE>
void invokeAdlSwap(TYPE& a, TYPE& b)
    // Exchange the values of the specified 'a' and 'b' objects using the
    // 'swap' method found by ADL (Argument Dependent Lookup).  The behavior
    // is undefined unless 'a' and 'b' were created with the same allocator.
{
    BSLS_ASSERT_OPT(a.allocator() == b.allocator());

    using namespace bsl;
    swap(a, b);
}

// The following 'using' directives must come *after* the definition of
// 'invokeAdlSwap' (above).

using namespace BloombergLP;

// ============================================================================
//                             TEST PLAN
//
// (informal plan to be written up later)
// HashTable is most similar to the 'unordered_multimap' container, although
// the 'key' is implicitly also part of the 'value_type', rather than being
// storing as distinct fields in a pair.
//
// There are a wide variety of potential types to independently instantiate
// each of the template parameters of HashTable with.  To ease testing, we
// will have a primary test driver having a single type parameter that can be
// easily driven by the template testing facility, delegated to by multiple
// test configuration classes, which act as a C++03 template alias to an
// appropriate configuration of the test driver.  The main 'switch' will
// therefore run multiple instantiations of each test driver function to
// establish the necessary properties.
//
// First we will validate that HashTable is a valid value-semantic type.  This
// is difficult in the case that the stored elements are not themselves value-
// semantic, so this early testing will be limited to only those types that
// provide a full range of required behavior; testing of non-value semantic
// elements, or awkward hash and compare functors, will be deferred past the
// initial 10 cases.
// To establish value semantics, we will test the following class members, and
// a couple of specific test-support functions that simplify the test space:
//     default constructor
//     copy constructor
//     destructor
//     copy assignment operator
//     operator ==/!=
//
//   Accessors and manipulators
//     'HashTable::allocator'
//     'HashTable::elementListRoot'
//     insertValue        - a test function using 'insert' restricted
//                          to ValueType
//     verifyListContents - key accessor to validate the list root points to a
//                          list having the right set of values, and arranged
//                          so that elements with equivalent keys, determined
//                          by a supplied comparator, are stored contiguously.
//
// Therefore, 'hasher' and 'comparator' are not salient attributes, even though
// value ultimately depends on 'comparator' to define key-equivalent groups.
// Likewise, no 'insert*' operation forms the primary manipulator, nor is
// 'maxLoadFactor' a concern in establishing value - insert operations must
// satisfy constraints implied by all these additional moving parts, and will
// all be established in test cases following the value-semantic test sequence.
// ----------------------------------------------------------------------------
//                             Overview
//                             --------
//  TBD....
//
//
//           ( A '*' IN THE TABLE BELOW INDICATES THE TEST CASE HAS )
//           (   BEEN IDENTIFIED BUT HAS NOT YET BEEN COMPLETED.    )
//
//           ( NOTE THAT ALL TESTING AT THE MOMENT ASSUMES A 'set'- )
//           ( LIKE KEY_CONFIG AND THERE IS NO 'map'-LIKE EQUIVALENT)
//           ( NOR MACHINERY FOR CREATING SUITABLE TEST SEQUENCES.  )
//
//           ( WE ARE STILL LOOKING FOR A MINIMAL-BUT-COMPLETE SET  )
//           ( OF FUNCTORS AND NON-BDE ALLOCATORS TO COMPRISE TEST  )
//           (          KITS TO INVOKE FOR EACH TEST CASE.          )
//
// TYPES
//*[23] typedef ALLOCATOR                              AllocatorType;
//*[23] typedef ::bsl::allocator_traits<AllocatorType> AllocatorTraits;
//*[23] typedef typename KEY_CONFIG::KeyType           KeyType;
//*[23] typedef typename KEY_CONFIG::ValueType         ValueType;
//*[23] typedef bslalg::BidirectionalNode<ValueType>   NodeType;
//*[23] typedef typename AllocatorTraits::size_type    SizeType;
//
// CREATORS
//*[11] HashTable(const ALLOCATOR&  allocator = ALLOCATOR());
//*[ 2] HashTable(const HASHER&, const COMPARATOR&, SizeType, const ALLOCATOR&)
//*[ 7] HashTable(const HashTable& original);
//*[ 7] HashTable(const HashTable& original, const ALLOCATOR& allocator);
//*[ 2] ~HashTable();
//
// MANIPULATORS
//*[ 9] operator=(const HashTable& rhs);
//*[16] insert(const SOURCE_TYPE& obj);
//*[16] insert(const ValueType& obj, const bslalg::BidirectionalLink *hint);
//*[17] insertIfMissing(bool *isInsertedFlag, const SOURCE_TYPE& obj);
//*[17] insertIfMissing(bool *isInsertedFlag, const ValueType& obj);
//*[18] insertIfMissing(const KeyType& key);
//*[12] remove(bslalg::BidirectionalLink *node);
//*[ 2] removeAll();
//*[13] rehashForNumBuckets(SizeType newNumBuckets);
//*[13] rehashForNumElements(SizeType numElements);
//*[15] setMaxLoadFactor(float loadFactor);
//*[ 8] swap(HashTable& other);
//
//      ACCESSORS
//*[ 4] allocator() const;
//*[ 4] comparator() const;
//*[ 4] hasher() const;
//*[ 4] size() const;
//*[22] maxSize() const;
//*[ 4] numBuckets() const;
//*[22] maxNumBuckets() const;
//*[14] loadFactor() const;
//*[ 4] maxLoadFactor() const;
//*[ 4] elementListRoot() const;
//*[19] find(const KeyType& key) const;
//*[20] findRange(BLink **first, BLink **last, const KeyType& k) const;
//*[ 6] findEndOfRange(bslalg::BidirectionalLink *first) const;
//*[ 4] bucketAtIndex(SizeType index) const;
//*[ 4] bucketIndexForKey(const KeyType& key) const;
//*[21] countElementsInBucket(SizeType index) const;
//
//*[ 6] bool operator==(const HashTable& lhs, const HashTable& rhs);
//*[ 6] bool operator!=(const HashTable& lhs, const HashTable& rhs);
//
//// specialized algorithms:
//*[ 8] void swap(HashTable& a, HashTable& b);
//
// ----------------------------------------------------------------------------
// [ 1] BREATHING TEST
// [  ] USAGE EXAMPLE
//
// Class HashTable_ImpDetails
// [  ] size_t nextPrime(size_t n);
// [  ] bslalg::HashTableBucket *defaultBucketAddress();
//
// Class HashTable_Util<ALLOCATOR>
// [  ] initAnchor(bslalg::HashTableAnchor *, SizeType, const ALLOC&);
// [  ] destroyBucketArray(bslalg::HashTableBucket *, SizeType, const ALLOC&)
//
// Class HashTable_ListProctor
// [  ] TBD...
//
// Class HashTable_ArrayProctor
// [  ] TBD...
//
// TEST TEST APPARATUS AND GENERATOR FUNCTIONS
//*[ 3] int ggg(HashTable *object, const char *spec, int verbose = 1);
//*[ 3] HashTable& gg(HashTable *object, const char *spec);
//*[ 2] insertElement(HashTable<K, H, E, A> *, const K::ValueType&)
//*[ 3] verifyListContents(Link *, const COMPARATOR&, const VALUES&, size_t);
//
// [  ] CONCERN: The type employs the expected size optimizations.
// [  ] CONCERN: The type has the necessary type traits.

// ============================================================================
//                      STANDARD BDE ASSERT TEST MACROS
// ----------------------------------------------------------------------------
// NOTE: THIS IS A LOW-LEVEL COMPONENT AND MAY NOT USE ANY C++ LIBRARY
// FUNCTIONS, INCLUDING IOSTREAMS.

namespace {

int testStatus = 0;

void aSsErT(bool b, const char *s, int i)
{
    if (b) {
        printf("Error " __FILE__ "(%d): %s    (failed)\n", i, s);
        if (testStatus >= 0 && testStatus <= 100) ++testStatus;
    }
}

}  // close unnamed namespace

//=============================================================================
//                       STANDARD BDE TEST DRIVER MACROS
//-----------------------------------------------------------------------------

#define ASSERT       BSLS_BSLTESTUTIL_ASSERT
#define LOOP_ASSERT  BSLS_BSLTESTUTIL_LOOP_ASSERT
#define LOOP0_ASSERT BSLS_BSLTESTUTIL_LOOP0_ASSERT
#define LOOP1_ASSERT BSLS_BSLTESTUTIL_LOOP1_ASSERT
#define LOOP2_ASSERT BSLS_BSLTESTUTIL_LOOP2_ASSERT
#define LOOP3_ASSERT BSLS_BSLTESTUTIL_LOOP3_ASSERT
#define LOOP4_ASSERT BSLS_BSLTESTUTIL_LOOP4_ASSERT
#define LOOP5_ASSERT BSLS_BSLTESTUTIL_LOOP5_ASSERT
#define LOOP6_ASSERT BSLS_BSLTESTUTIL_LOOP6_ASSERT
#define ASSERTV      BSLS_BSLTESTUTIL_ASSERTV

#define Q   BSLS_BSLTESTUTIL_Q   // Quote identifier literally.
#define P   BSLS_BSLTESTUTIL_P   // Print identifier and value.
#define P_  BSLS_BSLTESTUTIL_P_  // P(X) without '\n'.
#define T_  BSLS_BSLTESTUTIL_T_  // Print a tab (w/o newline).
#define L_  BSLS_BSLTESTUTIL_L_  // current Line number

#define RUN_EACH_TYPE BSLTF_TEMPLATETESTFACILITY_RUN_EACH_TYPE

#define BSL_TF_EQ      BSLTF_TEMPLATETESTFACILITY_COMPARE_EQUAL 
#define BSL_TF_NOT_EQ  BSLTF_TEMPLATETESTFACILITY_COMPARE_NOT_EQUAL

// ============================================================================
//                  NEGATIVE-TEST MACRO ABBREVIATIONS
// ----------------------------------------------------------------------------

#define ASSERT_SAFE_PASS(EXPR) BSLS_ASSERTTEST_ASSERT_SAFE_PASS(EXPR)
#define ASSERT_SAFE_FAIL(EXPR) BSLS_ASSERTTEST_ASSERT_SAFE_FAIL(EXPR)
#define ASSERT_PASS(EXPR)      BSLS_ASSERTTEST_ASSERT_PASS(EXPR)
#define ASSERT_FAIL(EXPR)      BSLS_ASSERTTEST_ASSERT_FAIL(EXPR)
#define ASSERT_OPT_PASS(EXPR)  BSLS_ASSERTTEST_ASSERT_OPT_PASS(EXPR)
#define ASSERT_OPT_FAIL(EXPR)  BSLS_ASSERTTEST_ASSERT_OPT_FAIL(EXPR)

#define ASSERT_SAFE_PASS_RAW(EXPR) BSLS_ASSERTTEST_ASSERT_SAFE_PASS_RAW(EXPR)
#define ASSERT_SAFE_FAIL_RAW(EXPR) BSLS_ASSERTTEST_ASSERT_SAFE_FAIL_RAW(EXPR)
#define ASSERT_PASS_RAW(EXPR)      BSLS_ASSERTTEST_ASSERT_PASS_RAW(EXPR)
#define ASSERT_FAIL_RAW(EXPR)      BSLS_ASSERTTEST_ASSERT_FAIL_RAW(EXPR)
#define ASSERT_OPT_PASS_RAW(EXPR)  BSLS_ASSERTTEST_ASSERT_OPT_PASS_RAW(EXPR)
#define ASSERT_OPT_FAIL_RAW(EXPR)  BSLS_ASSERTTEST_ASSERT_OPT_FAIL_RAW(EXPR)

bool verbose;
bool veryVerbose;
bool veryVeryVerbose;
bool veryVeryVeryVerbose;

// ============================================================================
//                  GLOBAL TYPEDEFS/CONSTANTS FOR TESTING
// ----------------------------------------------------------------------------

struct DefaultDataRow {
    int         d_line;     // source line number
    int         d_index;    // lexical order
    const char *d_spec;     // specification string, for input to 'gg' function
    const char *d_results;  // expected element values
};

static
const DefaultDataRow DEFAULT_DATA[] = {
    //line idx  spec                 results
    //---- ---  --------             -------
    { L_,    0, "",                  "" },
    { L_,    1, "A",                 "A" },
    { L_,    2, "AA",                "AA" },
    { L_,   20, "B",                 "B" },
    { L_,    5, "AB",                "AB" },
    { L_,    5, "BA",                "AB" },
    { L_,   19, "AC",                "AC" },
    { L_,   23, "CD",                "CD" },
    { L_,    7, "ABC",               "ABC" },
    { L_,    7, "ACB",               "ABC" },
    { L_,    7, "BAC",               "ABC" },
    { L_,    7, "BCA",               "ABC" },
    { L_,    7, "CAB",               "ABC" },
    { L_,    7, "CBA",               "ABC" },
    { L_,   17, "BAD",               "ABD" },
    { L_,    4, "ABCA",              "AABC" },
    { L_,    6, "ABCB",              "ABBC" },
    { L_,    8, "ABCC",              "ABCC" },
    { L_,    3, "ABCABC",            "AABBCC" },
    { L_,    3, "AABBCC",            "AABBCC" },
    { L_,    9, "ABCD",              "ABCD" },
    { L_,    9, "ACBD",              "ABCD" },
    { L_,   18, "BEAD",              "ABDE" },
    { L_,   10, "ABCDE",             "ABCDE" },
    { L_,   22, "FEDCB",             "BCDEF" },
    { L_,   11, "FEDCBA",            "ABCDEF" },
    { L_,   14, "ABCDEFGHI",         "ABCDEFGHI" },
    { L_,   16, "ABCDEFGHIJKLMNOPQ", "ABCDEFGHIJKLMNOPQ" },
    { L_,   16, "DHBIMACOPELGFKNJQ", "ABCDEFGHIJKLMNOPQ" }
};

static const int DEFAULT_NUM_DATA = sizeof DEFAULT_DATA / sizeof *DEFAULT_DATA;

static
const float DEFAULT_MAX_LOAD_FACTOR[] = {
     0.125f,
     0.66f,
     1.0f,
     1.5f,
     8.0f,
};
static const int DEFAULT_MAX_LOAD_FACTOR_SIZE =
              sizeof DEFAULT_MAX_LOAD_FACTOR / sizeof *DEFAULT_MAX_LOAD_FACTOR;

typedef bslalg::HashTableImpUtil     ImpUtil;
typedef bslalg::BidirectionalLink    Link;

//=============================================================================
//                  GLOBAL HELPER FUNCTIONS FOR TESTING
//-----------------------------------------------------------------------------

namespace TestTypes {

                            // ===========================
                            // class AwkwardMaplikeElement
                            // ===========================

class AwkwardMaplikeElement {
    // This class provides an awkward value-semantic type, designed to be used
    // with a KEY_CONFIG policy for a HashTable that supplies a non-equality
    // comparable key-type, using 'data' for the 'extractKey' method, while
    // the class itself *is* equality-comparable (as required of a value
    // semantic type) so that a HashTable of these objects should have a well-
    // defined 'operator=='.  Note that this class is a specific example for a
    // specific problem, rather than a template providing the general test typee
    // for keys distinct from values, as the template test facility requires an
    // explicit specialization of a function template,
    // 'TemplateTestFacility::getIdentifier<T>', which would require a partial
    // template specialization if this class were a template, and that is not
    // supported by the C++ language.

  private:
    bsltf::NonEqualComparableTestType d_data;

  public:
    AwkwardMaplikeElement()
    : d_data()
    {
    }

    explicit
    AwkwardMaplikeElement(int value)
    : d_data(value)
    {
    }

    explicit
    AwkwardMaplikeElement(const bsltf::NonEqualComparableTestType& value)
    : d_data(value)
    {
    }

    void setData(int value) { d_data.setData(value); }
        // Set the 'data' attribute of this object to the specified 'value'.

    // ACCESSORS
    int data() const { return d_data.data(); }
        // Return the value of the 'data' attribute of this object.

    const bsltf::NonEqualComparableTestType& key() const { return d_data; }
};

inline
bool operator==(const AwkwardMaplikeElement& lhs,
                const AwkwardMaplikeElement& rhs) {
    return BSL_TF_EQ(lhs.data(), rhs.data());
}

inline
bool operator!=(const AwkwardMaplikeElement& lhs,
                const AwkwardMaplikeElement& rhs) {
    return !(lhs == rhs);
}

inline
void debugprint(const AwkwardMaplikeElement& value)
{
    bsls::debugprint(value.data());
}

} // close namespace TestTypes


namespace bsl {

                    // ============================================
                    // class template bdl::equal_to specializations
                    // ============================================

template <>
struct equal_to< ::BloombergLP::bsltf::NonEqualComparableTestType> {
    typedef ::BloombergLP::bsltf::NonEqualComparableTestType
                                                          first_argument_type;
    typedef ::BloombergLP::bsltf::NonEqualComparableTestType
                                                          second_argument_type;
    typedef bool                                          result_type;

    bool operator()(const ::BloombergLP::bsltf::NonEqualComparableTestType& a,
                    const ::BloombergLP::bsltf::NonEqualComparableTestType& b)
                                                                          const
    {
        return BSL_TF_EQ(a, b);
    }
};

                    // ========================================
                    // class template bdl::hash specializations
                    // ========================================

template <>
struct hash< ::BloombergLP::bsltf::NonEqualComparableTestType> {
    typedef ::BloombergLP::bsltf::NonEqualComparableTestType argument_type;
    typedef size_t                                           result_type;

    size_t operator()(const ::BloombergLP::bsltf::NonEqualComparableTestType&
                                                                   value) const
    {
        static const bsl::hash<int> EVALUATE_HASH = bsl::hash<int>();
        return EVALUATE_HASH(value.data());
    }
};

} // close namespace bsl

namespace BloombergLP {
namespace bslstl {
// HashTable-specific print function.
template <class KEY_CONFIG, class HASHER, class COMPARATOR, class ALLOCATOR>
void debugprint(
         const bslstl::HashTable<KEY_CONFIG, HASHER, COMPARATOR, ALLOCATOR>& t)
{
    if (0 == t.size()) {
        printf("<empty>");
    }
    else {
        for (Link *it = t.elementListRoot(); it; it = it->nextLink()) {
            const typename KEY_CONFIG::KeyType& key =
                                           ImpUtil::extractKey<KEY_CONFIG>(it);
            bsls::BslTestUtil::callDebugprint(static_cast<char>(
                             bsltf::TemplateTestFacility::getIdentifier(key)));
        }
    }
    fflush(stdout);
}

}  // close namespace BloombergLP::bslstl

namespace bsltf {
    
template <>
inline
int TemplateTestFacility::getIdentifier<TestTypes::AwkwardMaplikeElement>(
                               const TestTypes::AwkwardMaplikeElement& object)
{
    return object.data();
}

}  // close namespace BloombergLP::bsltf
}  // close namespace BloombergLP


namespace {

                            // ====================
                            // class ExceptionGuard
                            // ====================

template <class OBJECT>
struct ExceptionGuard {
    // This class provide a mechanism to verify the strong exception guarantee
    // in exception-throwing code.  On construction, this class stores the
    // a copy of an object of the parameterized type 'OBJECT' and the address
    // of that object.  On destruction, if 'release' was not invoked, it will
    // verify the value of the object is the same as the value of the copy
    // create on construction.  This class requires the copy constructor and
    // 'operator ==' to be tested before use.

    // DATA
    int           d_line;      // the line number at construction
    OBJECT        d_copy;      // copy of the object being tested
    const OBJECT *d_object_p;  // address of the original object

  public:
    // CREATORS
    ExceptionGuard(const OBJECT    *object,
                   int              line,
                   bslma::Allocator *basicAllocator = 0)
    : d_line(line)
    , d_copy(*object, basicAllocator)
    , d_object_p(object)
        // Create the exception guard for the specified 'object' at the
        // specified 'line' number.  Optionally, specify 'basicAllocator' used
        // to supply memory.
    {}

    ~ExceptionGuard()
        // Destroy the exception guard.  If the guard was not released, verify
        // that the state of the object supplied at construction has not
        // change.
    {
        if (d_object_p) {
            const int LINE = d_line;
            ASSERTV(LINE, d_copy == *d_object_p);
        }
    }

    // MANIPULATORS
    void release()
        // Release the guard from verifying the state of the object.
    {
        d_object_p = 0;
    }
};

// - - - - - - - - - - - - - - - - - - - - - - - - - - - - - - - - - - - - - -

                            // =====================
                            // class EvilBooleanType
                            // =====================

struct EvilBooleanType {
    // This class provides a test type for predicates returning a type that is
    // convertible-to-bool.  It makes life reasonably difficult by disabling
    // the address-of and comma operators, but deliberately does not overload
    // the '&&' and '||' operators, as we hope the standard will be updated to
    // no longer require such support.  Once C++11 becomes available, this
    // class would use an 'explicit operator bool()' conversion operator, and
    // explicitly supply the '==' and '!=' operators, but we use the
    // convertible-to-pointer-to-member idiom in the meantime.  Implicitly
    // defined operations fill out the API as needed.

  private:
    struct ImpDetail { int d_member; };

    typedef int ImpDetail::* BoolResult;

    BoolResult d_value;

  private:
    void operator&();  // = delete;
        // not implemented

    template<class T>
    void operator,(const T&); // = delete;
        // not implemented

    template<class T>
    void operator,(T&); // = delete;
        // not implemented


  public:
    EvilBooleanType(bool value)                                     // IMPLICIT
    : d_value(!value ? 0 : &ImpDetail::d_member)
    {
    }

    operator BoolResult() const { return d_value; }

    EvilBooleanType operator!() const { return !d_value; }
};

// - - - - - - - - - - - - - - - - - - - - - - - - - - - - - - - - - - - - - -

                            // ===============================
                            // class GroupedEqualityComparator
                            // ===============================

template <class TYPE, int GROUP_SIZE>
class GroupedEqualityComparator {
    // This test class provides a mechanism that defines a function-call
    // operator that compares two objects of the parameterized 'TYPE', but in a
    // way that multiple distinct value will compare equal with each other.
    // The function-call operator compares the integer returned by the class
    // method 'TemplateTestFacility::getIdentifier' divided by the (template
    // parameter) GROUP_SIZE.

  public:
    // ACCESSORS
    bool operator() (const TYPE& lhs, const TYPE& rhs) const
        // Return 'true' if the integer representation of the specified 'lhs'
        // divided by 'GROUP_SIZE' (rounded down) is equal to than integer
        // representation of the specified 'rhs' divided by 'GROUP_SIZE'.
    {
        int leftValue = bsltf::TemplateTestFacility::getIdentifier<TYPE>(lhs)
                    / GROUP_SIZE;
        int rightValue = bsltf::TemplateTestFacility::getIdentifier<TYPE>(rhs)
                        / GROUP_SIZE;
        return leftValue == rightValue;
    }
};

                            // ===================
                            // class GroupedHasher
                            // ===================

template <class TYPE, class HASHER, int GROUP_SIZE>
class GroupedHasher : private HASHER {
    // This test class provides a mechanism that defines a function-call
    // operator that returns the same hash for multiple values.  The
    // function-call operator invoke the (template parameter) type 'HASHER' on
    // the integer returned by the class method
    // 'TemplateTestFacility::getIdentifier' divided by the (template
    // parameter) GROUP_SIZE.  'HASHER' shall be a class that can be invoked as
    // if it has the following method:
    //..
    //  int operator()(int value);
    //..

  public:
    // ACCESSORS
    size_t operator() (const TYPE& value)
        // Return the hash value of the integer representation of the specified
        // 'value' divided by 'GROUP_SIZE' (rounded down) is equal to than
        // integer representation of the specified 'rhs' divided by
        // 'GROUP_SIZE'.
    {
        int groupNum = bsltf::TemplateTestFacility::getIdentifier<TYPE>(value)
                     / GROUP_SIZE;

        return HASHER::operator()(groupNum);
    }
};


                       // ====================
                       // class TestComparator
                       // ====================

template <class TYPE>
class TestEqualityComparator {
    // This test class provides a mechanism that defines a function-call
    // operator that compares two objects of the parameterized 'TYPE'.  The
    // function-call operator is implemented with integer comparison using
    // integers converted from objects of 'TYPE' by the class method
    // 'TemplateTestFacility::getIdentifier'.  The function-call operator also
    // increments a counter used to keep track the method call count.  Object
    // of this class can be identified by an id passed on construction.

    // DATA
    int         d_id;           // identifier for the functor
    mutable int d_count;        // number of times 'operator()' is called

  public:
    // CREATORS
    //! TestEqualityComparator(const TestEqualityComparator& original) =
    //                                                                 default;
        // Create a copy of the specified 'original'.

    explicit TestEqualityComparator(int id = 0)
        // Create a 'TestComparator'.  Optionally, specify 'id' that can be
        // used to identify the object.
    : d_id(id)
    , d_count(0)
    {
    }

    // MANIPULATORS
    void setId(int value)
    {
        d_id = value;
    }

    // ACCESSORS
    bool operator() (const TYPE& lhs, const TYPE& rhs) const
        // Increment a counter that records the number of times this method is
        // called.   Return 'true' if the integer representation of the
        // specified 'lhs' is less than integer representation of the specified
        // 'rhs'.
    {
        ++d_count;

        return bsltf::TemplateTestFacility::getIdentifier<TYPE>(lhs)
            == bsltf::TemplateTestFacility::getIdentifier<TYPE>(rhs);
    }

    bool operator== (const TestEqualityComparator& rhs) const
    {
        return (id() == rhs.id());// && d_compareLess == rhs.d_compareLess);
    }

    int id() const
        // Return the 'id' of this object.
    {
        return d_id;
    }

    size_t count() const
        // Return the number of times 'operator()' is called.
    {
        return d_count;
    }
};

                       // =====================
                       // class TestHashFunctor
                       // =====================

template <class TYPE>
class TestHashFunctor {
    // This test class provides a mechanism that defines a function-call
    // operator that compares two objects of the parameterized 'TYPE'.  The
    // function-call operator is implemented with integer comparison using
    // integers converted from objects of 'TYPE' by the class method
    // 'TemplateTestFacility::getIdentifier'.  The function-call operator also
    // increments a counter used to keep track the method call count.  Object
    // of this class can be identified by an id passed on construction.

    // DATA
    int         d_id;           // identifier for the functor
    mutable int d_count;        // number of times 'operator()' is called

  public:
    // CREATORS
    //! TestHashFunctor(const TestHashFunctor& original) = default;
        // Create a copy of the specified 'original'.

    explicit TestHashFunctor(int id = 0)
        // Create a 'TestComparator'.  Optionally, specify 'id' that can be
        // used to identify the object.
    : d_id(id)
    , d_count(0)
    {
    }

    // ACCESSORS
    native_std::size_t operator() (const TYPE& obj) const
        // Increment a counter that records the number of times this method is
        // called.   Return 'true' if the integer representation of the
        // specified 'lhs' is less than integer representation of the specified
        // 'rhs'.
    {
        ++d_count;

        return bsltf::TemplateTestFacility::getIdentifier<TYPE>(obj);
    }

    bool operator== (const TestHashFunctor& rhs) const
    {
        return (id() == rhs.id());// && d_compareLess == rhs.d_compareLess);
    }

    int id() const
        // Return the 'id' of this object.
    {
        return d_id;
    }

    size_t count() const
        // Return the number of times 'operator()' is called.
    {
        return d_count;
    }
};

                       // ==================
                       // class StatefulHash
                       // ==================

template <class KEY>
class StatefulHash : bsl::hash<KEY> {
    // This value-semantic class adapts a class meeting the C++11 'Hash'
    // requirements (C++11 [hash.requirements], 17.6.3.4) with an additional
    // 'mixer' attribute, that constitutes the value of this class, and is
    // used to mutate the value returned from the adapted hasher when calling
    // 'operator()'.
    typedef bsl::hash<KEY> Base;

    template <class OTHER_KEY>
    friend
    bool operator==(const StatefulHash<OTHER_KEY>&,
                    const StatefulHash<OTHER_KEY>&);

  private:
    // DATA
    native_std::size_t d_mixer;

  public:
    explicit StatefulHash(native_std::size_t mixer = 0xffff)
    : d_mixer(mixer)
    {
    }

    void setMixer(int value)
    {
        d_mixer = value;
    }

    native_std::size_t operator()(const KEY& k) const
    {
        return Base::operator()(k) ^ d_mixer;
    }
};

template <class KEY>
bool operator==(const StatefulHash<KEY>& lhs, const StatefulHash<KEY>& rhs)
{
    return lhs.d_mixer == rhs.d_mixer;
}

template <class KEY>
bool operator!=(const StatefulHash<KEY>& lhs, const StatefulHash<KEY>& rhs)
{
    return lhs.d_mixer != rhs.d_mixer;
}

                       // ========================
                       // class TestFacilityHasher
                       // ========================

template <class KEY, class HASHER = ::bsl::hash<int> >
class TestFacilityHasher : public HASHER { // exploit empty base
    // This test class provides a mechanism that defines a function-call
    // operator that provides a hash code for objects of the parameterized
    // 'KEY'.  The function-call operator is implemented by calling the wrapper
    // functor, 'HASHER', with integers converted from objects of 'KEY' by the
    // class method 'TemplateTestFacility::getIdentifier'.

  public:
    TestFacilityHasher(const HASHER& hash = HASHER())               // IMPLICIT
    : HASHER(hash)
    {
    }

    // ACCESSORS
    native_std::size_t operator() (const KEY& k) const
        // Return a hash code for the specified 'k' using the wrapped 'HASHER'.
    {
        return HASHER::operator()(
                           bsltf::TemplateTestFacility::getIdentifier<KEY>(k));
    }
};

// - - - - - - - - - - - - - - - - - - - - - - - - - - - - - - - - - - - - - -

                       // =============================
                       // class ConvertibleValueWrapper
                       // =============================

template <class TYPE>
struct ConvertibleValueWrapper {
  private:
    TYPE d_value;

  public:
    ConvertibleValueWrapper(const TYPE& value) : d_value(value) {}  // IMPLICIT

    operator       TYPE&()       { return d_value; }
    operator const TYPE&() const { return d_value; }
};

                       // ================================
                       // class TestConvertibleValueHasher
                       // ================================

template <class KEY, class HASHER = ::bsl::hash<int> >
class TestConvertibleValueHasher : private TestFacilityHasher<KEY, HASHER> {
    // This test class provides...
    typedef TestFacilityHasher<KEY, HASHER> Base;

  public:
    TestConvertibleValueHasher(const HASHER& hash = HASHER())       // IMPLICIT
    : HASHER(hash)
    {
    }

    // ACCESSORS
    native_std::size_t operator() (const ConvertibleValueWrapper<KEY>& k) const
        // Return a hash code for the specified 'k' using the wrapped 'HASHER'.
    {
        return Base::operator()(k);
    }
};

                       // ====================================
                       // class TestConvertibleValueComparator
                       // ====================================

template <class KEY>
class TestConvertibleValueComparator {
    // This test class provides...

  public:
    // ACCESSORS
    EvilBooleanType operator() (const ConvertibleValueWrapper<KEY>& a,
                                const ConvertibleValueWrapper<KEY>& b) const
        // Return a hash code for the specified 'k' using the wrapped 'HASHER'.
    {
        return BSL_TF_EQ(a, b);
    }
};

// - - - - - - - - - - - - - - - - - - - - - - - - - - - - - - - - - - - - - -

                       // =====================
                       // class DegenerateClass
                       // =====================

template <class FUNCTOR, bool ENABLE_SWAP = true>
class DegenerateClass : public FUNCTOR {
    // This test class template adapts a DefaultConstructible class to offer
    // a minimal or outright obstructive interface for testing generic code.
    // We expect to use this to supply Hasher and Comparator classes to test
    // 'HashTable', which must be CopyConstructible, Swappable, and nothrow
    // Destructible, and offer the (inherited) function call operator as their
    // public interface.  No other operation should be usable.  We take
    // advantage of the fact that defining a copy constructor inhibits the
    // generation of a default constructor, and that constructors are not
    // inherited by a derived class.

  private:
    explicit DegenerateClass(const FUNCTOR& base);
        // Create a 'DegenerateClass' wrapping a copy of the specified
        // 'base'.

    void operator&();  // = delete;
        // not implemented

    template<class T>
    void operator,(const T&); // = delete;
        // not implemented

    template<class T>
    void operator,(T&); // = delete;
        // not implemented


    DegenerateClass& operator=(const DegenerateClass&);
    // TBD. Do we require functors be CopyAssigable, Swappable, or customize
    // availability for test scenario?

  public:
    static DegenerateClass cloneBaseObject(const FUNCTOR& base);

    DegenerateClass(const DegenerateClass& original);
        // Create a 'DegenerateClass' having the same value the specified
        // 'original'.

    void swap(DegenerateClass& other);
        // Swap the wrapped 'FUNCTOR' object, using ADL with 'std::swap' in
        // the lookup set.  Note that this method hides any 'swap' method in
        // the wrapped 'FUNCTOR' class.  Also note that this overload is needed
        // only so that the free-function 'swap' can be defined, as the native
        // std library 'swap' function does will not accept this class on AIX
        // or Visual C++ prior to VC2010.
};

template <class FUNCTOR, bool ENABLE_SWAP>
inline
DegenerateClass<FUNCTOR, ENABLE_SWAP>::DegenerateClass(const FUNCTOR& base)
: FUNCTOR(base) 
{
}

template <class FUNCTOR, bool ENABLE_SWAP>
inline
DegenerateClass<FUNCTOR, ENABLE_SWAP>::DegenerateClass(
                                               const DegenerateClass& original)
: FUNCTOR(original)
{
}

template <class FUNCTOR, bool ENABLE_SWAP>
inline
DegenerateClass<FUNCTOR, ENABLE_SWAP>
DegenerateClass<FUNCTOR, ENABLE_SWAP>::cloneBaseObject(const FUNCTOR& base)
{
    return DegenerateClass(base);
}

template <class FUNCTOR, bool ENABLE_SWAP>
inline
void DegenerateClass<FUNCTOR, ENABLE_SWAP>::swap(DegenerateClass& other)
{
    using std::swap;
    swap(static_cast<FUNCTOR&>(*this), static_cast<FUNCTOR&>(other));
}

template <class FUNCTOR>
inline
void swap(DegenerateClass<FUNCTOR, true>& lhs,
          DegenerateClass<FUNCTOR, true>& rhs)
{
    lhs.swap(rhs);
}

// - - - - - - - - - - - - - - - - - - - - - - - - - - - - - - - - - - - - - -

                       // ============================
                       // class FuntionPointerPolicies
                       // ============================

template <class KEY>
struct FuntionPointerPolicies {
    typedef size_t HashFunction(const KEY&);
    typedef bool   ComparisonFunction(const KEY&, const KEY&);

    static size_t hash(const KEY& k) {
        static
        const TestFacilityHasher<KEY> s_hasher = TestFacilityHasher<KEY>();
        return s_hasher(k);
    }

    static bool compare(const KEY& lhs, const KEY& rhs) {
        return BSL_TF_EQ(lhs, rhs);
    }
};

// - - - - - - - - - - - - - - - - - - - - - - - - - - - - - - - - - - - - - -

template <class FUNCTOR>
struct MakeDefaultFunctor {
    static FUNCTOR make() { return FUNCTOR(); }
};

template <class FUNCTOR, bool ENABLE_SWAP>
struct MakeDefaultFunctor<DegenerateClass<FUNCTOR, ENABLE_SWAP> > {
    static DegenerateClass<FUNCTOR, ENABLE_SWAP> make() {
        return DegenerateClass<FUNCTOR, ENABLE_SWAP>::cloneBaseObject(
                                                                    FUNCTOR());
    }
};

template <class KEY>
struct MakeDefaultFunctor<size_t (*)(const KEY&)> {
    typedef size_t FunctionType(const KEY&);
    static FunctionType *make() {
        return &FuntionPointerPolicies<KEY>::hash;
    }
};

template <class KEY>
struct MakeDefaultFunctor<bool (*)(const KEY&, const KEY&)> {
    typedef bool FunctionType(const KEY&, const KEY&);
    static FunctionType *make() {
        return &FuntionPointerPolicies<KEY>::compare;
    }
};

// - - - - - - - - - - - - - - - - - - - - - - - - - - - - - - - - - - - - - -

                       // =======================
                       // class GenericComparator
                       // =======================

class GenericComparator {
  public:
    // ACCESSORS
    template <class ARG1_TYPE, class ARG2_TYPE>
    EvilBooleanType operator() (const ARG1_TYPE& arg1,
                                const ARG2_TYPE& arg2) const
        // Return 'true' if 'arg1' has the same value as 'arg2', for some
        // unspecified definition that defaults to 'operator==', but may use
        // some other functionality.
    {
        return BSL_TF_EQ(arg1, arg2);
    }
};

                       // ===================
                       // class GenericHasher
                       // ===================

class GenericHasher {
    // This test class provides a mechanism that defines a function-call
    // operator that provides a hash code for objects of the parameterized
    // 'KEY'.  The function-call operator is implemented by calling the wrapper
    // functor, 'HASHER', with integers converted from objects of 'KEY' by the
    // class method 'TemplateTestFacility::getIdentifier'.

  public:

    // ACCESSORS
    template <class KEY>
    native_std::size_t operator() (const KEY& k) const
        // Return a hash code for the specified 'k' using the wrapped 'HASHER'.
    {
        static const TestFacilityHasher<KEY> HASHER;
        return HASHER(k);
    }
};

// - - - - - - - - - - - - - - - - - - - - - - - - - - - - - - - - - - - - - -

//       test support functions dealing with hash and comparator functors

void setHasherState(bsl::hash<int> *hasher, int id)
{
    (void) hasher;
    (void) id;
}

void setHasherState(StatefulHash<int> *hasher, int id)
{
    hasher->setMixer(id);
}

bool isEqualHasher(const bsl::hash<int>&, const bsl::hash<int>&)
    // Provide an overloaded function to compare hash functors.  Return 'true'
    // because 'bsl::hash' is stateless.
{
    return true;
}

bool isEqualHasher(const StatefulHash<int>& lhs,
                   const StatefulHash<int>& rhs)
    // Provide an overloaded function to compare hash functors.  Return
    // 'lhs == rhs'.
{
    return lhs == rhs;
}

template <class KEY>
void setComparatorState(bsl::equal_to<KEY> *comparator, int id)
{
    (void) comparator;
    (void) id;
}

template <class KEY>
void setComparatorState(TestEqualityComparator<KEY> *comparator, int id)
{
    comparator->setId(id);
}


template <class KEY>
bool isEqualComparator(const bsl::equal_to<KEY>&, const bsl::equal_to<KEY>&)
    // Provide an overloaded function to compare comparators.  Return 'true'
    // because 'bsl::equal_to' is stateless.
{
    return true;
}

template <class KEY>
bool isEqualComparator(const TestEqualityComparator<KEY>& lhs,
                       const TestEqualityComparator<KEY>& rhs)
    // Provide an overloaded function to compare comparators.  Return
    // 'lhs == rhs'.
{
    return lhs == rhs;
}

// - - - - - - - - - - - - - - - - - - - - - - - - - - - - - - - - - - - - - -

                       // ===============
                       // class BoolArray
                       // ===============

class BoolArray {
    // This class holds a set of boolean flags, the number of which is
    // speicifed when such an object is constructed.  This class is a
    // lightweight alternative to 'vector<bool>' as there is no need to
    // introduce such a component dependency for a simple test facility.

  private:
    bool *d_data;

    BoolArray(const BoolArray&); // = delete;
    BoolArray& operator=(const BoolArray&);  // = delete;

  public:
    explicit BoolArray(size_t n)
    : d_data(new bool[n])
    {
        for (size_t i = 0; i != n; ++i) {
            d_data[i] = false;
        }
    }

    ~BoolArray()
    {
        delete[] d_data;
    }

    bool& operator[](size_t index) { return d_data[index]; }

    bool operator[](size_t index) const { return d_data[index]; }
};

// - - - - - - - - - - - - - - - - - - - - - - - - - - - - - - - - - - - - - -

                       // ===================
                       // class MakeAllocator
                       // ===================

template <class ALLOCATOR>
struct MakeAllocator {
    // TBD This utiliy class template ...

    typedef ALLOCATOR AllocatorType;

    static AllocatorType make(bslma::Allocator *)
    {
        return AllocatorType();
    }
};

template <class TYPE>
struct MakeAllocator<bsl::allocator<TYPE> > {
    // TBD This utiliy class template specialization...

    typedef bsl::allocator<TYPE> AllocatorType;

    static AllocatorType make(bslma::Allocator *basicAllocator)
    {
        return AllocatorType(basicAllocator);
    }
};

template <class TYPE>
struct MakeAllocator<bsltf::StdTestAllocator<TYPE> > {
    // TBD This utiliy class template specialization...

    typedef bsltf::StdTestAllocator<TYPE> AllocatorType;

    static AllocatorType make(bslma::Allocator *basicAllocator)
    {
        typedef bsltf::StdTestAllocatorConfiguration BsltfAllocConfig;

        bslma::Allocator *installedAlloc =
                                         BsltfAllocConfig::delegateAllocator();

        if (installedAlloc != &bslma::NewDeleteAllocator::singleton()) {
            ASSERTV(installedAlloc,   basicAllocator,
                    installedAlloc == basicAllocator);
        }
        else {
            BsltfAllocConfig::setDelegateAllocatorRaw(basicAllocator);
        }

        return AllocatorType();
    }
};

template <class TYPE, bool A, bool B, bool C, bool D>
struct MakeAllocator<bsltf::StdStatefulAllocator<TYPE, A, B, C, D> > {
    // TBD This utiliy class template specialization...

    typedef bsltf::StdStatefulAllocator<TYPE, A, B, C, D> AllocatorType;

    static AllocatorType make(bslma::Allocator *basicAllocator)
    {
        bslma::TestAllocator *alloc = dynamic_cast<bslma::TestAllocator *>(
                                                               basicAllocator);
        ASSERT(alloc);
        return AllocatorType(alloc);
    }
};

                       // =================
                       // class ObjectMaker
                       // =================

template <class KEY_CONFIG, class HASHER, class COMPARATOR, class ALLOCATOR>
struct ObjectMaker {
    // TBD This utiliy class template ...

    typedef          ALLOCATOR             AllocatorType;
    typedef typename KEY_CONFIG::KeyType   KeyType;
    typedef typename KEY_CONFIG::ValueType ValueType;
    typedef typename bsl::allocator_traits<ALLOCATOR>::size_type SizeType;

    typedef bslstl::HashTable<KEY_CONFIG, HASHER, COMPARATOR, ALLOCATOR>   Obj;
    
    static
    ALLOCATOR makeObject(Obj                  **obj,
                         char                   config,
                         bslma::Allocator      *fa,  // "footprint" allocator
                         bslma::TestAllocator  *objectAllocator,
                         const HASHER           hash,
                         const COMPARATOR&      compare,
                         SizeType               initialBuckets,
                         float                  initialMaxLoadFactor);
    // construct a 'HashTable' object at the specified 'obj' address using the
    // allocator determined by the specified 'config', and passing the
    // specified 'hash', 'compare', 'initialBuckets' and 'initialMaxLoadFactor'
    // to the constructor.  Return an allocator object that will compare equal
    // to the allocator that is expected to be used to construct the
    // 'HashTable' object.  The specified 'objectAllocator' may, or may not, be
    // used to construct the 'HashTable' object according to the specified
    // 'config':
    //..
    //  config   allocator
    //  'a'      use the default supplied by the constructor
    //  'b'      explicitly pass a null pointer of type 'bslma::Allocator *'
    //  'c'      use the specified 'objectAllocator'
    //..
};

template <class KEY_CONFIG, class HASHER, class COMPARATOR>
struct ObjectMaker<KEY_CONFIG,
                   HASHER,
                   COMPARATOR,
                   bsl::allocator<typename KEY_CONFIG::ValueType> > {
    // TBD This utiliy class template specialization...

    typedef bsl::allocator<typename KEY_CONFIG::ValueType> AllocatorType;
    typedef typename KEY_CONFIG::KeyType   KeyType;
    typedef typename KEY_CONFIG::ValueType ValueType;
    typedef typename bsl::allocator_traits<AllocatorType>::size_type SizeType;

    typedef bslstl::HashTable<KEY_CONFIG, HASHER, COMPARATOR, AllocatorType>
                                                                           Obj;
    
    static
    AllocatorType makeObject(Obj                  **obj,
                             char                   config,
                             bslma::Allocator      *fa, //"footprint" allocator
                             bslma::TestAllocator  *objectAllocator,
                             const HASHER           hash,
                             const COMPARATOR&      compare,
                             SizeType               initialBuckets,
                             float                  initialMaxLoadFactor);
    // construct a 'HashTable' object at the specified 'obj' address using the
    // allocator determined by the specified 'config', and passing the
    // specified 'hash', 'compare', 'initialBuckets' and 'initialMaxLoadFactor'
    // to the constructor.  Return an allocator object that will compare equal
    // to the allocator that is expected to be used to construct the
    // 'HashTable' object.  The specified 'objectAllocator' may, or may not, be
    // used to construct the 'HashTable' object according to the specified
    // 'config':
    //..
    //  config   allocator
    //  'a'      use the default supplied by the constructor
    //  'b'      explicitly pass a null pointer of type 'bslma::Allocator *'
    //  'c'      use the specified 'objectAllocator'
    //..
};

template <class KEY_CONFIG, class HASHER, class COMPARATOR,
          bool A, bool B, bool C, bool D>
struct ObjectMaker<
                KEY_CONFIG,
                HASHER,
                COMPARATOR,
                bsltf::StdStatefulAllocator<typename KEY_CONFIG::ValueType,
                                             A, B, C, D> > {
    // TBD This utiliy class template specialization...

    typedef typename KEY_CONFIG::KeyType   KeyType;
    typedef typename KEY_CONFIG::ValueType ValueType;

    typedef bsltf::StdStatefulAllocator<ValueType, A, B, C, D>   AllocatorType;
    typedef typename bsl::allocator_traits<AllocatorType>::size_type  SizeType;

    typedef bslstl::HashTable<KEY_CONFIG, HASHER, COMPARATOR, AllocatorType>
                                                                           Obj;
    
    static
    AllocatorType makeObject(Obj                  **obj,
                             char                   config,
                             bslma::Allocator      *fa, //"footprint" allocator
                             bslma::TestAllocator  *objectAllocator,
                             const HASHER           hash,
                             const COMPARATOR&      compare,
                             SizeType               initialBuckets,
                             float                  initialMaxLoadFactor);
    // construct a 'HashTable' object at the specified 'obj' address using the
    // allocator determined by the specified 'config', and passing the
    // specified 'hash', 'compare', 'initialBuckets' and 'initialMaxLoadFactor'
    // to the constructor.  Return an allocator object that will compare equal
    // to the allocator that is expected to be used to construct the
    // 'HashTable' object.  The specified 'objectAllocator' may, or may not, be
    // used to construct the 'HashTable' object according to the specified
    // 'config':
    //..
    //  config   allocator
    //  'a'      use the default supplied by the constructor
    //  'b'      explicitly pass a null pointer of type 'bslma::Allocator *'
    //  'c'      use the specified 'objectAllocator'
    //..
};



template <class KEY_CONFIG, class HASHER, class COMPARATOR, class ALLOCATOR>
ALLOCATOR
ObjectMaker<KEY_CONFIG, HASHER, COMPARATOR, ALLOCATOR>::
makeObject(Obj                  **objPtr,
           char                   config,
           bslma::Allocator      *fa,  // "footprint" allocator
           bslma::TestAllocator  *objectAllocator,
           const HASHER           hash,
           const COMPARATOR&      compare,
           SizeType               initialBuckets,
           float                  initialMaxLoadFactor)
{
    switch (config) {
      case 'a': {
          *objPtr = new (*fa) Obj(hash,
                                  compare,
                                  initialBuckets,
                                  initialMaxLoadFactor);
          return ALLOCATOR();
      } break;
      case 'b': {
          ALLOCATOR result = ALLOCATOR();
          *objPtr = new (*fa) Obj(hash,
                                 compare,
                                 initialBuckets,
                                 initialMaxLoadFactor,
                                 result);
          return result;
      } break;
      case 'c': {
          ALLOCATOR objAlloc = MakeAllocator<ALLOCATOR>::make(objectAllocator);
          *objPtr = new (*fa) Obj(hash,
                                 compare,
                                 initialBuckets,
                                 initialMaxLoadFactor,
                                 objAlloc);
          return objAlloc;
      } break;
    }

    ASSERTV(config, !"Bad allocator config.");
    abort();
#if defined (BSLS_PLATFORM_CMP_MSVC)
    // Microsoft 'abort' is not decorated with a no-return annotation, so
    // static analysis still reports that the function has control paths that
    // do not return a value.  This 'exit' should never be called, but will
    // resolve warnings that are often configured to act as hard errors.
    exit(-99);
#endif
}

template <class KEY_CONFIG, class HASHER, class COMPARATOR>
typename
ObjectMaker<KEY_CONFIG,
            HASHER,
            COMPARATOR,
            bsl::allocator<typename KEY_CONFIG::ValueType> >::AllocatorType
ObjectMaker<KEY_CONFIG,
            HASHER,
            COMPARATOR,
            bsl::allocator<typename KEY_CONFIG::ValueType> >::
makeObject(Obj                  **objPtr,
           char                   config,
           bslma::Allocator      *fa,  // "footprint" allocator
           bslma::TestAllocator  *objectAllocator,
           const HASHER           hash,
           const COMPARATOR&      compare,
           SizeType               initialBuckets,
           float                  initialMaxLoadFactor)
{
    switch (config) {
      case 'a': {
          *objPtr = new (*fa) Obj(hash,
                                  compare,
                                  initialBuckets,
                                  initialMaxLoadFactor);
          return AllocatorType(bslma::Default::allocator());          // RETURN
      } break;
      case 'b': {
          *objPtr = new (*fa) Obj(hash,
                                  compare,
                                  initialBuckets,
                                  initialMaxLoadFactor,
                                  (bslma::Allocator *)0);
          return AllocatorType(bslma::Default::allocator());          // RETURN
      } break;
      case 'c': {
          *objPtr = new (*fa) Obj(hash,
                                  compare,
                                  initialBuckets,
                                  initialMaxLoadFactor,
                                  objectAllocator);                   // RETURN
          return objectAllocator;
      } break;
    }

    ASSERTV(config, !"Bad allocator config.");
    abort();
#if defined (BSLS_PLATFORM_CMP_MSVC)
    // Microsoft 'abort' is not decorated with a no-return annotation, so
    // static analysis still reports that the function has control paths that
    // do not return a value.  This 'exit' should never be called, but will
    // resolve warnings that are often configured to act as hard errors.
    exit(-99);
#endif
}

template <class KEY_CONFIG, class HASHER, class COMPARATOR,
          bool A, bool B, bool C, bool D>
typename
ObjectMaker<KEY_CONFIG,
            HASHER,
            COMPARATOR,
            bsltf::StdStatefulAllocator<typename KEY_CONFIG::ValueType,
                                                   A, B, C, D> >::AllocatorType
ObjectMaker<KEY_CONFIG,
            HASHER,
            COMPARATOR,
            bsltf::StdStatefulAllocator<typename KEY_CONFIG::ValueType,
                                                                A, B, C, D> >::
makeObject(Obj                  **objPtr,
           char                   config,
           bslma::Allocator      *fa,  // "footprint" allocator
           bslma::TestAllocator  *objectAllocator,
           const HASHER           hash,
           const COMPARATOR&      compare,
           SizeType               initialBuckets,
           float                  initialMaxLoadFactor)
{
    // bsltf::StdStatefulAllocator objects are not DefaultConstructible.
    // We know that the default allocator installed for this test driver will
    // be a test allocator, so we can safely expect a 'dynamic_cast' to not
    // return a null pointer.  Likewise, the 'objectAllocator' should not be a
    // null pointer either, so we can simply construct the desired allocator
    // object using the test allocator specified by the 'config' parameter, and
    // use that to explicitly construct the desired 'HashTable' object into
    // '*objPtr'.  Note that there is no distinction between config 'a' or 'b'
    // for this allocator, it would be useful if we could find some way to skip
    // config 'a' when running the various test cases.

    bslma::TestAllocator *alloc = 'c' == config
                                ? objectAllocator
                                : dynamic_cast<bslma::TestAllocator *>(
                                           bslma::Default::defaultAllocator());
    ASSERT(alloc);
    
    AllocatorType result = MakeAllocator<AllocatorType>::make(alloc);
    *objPtr = new (*fa) Obj(hash,
                            compare,
                            initialBuckets,
                            initialMaxLoadFactor,
                            result);
    return result;
}

// - - - - - - - - - - - - - - - - - - - - - - - - - - - - - - - - - - - - - -

//                         test support functions

template <class ALLOCATOR>
inline
bslma::TestAllocator *
extractTestAllocator(ALLOCATOR&)
{
    // In general, there is no way to extract a test allocator from an unknown
    // allocator type.

    return 0;
}

template <class TYPE>
inline
bslma::TestAllocator *
extractTestAllocator(bsl::allocator<TYPE>& alloc)
{
    // If a BDE 'bsl::allocator' is wrapping a test allocator, it can be found
    // by 'dynamic_cast'ing the underlying 'mechanism'.

    return dynamic_cast<bslma::TestAllocator *>(alloc.mechanism());
}

template <class TYPE>
inline
bslma::TestAllocator *
extractTestAllocator(bsltf::StdTestAllocator<TYPE>&)
{
    // All 'bsltf::StdTestAllocator's share the same allocator, which is set by
    // the 'bsltf::StdTestAllocatorConfiguration' utility.  We can determine if
    // this is wrapping a test allocator using 'dynamic_cast'.

    return dynamic_cast<bslma::TestAllocator *>(
                    bsltf::StdTestAllocatorConfiguration::delegateAllocator());
}

template <class TYPE, bool A, bool B, bool C, bool D>
inline
bslma::TestAllocator *
extractTestAllocator(bsltf::StdStatefulAllocator<TYPE, A, B, C, D>& alloc)
{
    return alloc.testAllocator();
}

// - - - - - - - - - - - - - - - - - - - - - - - - - - - - - - - - - - - - - -

bool expectPoolToAllocate(int n)
    // Return 'true' if the memory pool used by the container under test is
    // expected to allocate memory on the inserting the specified 'n'th
    // element, and 'false' otherwise.
{
    if (n > 32) {
        return (0 == n % 32);                                         // RETURN
    }
    return (((n - 1) & n) == 0);  // Allocate when 'n' is a power of 2
}

size_t predictNumBuckets(size_t length, float maxLoadFactor)
    // Return the minimum number of buckets necessary to support the specified
    // 'length' array of elements in a 'HashTable' having the specified
    // 'maxLoadFactor' without rehashing.  Note that typically the result will
    // be passed to a 'HashTable' constructor or reserve call, which may in
    // turn choose to create even more buckets to preserve its growth strategy.
    // This function does not attempt to predict that growth strategy, but
    // merely predict the minimum number of buckets that strategy must
    // accomodate.
{
    return static_cast<size_t>(ceil(static_cast<double>(length) /
                                                        maxLoadFactor));
}

template<class KEY_CONFIG, class COMPARATOR, class VALUES>
int verifyListContents(Link              *containerList,
                       const COMPARATOR&  compareKeys,
                       const VALUES&      expectedValues,
                       size_t             expectedSize)
    // NOTE: THIS TEST IS EXPENSIVE, WITH QUADRATIC COMPLEXITY ON LIST LENGTH
    //                       DO NOT CALL IN A TIGHT LOOP
    // Verify the specified 'containerList' has the specified 'expectedSize'
    // number of elements, and contains the same values as the array in the
    // specified 'expectedValues', and that the elements in the list are
    // arranged so that elements whose keys compare equal using the specified
    // 'compareKeys' predicate are all arranged contiguously within the list.
    // Return 0 if 'container' has the expected values, and a non-zero value
    // otherwise.
{
    typedef typename KEY_CONFIG::KeyType   KeyType;
    typedef typename KEY_CONFIG::ValueType ValueType;

    // Check to avoid creating an array of length zero.
    if (0 == containerList) {
        ASSERTV(0 == expectedSize);
        return 0;                                                     // RETURN
    }

    BoolArray foundValues(expectedSize);
    size_t i = 0;
    for (Link *cursor = containerList;
         cursor;
         cursor = cursor->nextLink(), ++i)
    {
        const ValueType& element = ImpUtil::extractValue<KEY_CONFIG>(cursor);
        const int nextId = bsltf::TemplateTestFacility::getIdentifier(element);
        size_t j = 0;
        do {
            if (bsltf::TemplateTestFacility::getIdentifier(expectedValues[j])
                                                                   == nextId) {
                ASSERTV(j, expectedValues[j], element, !foundValues[j]);
                foundValues[j] = true;
                break;
            }
        }
        while (++j != expectedSize);
    }
    ASSERTV(expectedSize, i, expectedSize == i);
    if (expectedSize != i) {
        return -2;                                                    // RETURN
    }

    int missing = 0;
    for (size_t j = 0; j != expectedSize; ++j) {
        if (!foundValues[j]) {
            // Check to avoid spurious overflow warnings - we will never have
            // so many elements we need to worry about this.
            if (++missing == INT_MAX) {
                return missing;                                       // RETURN
            }
        }
    }

    if (missing > 0) {
        return missing;                                               // RETURN
    }

    // All elements are present, check the contiguity requirement
    // Note that this test is quadratic in the length of the list, although we
    // will optimize for the case of duplicates actually occurring.
    for (Link *cursor = containerList; cursor; cursor = cursor->nextLink()) {
        const KeyType& key = ImpUtil::extractKey<KEY_CONFIG>(cursor);

        Link *next = cursor->nextLink();
        // Walk to end of key-equivalent sequence
        while (next &&
               compareKeys(key, ImpUtil::extractKey<KEY_CONFIG>(next))) {
            cursor = next;
            next   = next->nextLink();
        }

        // Check there are no more equivalent keys in the list.
        // Note that this test also serves to check there are no duplicates in
        // the preceding part of the list, as this check would have failed
        // earlier if that were the case.
        while (next &&
               !compareKeys(key, ImpUtil::extractKey<KEY_CONFIG>(next))) {
            next = next->nextLink();
        }

        if (0 != next) {
            return -3; // code for discontiguous list                 // RETURN
        }
    }

    return 0;  // 0 indicates a successful test!
}

template <class KEY_CONFIG, class HASH, class EQUAL, class ALLOC>
Link* insertElement(
                  bslstl::HashTable<KEY_CONFIG, HASH, EQUAL, ALLOC> *hashTable,
                  const typename KEY_CONFIG::ValueType&              value)
    // Insert an element into the specified 'hashTable' and return the address
    // of the new node, unless the insertion would cause the hash table to
    // exceed its 'maxLoadFactor' and rehash, in which case return a null
    // pointer value.
{
    BSLS_ASSERT(hashTable);

    // static_casts are necessary to avoid warnings with gcc.  We have
    // determined that within the scope of this test driver, these casts are
    // not discarding important information, even on 64-bit platforms.
    if (static_cast<double>(hashTable->size() + 1) >
                             static_cast<double>(hashTable->maxLoadFactor()) *
                             static_cast<double>(hashTable->numBuckets()) ) {
        return 0;                                                     // RETURN
    }
    return hashTable->insert(value);
}

template <class KEY_CONFIG, class HASHER>
bool isValidHashTable(bslalg::BidirectionalLink      *listRoot,
                      const bslalg::HashTableBucket&  arrayRoot,
                      native_std::size_t              arrayLength)
{
    // We perform the const-cast inside this function as we know:
    // i/  The function we call does not make any writes to the bucket array.
    // ii/ It is much simpler to cast in this one place than in each of our
    //     call sites.
    bslalg::HashTableAnchor anchor(
                             const_cast<bslalg::HashTableBucket *>(&arrayRoot),
                             arrayLength,
                             listRoot);
    return bslalg::HashTableImpUtil::isWellFormed<KEY_CONFIG, HASHER>(anchor);
}

}  // close unnamed namespace

// ============================================================================
//                         TEST DRIVER HARNESS
// ----------------------------------------------------------------------------

void testCase3_ValidateEvilBooleanType()
{
    // Part of testing-the-test machinery.
    // This test function splits out the concerns for validating the
    // 'EvilBooleanType'.  Ideally, this would split out into a separate
    // test facilility component and be properly tested there as a value-
    // semantic type.

    const EvilBooleanType falseValue1(false);
    const EvilBooleanType falseValue2(false);
    const EvilBooleanType falseValue3 = falseValue2;
    const EvilBooleanType trueValue1(true);
    const EvilBooleanType trueValue2(true);
    const EvilBooleanType trueValue3 = trueValue2;

    ASSERT(!(bool)falseValue1);
    ASSERT(!(bool)falseValue2);
    ASSERT(!(bool)falseValue3);
    ASSERT((bool)trueValue1);
    ASSERT((bool)trueValue2);
    ASSERT((bool)trueValue3);

    ASSERT(!falseValue1);
    ASSERT(!falseValue2);
    ASSERT(!falseValue3);
    ASSERT(trueValue1);
    ASSERT(trueValue2);
    ASSERT(trueValue3);

    ASSERT(falseValue1 == falseValue1);
    ASSERT(falseValue1 == falseValue2);
    ASSERT(falseValue1 == falseValue3);

    ASSERT(falseValue2 == falseValue1);
    ASSERT(falseValue2 == falseValue2);
    ASSERT(falseValue2 == falseValue3);

    ASSERT(falseValue3 == falseValue1);
    ASSERT(falseValue3 == falseValue2);
    ASSERT(falseValue3 == falseValue3);

    ASSERT(trueValue1 == trueValue1);
    ASSERT(trueValue1 == trueValue2);
    ASSERT(trueValue1 == trueValue3);

    ASSERT(trueValue2 == trueValue1);
    ASSERT(trueValue2 == trueValue2);
    ASSERT(trueValue2 == trueValue3);

    ASSERT(trueValue3 == trueValue1);
    ASSERT(trueValue3 == trueValue2);
    ASSERT(trueValue3 == trueValue3);

    ASSERT(falseValue1 != trueValue1);
    ASSERT(falseValue1 != trueValue2);
    ASSERT(falseValue1 != trueValue3);

    ASSERT(falseValue2 != trueValue1);
    ASSERT(falseValue2 != trueValue2);
    ASSERT(falseValue2 != trueValue3);

    ASSERT(falseValue3 != trueValue1);
    ASSERT(falseValue3 != trueValue2);
    ASSERT(falseValue3 != trueValue3);

    ASSERT(trueValue1 != falseValue1);
    ASSERT(trueValue1 != falseValue2);
    ASSERT(trueValue1 != falseValue3);

    ASSERT(trueValue2 != falseValue1);
    ASSERT(trueValue2 != falseValue2);
    ASSERT(trueValue2 != falseValue3);

    ASSERT(trueValue3 != falseValue1);
    ASSERT(trueValue3 != falseValue2);
    ASSERT(trueValue3 != falseValue3);

    ASSERT(falseValue3 || trueValue3);
    ASSERT(trueValue3  || falseValue3);
    ASSERT(trueValue3  && trueValue3);
}

// - - - - - - Configuration policies to instantiate HashTable with - - - - - -

template <class ELEMENT>
struct BasicKeyConfig {
    // This class provides the most primitive possible KEY_CONFIG type that
    // can support a 'HashTable'.  It might be consistent with use as a 'set'
    // or a 'multiset' container.

    typedef ELEMENT KeyType;
    typedef ELEMENT ValueType;

    static const KeyType& extractKey(const ValueType& value)
    {
        return value;
    }
};


template <class ELEMENT>
struct BsltfConfig {
    // This class provides the most primitive possible KEY_CONFIG type that
    // can support a 'HashTable'.  It might be consistent with use as a 'set'
    // or a 'multiset' container.

    typedef int     KeyType;
    typedef ELEMENT ValueType;

    static const int& extractKey(const ValueType& value)
    {
        // Note that this function MUST return a reference, but we have no
        // actual storage to return a reference to.  As we know the specific
        // usage patterns of this test driver, we can ensure that no two hash
        // computations happen while the first result is still held as a
        // reference.  Unfortunately, we have no such guarantee on simultaneous
        // evalutations in the HashTable facility itself, so we cycle through a
        // cache of 16 results, as no reference should be so long lived that we
        // see 16 live references.
        static int results_cache[16] = {};
        static int index = -1;

        if (16 == ++index) {
            index = 0;
        }

        results_cache[index] =
                             bsltf::TemplateTestFacility::getIdentifier(value);
        return results_cache[index];
    }
};

struct TrickyConfig {
    // This class provides the most primitive possible KEY_CONFIG type that
    // can support a 'HashTable'.  It might be consistent with use as a 'set'
    // or a 'multiset' container.

    typedef bsltf::NonEqualComparableTestType KeyType;
    typedef TestTypes::AwkwardMaplikeElement  ValueType;

    static const KeyType& extractKey(const ValueType& value)
    {
        return value.key();
    }
};

// - - - - - Main test driver harness, that implements the test cases - - - - -

template <class KEY_CONFIG,
          class HASHER,
          class COMPARATOR,
          class ALLOCATOR>
class TestDriver {
    // This templatized struct provide a namespace for testing the 'HashTable'
    // container.  The parameterized 'KEY_CONFIG', 'HASHER', 'COMPARATOR' and
    // 'ALLOCATOR' specifies the configuration, hasher type, comparator type
    // and allocator type respectively.  Each "testCase*" method tests a
    // specific aspect of
    // 'HashTable<KEY_CONFIG, HASHER, COMPARATOR, ALLOCATOR>'.  Each test case
    // should be invoked with various parameterized type to fully test the
    // container.

  private:
    // TYPES
    typedef bslstl::HashTable<KEY_CONFIG, HASHER, COMPARATOR, ALLOCATOR> Obj;
        // Type under testing.

    typedef typename Obj::SizeType   SizeType;
    typedef typename Obj::KeyType    KeyType;
    typedef typename Obj::ValueType  ValueType;
        // Shorthands

    typedef bsltf::TestValuesArray<ValueType> TestValues;

//  public:
//    typedef bsltf::StdTestAllocator<ValueType> StlAlloc;

  private:
    // TEST APPARATUS
    //-------------------------------------------------------------------------
    // The generating functions interpret the given 'spec' in order from left
    // to right to configure the object according to a custom language.
    // Uppercase letters [A..Z] correspond to arbitrary (but unique) char
    // values to be appended to the 'map<KEY, VALUE, COMP, ALLOC>' object.
    //
    // LANGUAGE SPECIFICATION:
    // -----------------------
    //
    // <SPEC>       ::= <EMPTY>   | <LIST>
    //
    // <EMPTY>      ::=
    //
    // <LIST>       ::= <ITEM>    | <ITEM><LIST>
    //
    // <ITEM>       ::= <ELEMENT> | <CLEAR>
    //
    // <ELEMENT>    ::= 'A' | 'B' | 'C' | 'D' | 'E' | ... | 'Z'
    //                                      // unique but otherwise arbitrary
    // Spec String  Description
    // -----------  -----------------------------------------------------------
    // ""           Has no effect; leaves the object empty.
    // "A"          Insert the value corresponding to A.
    // "AA"         Insert two values both corresponding to A.
    // "ABC"        Insert three values corresponding to A, B and C.
    //-------------------------------------------------------------------------

    static int ggg(Obj *object, const char *spec, int verbose = 1);
        // Configure the specified 'object' according to the specified 'spec',
        // using only the primary manipulator function 'insert' and white-box
        // manipulator 'clear'.  Optionally specify a zero 'verbose' to
        // suppress 'spec' syntax error messages.  Return the index of the
        // first invalid character, and a negative value otherwise.  Note that
        // this function is used to implement 'gg' as well as allow for
        // verification of syntax error detection.

    static Obj& gg(Obj *object, const char *spec);
        // Return, by reference, the specified object with its value adjusted
        // according to the specified 'spec'.

  public:
    // TEST CASES
    static void testCase13();

    static void testCase12();

    static void testCase11();

    //        Test case 10 is not supported

    static void testCase9();

    static void testCase8();

    static void testCase7();

    static void testCase6();

    //        Test case 5 is not supported

    static void testCase4();

    static void testCase3();

    static void testCase2();

    static void testCase1(typename KEY_CONFIG::ValueType *testValues,
                          size_t                          numValues);
};

// - - - - - Wrapper to forward test-class adapters to the main harness - - - -

template <class CONFIGURED_DRIVER>
struct TestDriver_ForwardTestCasesByConfiguation {

    // TEST CASES
    static void testCase26() { CONFIGURED_DRIVER::testCase26(); }

    static void testCase25() { CONFIGURED_DRIVER::testCase25(); }

    static void testCase24() { CONFIGURED_DRIVER::testCase24(); }

    static void testCase23() { CONFIGURED_DRIVER::testCase23(); }

    static void testCase22() { CONFIGURED_DRIVER::testCase22(); }

    static void testCase21() { CONFIGURED_DRIVER::testCase21(); }

    static void testCase20() { CONFIGURED_DRIVER::testCase20(); }

    static void testCase19() { CONFIGURED_DRIVER::testCase19(); }

    static void testCase18() { CONFIGURED_DRIVER::testCase18(); }

    static void testCase17() { CONFIGURED_DRIVER::testCase17(); }

    static void testCase16() { CONFIGURED_DRIVER::testCase16(); }

    static void testCase15() { CONFIGURED_DRIVER::testCase15(); }

    static void testCase14() { CONFIGURED_DRIVER::testCase14(); }

    static void testCase13() { CONFIGURED_DRIVER::testCase13(); }

    static void testCase12() { CONFIGURED_DRIVER::testCase12(); }

    static void testCase11() { CONFIGURED_DRIVER::testCase11(); }

    // there is no testCase10();

    static void testCase9() { CONFIGURED_DRIVER::testCase9(); }

    static void testCase8() { CONFIGURED_DRIVER::testCase8(); }

    static void testCase7() { CONFIGURED_DRIVER::testCase7(); }

    static void testCase6() { CONFIGURED_DRIVER::testCase6(); }

    // there is no testCase5();

    static void testCase4() { CONFIGURED_DRIVER::testCase4(); }

    static void testCase3() { CONFIGURED_DRIVER::testCase3(); }

    static void testCase2() { CONFIGURED_DRIVER::testCase2(); }

    // We do not forward a generic breathing test, testCase1();
};

// - - - - - - - - - - Pre-packaged test harness adapters - - - - - - - - - - -
// The template test facility, bsltf, requires class templates taking a single
// argument, that is the element type to vary in the test.  We desire a variety
// of configurations pushing the various policy paramters of the 'HashTable'
// class template, such as the type of functors, the key extraction policy,
// etc. so we write some simple adapters that will generate the appropriate
// instantiation of the test harness, from a template parameterized on only the
// element type (to be tested).

template <class ELEMENT>
struct TestDriver_BasicConfiguation
     : TestDriver_ForwardTestCasesByConfiguation<
           TestDriver< BasicKeyConfig<ELEMENT>
                     , TestFacilityHasher<ELEMENT>
                     , ::bsl::equal_to<ELEMENT>
                     , ::bsl::allocator<ELEMENT>
                     > 
       > {
};

template <class ELEMENT>
struct TestDriver_StatefulConfiguation
     : TestDriver_ForwardTestCasesByConfiguation<
           TestDriver< BasicKeyConfig<ELEMENT>
                     , TestFacilityHasher<ELEMENT, StatefulHash<int> >
                     , TestEqualityComparator<ELEMENT>
                     , ::bsl::allocator<ELEMENT>
                     >
       > {
};

template <class ELEMENT>
struct TestDriver_DegenerateConfiguation
     : TestDriver_ForwardTestCasesByConfiguation<
           TestDriver< BasicKeyConfig<ELEMENT>
                     , DegenerateClass<TestFacilityHasher<ELEMENT> >
                     , DegenerateClass<TestEqualityComparator<ELEMENT> >
                     , ::bsl::allocator<ELEMENT>
                     >
       > {
};

template <class ELEMENT>
struct TestDriver_DegenerateConfiguationWithNoSwap
     : TestDriver_ForwardTestCasesByConfiguation<
           TestDriver< BasicKeyConfig<ELEMENT>
                     , DegenerateClass<TestFacilityHasher<ELEMENT>, false>
                     , DegenerateClass<TestEqualityComparator<ELEMENT>, false>
                     , ::bsl::allocator<ELEMENT>
                     >
       > {
};

template <class ELEMENT>
struct TestDriver_BsltfConfiguation
     : TestDriver_ForwardTestCasesByConfiguation<
           TestDriver< BsltfConfig<ELEMENT>
                     , ::bsl::hash<int>
                     , ::bsl::equal_to<int>
                     , ::bsl::allocator<ELEMENT>
                     > 
       > {
    // Basic configuration to test a key-type different to the value-type.
    // This is a simple attempt to deliver something approximating a map with
    // 'int' as key, where the 'int' is computed for each element.  This is
    // the simplest way to generate a condiguration compatible with the 'bsltf'
    // template testing framework used above, without rewriting each test case
    // to additional support for separate test tables of pairs to initialize a
    // more traditional-style map, with different math for computed values and
    // separate logic for duplicate elements and groups.
};


template <class ELEMENT>
struct TestDriver_StdAllocatorConfiguation
     : TestDriver_ForwardTestCasesByConfiguation<
           TestDriver< BasicKeyConfig<ELEMENT>
                     , DegenerateClass<TestFacilityHasher<ELEMENT> >
                     , DegenerateClass<TestEqualityComparator<ELEMENT> >
                     , bsltf::StdTestAllocator<ELEMENT>
                     >
       > {
};

template <class ELEMENT>
struct TestDriver_StatefulAllocatorConfiguation1
     : TestDriver_ForwardTestCasesByConfiguation<
           TestDriver< BasicKeyConfig<ELEMENT>
                     , DegenerateClass<TestFacilityHasher<ELEMENT> >
                     , DegenerateClass<TestEqualityComparator<ELEMENT> >
                     , bsltf::StdStatefulAllocator<ELEMENT>
                     >
       > {
    // Propagate all allocator operations.
};

template <class ELEMENT>
struct TestDriver_StatefulAllocatorConfiguation2
     : TestDriver_ForwardTestCasesByConfiguation<
           TestDriver< BasicKeyConfig<ELEMENT>
                     , DegenerateClass<TestFacilityHasher<ELEMENT> >
                     , DegenerateClass<TestEqualityComparator<ELEMENT> >
                     , bsltf::StdStatefulAllocator<ELEMENT, false>
                     >
       > {
    // Propagate all allocator operations but copy.
};

template <class ELEMENT>
struct TestDriver_StatefulAllocatorConfiguation3
     : TestDriver_ForwardTestCasesByConfiguation<
           TestDriver< BasicKeyConfig<ELEMENT>
                     , DegenerateClass<TestFacilityHasher<ELEMENT> >
                     , DegenerateClass<TestEqualityComparator<ELEMENT> >
                     , bsltf::StdStatefulAllocator<ELEMENT, true, false>
                     >
       > {
    // Propagate all allocator operations but swap.
};

struct TestDriver_AwkwardMaplike
     : TestDriver_ForwardTestCasesByConfiguation<
           TestDriver< TrickyConfig
                     , TestFacilityHasher<TrickyConfig::KeyType>
                     , ::bsl::equal_to<TrickyConfig::KeyType>
                     , ::bsl::allocator<TrickyConfig::ValueType>
                     >
       > {
};

template <class ELEMENT>
struct TestDriver_FunctionPointers
     : TestDriver_ForwardTestCasesByConfiguation<
           TestDriver< BasicKeyConfig<ELEMENT>
                     , size_t(*)(const ELEMENT&)
                     , bool(*)(const ELEMENT&,const ELEMENT&)
                     , ::bsl::allocator<ELEMENT>
                     >
       > {
};

template <class ELEMENT>
struct TestDriver_ConvertibleValueConfiguation
     : TestDriver_ForwardTestCasesByConfiguation<
           TestDriver< BasicKeyConfig<ELEMENT>
                     , TestConvertibleValueHasher<ELEMENT>
                     , TestConvertibleValueComparator<ELEMENT>
                     , ::bsl::allocator<ELEMENT>
                     >
       > {
};

template <class ELEMENT>
struct TestDriver_GenericFunctors
     : TestDriver_ForwardTestCasesByConfiguation<
           TestDriver< BasicKeyConfig<ELEMENT>
                     , GenericHasher
                     , GenericComparator
                     , ::bsl::allocator<ELEMENT>
                     >
       > {
};


// - - - - - - - - - - - Special adapters for test case 6 - - - - - - - - - - -
// As initially written, test case 6 requires special handling with distinct
// functor classes to demonstrate and test the necessary key-equivalent groups.
// We hope to fold these cases in as regular test cases that pass through the
// remaining test cases as well, using the familiar pattern above.

template <class ELEMENT>
struct TestCase_GroupedUniqueKeys
     : TestDriver_ForwardTestCasesByConfiguation<
           TestDriver< BasicKeyConfig<ELEMENT>
                     , GroupedHasher<ELEMENT, bsl::hash<int>, 5>
                     , ::bsl::equal_to<ELEMENT>
                     , ::bsl::allocator<ELEMENT>
                     >
       > {
    // This configuration "groups" values into buckets by hashing 5 consecutive
    // values to the same hash code, but maintaining a unique key value for
    // each of those cases.  This should lead to a high rate of collisions.
};

template <class ELEMENT>
struct TestCase_GroupedSharedKeys
     : TestDriver_ForwardTestCasesByConfiguation<
           TestDriver< BasicKeyConfig<ELEMENT>
                     , GroupedHasher<ELEMENT, bsl::hash<int>, 5>
                     , GroupedEqualityComparator<ELEMENT, 5>
                     , ::bsl::allocator<ELEMENT>
                     >
       > {
    // This configuration "groups" values into buckets by hashing 5 consecutive
    // values to the same hash code, and similarly arranging for those keys to
    // compare equal to each other.  This should lead to behavior similar to a
    // multiset.
};

template <class ELEMENT>
struct TestCase6_DegenerateConfiguration
     : TestDriver_ForwardTestCasesByConfiguation<
           TestDriver< 
                   BasicKeyConfig<ELEMENT>,
                   DegenerateClass<GroupedHasher<ELEMENT, bsl::hash<int>, 5> >,
                   DegenerateClass<GroupedEqualityComparator<ELEMENT, 5> >,
                   ::bsl::allocator<ELEMENT> >
       > {
};

template <class ELEMENT>
struct TestCase6_DegenerateConfigurationNoSwap
     : TestDriver_ForwardTestCasesByConfiguation<
           TestDriver< 
            BasicKeyConfig<ELEMENT>,
            DegenerateClass<GroupedHasher<ELEMENT, bsl::hash<int>, 5>, false >,
            DegenerateClass<GroupedEqualityComparator<ELEMENT, 5>, false >,
            ::bsl::allocator<ELEMENT> >
       > {
};

struct TestDriverForCase6_AwkwardMaplike
     : TestDriver_ForwardTestCasesByConfiguation<
           TestDriver< TrickyConfig
                     , GroupedHasher<TrickyConfig::KeyType, bsl::hash<int>, 5>
                     , GroupedEqualityComparator<TrickyConfig::KeyType, 5>
                     , ::bsl::allocator<TrickyConfig::ValueType>
                     >
       > {
};


                               // --------------
                               // TEST APPARATUS
                               // --------------

template <class KEY_CONFIG, class HASHER, class COMPARATOR, class ALLOCATOR>
int TestDriver<KEY_CONFIG, HASHER, COMPARATOR, ALLOCATOR>::ggg(
                                                           Obj        *object,
                                                           const char *spec,
                                                           int         verbose)
{
    bslma::DefaultAllocatorGuard guard(
                                      &bslma::NewDeleteAllocator::singleton());
    const TestValues VALUES;

    enum { SUCCESS = -1 };

    for (int i = 0; spec[i]; ++i) {
        if ('A' <= spec[i] && spec[i] <= 'Z') {
            if (!insertElement(object, VALUES[spec[i] - 'A'])) {
                if (verbose) {
                    printf("Error, spec string longer ('%s') than the"
                           "'HashTable' can support without a rehash.\n",
                           spec);
                }

                // Discontinue processing this spec.

                return i;                                             // RETURN
            }
        }
        else {
            if (verbose) {
                printf("Error, bad character ('%c') "
                       "in spec \"%s\" at position %d.\n", spec[i], spec, i);
            }

            // Discontinue processing this spec.

            return i;                                                 // RETURN
        }
   }
   return SUCCESS;
}

template <class KEY_CONFIG, class HASHER, class COMPARATOR, class ALLOCATOR>
bslstl::HashTable<KEY_CONFIG, HASHER, COMPARATOR, ALLOCATOR>&
TestDriver<KEY_CONFIG, HASHER, COMPARATOR, ALLOCATOR>::gg(Obj        *object,
                                                          const char *spec)
{
    ASSERTV(ggg(object, spec) < 0);
    return *object;
}

//- - - - - - - - - - - - - TEST CASE IMPLEMENTATIONS - - - - - - - - - - - - -

#if defined(THE_BEST_IS_YET_TO_COME)
template <class KEY_CONFIG, class HASHER, class COMPARATOR, class ALLOCATOR>
void TestDriver<KEY_CONFIG, HASHER, COMPARATOR, ALLOCATOR>::testCase13()
{
    // ------------------------------------------------------------------------
    // TESTING 'insert' METHODS
    //
    // Concerns:
    //: 1 ...
    //:
    //
    // Plan:
    //: 1 For each value of increasing length, 'L':
    //:
    //
    // Testing:
    //* insert(const SOURCE_TYPE& obj);
    //* insert(const ValueType& obj, const bslalg::BidirectionalLink *hint);
    // ------------------------------------------------------------------------

    if (verbose) {
        printf("\nTesting is not yet implemented.\n");
    }


    typedef typename KEY_CONFIG::ValueType Element;
    typedef bslalg::HashTableImpUtil       ImpUtil;
    typedef typename Obj::SizeType         SizeType;

    const bool VALUE_TYPE_USES_ALLOCATOR =
                                     bslma::UsesBslmaAllocator<Element>::value;

    if (verbose) { P(VALUE_TYPE_USES_ALLOCATOR); }

    const TestValues VALUES;  // contains 52 distinct increasing values


    // Probably want to pick these up as values from some injected policy, so
    // that we can test with stateful variants
    const HASHER     HASH    = MakeDefaultFunctor<HASHER>::make();
    const COMPARATOR COMPARE = MakeDefaultFunctor<COMPARATOR>::make();

    const size_t MAX_LENGTH = 9;

    for (int lfi = 0; lfi < DEFAULT_MAX_LOAD_FACTOR_SIZE; ++lfi) {
    for (size_t ti = 0; ti < MAX_LENGTH; ++ti) {
        const float    MAX_LF = DEFAULT_MAX_LOAD_FACTOR[lfi];
        const SizeType LENGTH = ti;

        if (verbose) {
            printf("\nTesting with various allocator configurations.\n");
        }
        for (char cfg = 'a'; cfg <= 'c'; ++cfg) {
            const char CONFIG = cfg;  // how we specify the allocator

            bslma::TestAllocator da("default",   veryVeryVeryVerbose);
            bslma::TestAllocator fa("footprint", veryVeryVeryVerbose);
            bslma::TestAllocator sa("supplied",  veryVeryVeryVerbose);

            bslma::DefaultAllocatorGuard dag(&da);

            // ----------------------------------------------------------------

            if (veryVerbose) {
                printf("\n\tTesting bootstrap constructor.\n");
            }

            Obj                  *objPtr;

            const size_t NUM_BUCKETS = predictNumBuckets(3*LENGTH, MAX_LF);

            ALLOCATOR objAlloc  = MakeAllocator<ALLOCATOR>::make(&sa);

            typedef ObjectMaker<KEY_CONFIG, HASHER, COMPARATOR, ALLOCATOR>
                                                                         Maker;
            ALLOCATOR expAllocator = Maker::makeObject( &objPtr
                                                      , CONFIG
                                                      , &fa
                                                      , objAlloc
                                                      , HASH
                                                      , COMPARE
                                                      , NUM_BUCKETS
                                                      , MAX_LF);

            Obj&                   mX = *objPtr;  const Obj& X = mX;

            // Verify any attribute allocators are installed properly.

            ASSERTV(MAX_LF, LENGTH, CONFIG, expAllocator == X.allocator());


            const bslma::TestAllocator  *oa = extractTestAllocator(expAllocator);
            const bslma::TestAllocator *noa = &sa == oa ? &da : &sa;

            // It is important that these allocators are found, or else the
            // following tests will break severely, dereferencing null
            // pointer.
            BSLS_ASSERT_OPT(oa);
            BSLS_ASSERT_OPT(noa);

            // QoI: Verify no allocation from the object/non-object allocators
            // if no buckets are requested (as per the default constructor).
            if (0 == LENGTH) {
                ASSERTV(MAX_LF, LENGTH, CONFIG, oa->numBlocksTotal(),
                        0 ==  oa->numBlocksTotal());
            }
            ASSERTV(MAX_LF, LENGTH, CONFIG, noa->numBlocksTotal(),
                    0 == noa->numBlocksTotal());

            // Record blocks used by the initial bucket array
            const bsls::Types::Int64 INITIAL_OA_BLOCKS  = oa->numBlocksTotal();


            // Verify attributes of an empty container.
            // Note that not all of these attributes are salient to value.
            // None of these accessors are deemed tested until their own test
            // case, but many witnesses give us some confidence in the state.
            ASSERTV(MAX_LF, LENGTH, CONFIG, 0 == X.size());
            ASSERTV(MAX_LF, LENGTH, CONFIG, 0 < X.numBuckets());
            ASSERTV(MAX_LF, LENGTH, CONFIG, 0 == X.elementListRoot());
            ASSERTV(MAX_LF, LENGTH, CONFIG, MAX_LF == X.maxLoadFactor());
            ASSERTV(MAX_LF, LENGTH, CONFIG, 0.0f == X.loadFactor());
            ASSERTV(MAX_LF, LENGTH, CONFIG, 0 == X.countElementsInBucket(0));

            const bslalg::HashTableBucket& bucket = X.bucketAtIndex(0);
            ASSERTV(MAX_LF, LENGTH, CONFIG, 0 == bucket.first());
            ASSERTV(MAX_LF, LENGTH, CONFIG, 0 == bucket.last());

            // Verify that remove-all on a default container has no effect.
            // Specifically, no memory allocated, and the root of list and
            // bucket array are unchanged.

            mX.removeAll();

            // Verify no allocation from the object/non-object allocators.

            ASSERTV(MAX_LF, LENGTH, CONFIG, oa->numBlocksTotal(),
                    INITIAL_OA_BLOCKS ==  oa->numBlocksTotal());
            ASSERTV(MAX_LF, LENGTH, CONFIG, noa->numBlocksTotal(),
                    0 == noa->numBlocksTotal());

            // Verify attributes of an empty container.
            // Note that not all of these attributes are salient to value.

            ASSERTV(MAX_LF, LENGTH, CONFIG, 0 == X.size());
            ASSERTV(MAX_LF, LENGTH, CONFIG, 0 < X.numBuckets());
            ASSERTV(MAX_LF, LENGTH, CONFIG, 0 == X.elementListRoot());
            ASSERTV(MAX_LF, LENGTH, CONFIG, MAX_LF == X.maxLoadFactor());
            ASSERTV(MAX_LF, LENGTH, CONFIG, 0.0f == X.loadFactor());
            ASSERTV(MAX_LF, LENGTH, CONFIG, 0 == X.countElementsInBucket(0));

            const bslalg::HashTableBucket& bucket2 = X.bucketAtIndex(0);
            ASSERTV(MAX_LF, LENGTH, CONFIG, 0 == bucket.first());
            ASSERTV(MAX_LF, LENGTH, CONFIG, 0 == bucket.last());

            ASSERTV(MAX_LF, LENGTH, CONFIG, &bucket == &bucket2);

            // ----------------------------------------------------------------

            if (veryVerbose) {
                printf("\n\tTesting 'insertElement' (bootstrap function).\n");
            }
            if (0 < LENGTH) {
                if (verbose) printf(
                       "\t\tOn an object of initial length " ZU ".\n", LENGTH);

                ASSERTV(MAX_LF, LENGTH, CONFIG,
                        oa->numBlocksTotal(),   oa->numBlocksInUse(),
                        oa->numBlocksTotal() == oa->numBlocksInUse());

                for (size_t tj = 0; tj < LENGTH - 1; ++tj) {
                    Link *RESULT = insertElement(&mX, VALUES[tj]);
                    ASSERT(0 != RESULT);
                    ASSERTV(MAX_LF, LENGTH, tj, CONFIG,
                            BSL_TF_EQ(
                                     KEY_CONFIG::extractKey(VALUES[tj]),
                                     ImpUtil::extractKey<KEY_CONFIG>(RESULT)));
                    ASSERTV(MAX_LF, LENGTH, tj, CONFIG,
                            BSL_TF_EQ(
                                   VALUES[tj],
                                   ImpUtil::extractValue<KEY_CONFIG>(RESULT)));
                }

                ASSERTV(MAX_LF, LENGTH, CONFIG, LENGTH - 1 == X.size());
                if (veryVerbose) {
                    printf("\t\t\tBEFORE: ");
                    P(X);
                }

                bslma::TestAllocator scratch("scratch", veryVeryVeryVerbose);

                BSLMA_TESTALLOCATOR_EXCEPTION_TEST_BEGIN(oa) {
                    ExceptionGuard<Obj> guard(&X, L_, &scratch);

                    // This will fail on the initial insert as we must also
                    // create the bucket array, so there is an extra pass.
                    // Not sure why that means the block counts get out of
                    // synch though, is this catching a real bug?
                    ASSERTV(CONFIG, LENGTH,
                            oa.numBlocksTotal(),   oa.numBlocksInUse(),
                            oa.numBlocksTotal() == oa.numBlocksInUse());


                    bslma::TestAllocatorMonitor tam(&oa);
                    Link *RESULT = insertElement(&mX, VALUES[LENGTH - 1]);
                    ASSERT(0 != RESULT);

                    // These tests assume that the object allocator is used
                    // only is stored elements also allocate memory.  This
                    // does not allow for rehashes as the container grows.
                    if (VALUE_TYPE_USES_ALLOCATOR  ||
                                                expectPoolToAllocate(LENGTH)) {
                        ASSERTV(CONFIG, tam.isTotalUp());
                        ASSERTV(CONFIG, tam.isInUseUp());
                    }
                    else {
                        ASSERTV(CONFIG, tam.isTotalSame());
                        ASSERTV(CONFIG, tam.isInUseSame());
                    }

                    // Verify no temporary memory is allocated from the object
                    // allocator.
                    // BROKEN TEST CONDITION
                    // We need to think carefully about how we allow for the
                    // allocation of the bucket-array

                    ASSERTV(CONFIG, LENGTH,
                            oa.numBlocksTotal(),   oa.numBlocksInUse(),
                            oa.numBlocksTotal() == oa.numBlocksInUse());

                    ASSERTV(CONFIG, LENGTH - 1,
                            KEY_CONFIG::extractKey(VALUES[LENGTH - 1]) ==
                                      ImpUtil::extractKey<KEY_CONFIG>(RESULT));
                    ASSERTV(CONFIG, LENGTH - 1,
                            VALUES[LENGTH - 1] ==
                                    ImpUtil::extractValue<KEY_CONFIG>(RESULT));

                    guard.release();
                } BSLMA_TESTALLOCATOR_EXCEPTION_TEST_END

                ASSERTV(MAX_LF, LENGTH, CONFIG, X.size(),
                        LENGTH == X.size());

                ASSERTV(MAX_LF, LENGTH, CONFIG, X,
                       0 == verifyListContents<KEY_CONFIG>(X.elementListRoot(),
                                                           COMPARE,
                                                           VALUES,
                                                           LENGTH));
                // check elements with equivalent keys are contiguous
                // check expected elements are present in container, with
                // expected number of duplicates
                {
                    int *foundKeys = new int[X.size()];
                    for (SizeType j = 0;j != X.size(); ++j) {
                        foundKeys[j] = 0;
                    }

                    SizeType i = 0;
                    for (Link *it = X.elementListRoot();
                         0 != it;
                         it = it->nextLink(), ++i)
                    {
                        for (SizeType j = 0; j != X.size(); ++j) {
                            if (BSL_TF_EQ(
                                        KEY_CONFIG::extractKey(VALUES[j]),
                                        ImpUtil::extractKey<KEY_CONFIG>(it))) {
                                ASSERTV(MAX_LF, LENGTH, CONFIG, VALUES[j],
                                        !foundKeys[j]);
                                ++foundKeys[j];
                            }
                        }
                    }
                    SizeType missing = 0;
                    for (SizeType j = 0; j != X.size(); ++j) {
                        if (!foundKeys[j]) { ++missing; }
                    }
                    ASSERTV(MAX_LF, LENGTH, CONFIG, missing, 0 == missing);

                    delete[] foundKeys;

                    ASSERTV(MAX_LF, LENGTH, CONFIG, X.size() == i);
                }
            }

            // ----------------------------------------------------------------

            if (veryVerbose) { printf("\n\tTesting 'removeAll'.\n"); }
            {
                const bsls::Types::Int64 BB = oa->numBlocksTotal();

                mX.removeAll();

                ASSERTV(MAX_LF, LENGTH, CONFIG, 0 == X.size());
                ASSERTV(MAX_LF, LENGTH, CONFIG, 0 < X.numBuckets());
                ASSERTV(MAX_LF, LENGTH, CONFIG, 0 == X.elementListRoot());
                ASSERTV(MAX_LF, LENGTH, CONFIG, MAX_LF == X.maxLoadFactor());
                ASSERTV(MAX_LF, LENGTH, CONFIG, 0.0f == X.loadFactor());
                ASSERTV(MAX_LF, LENGTH, CONFIG, 0 == X.countElementsInBucket(0));

                const bsls::Types::Int64 AA = oa->numBlocksTotal();

                ASSERTV(MAX_LF, LENGTH, CONFIG, BB == AA);
            }

            // ----------------------------------------------------------------

            if (veryVerbose) { printf(
                  "\n\tRepeat testing 'insertElement', with memory checks.\n");
            }
            if (0 < LENGTH) {
                if (verbose) printf(
                       "\t\tOn an object of initial length " ZU ".\n", LENGTH);

                for (SizeType tj = 0; tj < LENGTH - 1; ++tj) {
                    Link *RESULT = insertElement(&mX, VALUES[tj]);
                    ASSERT(0 != RESULT);
                    ASSERTV(MAX_LF, LENGTH, tj, CONFIG,
                            BSL_TF_EQ(
                                     KEY_CONFIG::extractKey(VALUES[tj]),
                                     ImpUtil::extractKey<KEY_CONFIG>(RESULT)));
                    ASSERTV(MAX_LF, LENGTH, tj, CONFIG,
                            BSL_TF_EQ(
                                   VALUES[tj],
                                   ImpUtil::extractValue<KEY_CONFIG>(RESULT)));
                }

                ASSERTV(MAX_LF, LENGTH, CONFIG, LENGTH - 1 == X.size());
                if (veryVerbose) {
                    printf("\t\t\tBEFORE: ");
                    P(X);
                }

                bslma::TestAllocator scratch("scratch", veryVeryVeryVerbose);

                BSLMA_TESTALLOCATOR_EXCEPTION_TEST_BEGIN(oa) {
                    ExceptionGuard<Obj> guard(&X, L_, &scratch);

                    bslma::TestAllocatorMonitor tam(&oa);
                    Link *RESULT = insertElement(&mX, VALUES[LENGTH - 1]);
                    ASSERT(0 != RESULT);

                    // The number of buckets should not have changed, so no
                    // reason to allocate a fresh bucket array
                    ASSERTV(MAX_LF, LENGTH, CONFIG, bucketCount, X.numBuckets(),
                            bucketCount == X.numBuckets());

                    // These tests assume that the object allocator is used
                    // only if stored elements also allocate memory.  This
                    // does not allow for rehashes as the container grows.
                    // Hence we run the same test sequence a second time after
                    // clearing the container, so we can validate knowing that
                    // no rehashes should be necessary, and will in fact show
                    // up as a memory use error.  'LENGTH' was the high-water
                    // mark of the initial run on the container before removing
                    // all elements.
                    if ((LENGTH < X.size() && expectPoolToAllocate(LENGTH))
                        || VALUE_TYPE_USES_ALLOCATOR) {
                        ASSERTV(CONFIG, LENGTH, tam.isTotalUp());
                        ASSERTV(CONFIG, LENGTH, tam.isInUseUp());
                    }
                    else {
                        ASSERTV(CONFIG, LENGTH, tam.isTotalSame());
                        ASSERTV(CONFIG, LENGTH, tam.isInUseSame());
                    }

                    ASSERTV(MAX_LF, LENGTH, CONFIG,
                            KEY_CONFIG::extractKey(VALUES[LENGTH - 1]) ==
                                      ImpUtil::extractKey<KEY_CONFIG>(RESULT));
                    ASSERTV(MAX_LF, LENGTH, CONFIG,
                            VALUES[LENGTH - 1] ==
                                    ImpUtil::extractValue<KEY_CONFIG>(RESULT));

                    guard.release();
                } BSLMA_TESTALLOCATOR_EXCEPTION_TEST_END

                ASSERTV(MAX_LF, LENGTH, CONFIG, LENGTH == X.size());

                // check elements with equivalent keys are contiguous
                // check expected elements are present in container, with
                // expected number of duplicates
                {
                    int *foundKeys = new int[X.size()];
                    for (SizeType j = 0; j != X.size(); ++j) {
                        foundKeys[j] = 0;
                    }

                    size_t i = 0;
                    for (Link *it = X.elementListRoot();
                         0 != it;
                         it = it->nextLink(), ++i)
                    {
                        for (SizeType j = 0; j != X.size(); ++j) {
                            if (BSL_TF_EQ(
                                        KEY_CONFIG::extractKey(VALUES[j]),
                                        ImpUtil::extractKey<KEY_CONFIG>(it))) {
                                ASSERTV(MAX_LF, LENGTH, CONFIG, VALUES[j],
                                        !foundKeys[j]);
                                ++foundKeys[j];
                            }
                        }
                    }
                    SizeType missing = 0;
                    for (SizeType j = 0; j != X.size(); ++j) {
                        if (!foundKeys[j]) { ++missing; }
                    }
                    ASSERTV(MAX_LF, LENGTH, CONFIG, missing, 0 == missing);

                    delete[] foundKeys;

                    ASSERTV(MAX_LF, LENGTH, CONFIG, X.size() == i);
                }
            }

            // ----------------------------------------------------------------

            if (veryVerbose) { printf(
                                "\n\tTesting 'insert' duplicated values.\n"); }
            {
                Link *ITER[MAX_LENGTH + 1];

                // The first loop adds a duplicate in front of each already
                // inserted element
                for (SizeType tj = 0; tj < LENGTH; ++tj) {
                    ITER[tj] = insertElement(&mX, VALUES[tj]);
                    ASSERT(0 != ITER[tj]);
                    ASSERTV(MAX_LF, LENGTH, tj, CONFIG,
                            BSL_TF_EQ(
                                   KEY_CONFIG::extractKey(VALUES[tj]),
                                   ImpUtil::extractKey<KEY_CONFIG>(ITER[tj])));
                    ASSERTV(MAX_LF, LENGTH, tj, CONFIG,
                            BSL_TF_EQ(
                                 VALUES[tj],
                                 ImpUtil::extractValue<KEY_CONFIG>(ITER[tj])));
                }
                ITER[LENGTH] = 0;

                ASSERTV(MAX_LF, LENGTH, CONFIG, X.size(), 2 * LENGTH == X.size());

                // The second loop adds another duplicate in front of each
                // the items from the previous loop, and not in the middle of
                // any subranges.
                for (SizeType tj = 0; tj < LENGTH; ++tj) {
                    Link *RESULT = insertElement(&mX, VALUES[tj]);
                    ASSERT(0 != RESULT);
                    ASSERTV(MAX_LF, LENGTH, tj, CONFIG,
                            BSL_TF_EQ(
                                     KEY_CONFIG::extractKey(VALUES[tj]),
                                     ImpUtil::extractKey<KEY_CONFIG>(RESULT)));
                    ASSERTV(MAX_LF, LENGTH, tj, CONFIG,
                            BSL_TF_EQ(
                                   VALUES[tj],
                                   ImpUtil::extractValue<KEY_CONFIG>(RESULT)));
                    ASSERTV(MAX_LF, LENGTH, tj, CONFIG,
                            ITER[tj] == RESULT->nextLink());
                }

                ASSERTV(MAX_LF, LENGTH, CONFIG, X.size(), 3 * LENGTH == X.size());
            }

            // ----------------------------------------------------------------

#if defined BDE_BUILD_TARGET_EXC
            {
#if 0
                // This test shows up a non-conformance in 'bsl::allocator'
                // which has undefined behavior when asked for this many
                // buckets, rather than simply throwing a 'std::bad_alloc'.

                try {
                    Obj mX(HASH,
                           COMPARE,
                           native_std::numeric_limits<int>::max(),
                           1e-30);
                    ASSERT(false);
                }
                catch(const native_std::bad_allocr&) {
                    // This is the expected code path
                }
                catch(...) {
                    ASSERT(!!"The wrong exception type was thrown.");
                }
#endif

                try {
                    Obj mBad(HASH,
                             COMPARE,
                             native_std::numeric_limits<SizeType>::max(),
                             1e-30);
                    ASSERT(false);
                }
                catch(const native_std::length_error&) {
                    // This is the expected code path
                }
                catch(...) {
                    ASSERT(!!"The wrong exception type was thrown.");
                }

                Obj mR(HASH,
                       COMPARE,
                       3,
                       1e-30);
                try {
                    mR.insert(VALUES[0]);

                    P(mR.numBuckets())
                    P(mR.size());

                    ASSERT(false);
                }
                catch(const native_std::length_error& e) {
                    // This is the expected code path
                }
                catch(...) {
                    ASSERT(!!"The wrong exception type was thrown.");
                }
            
            }
#endif

            // ----------------------------------------------------------------

            // Reclaim dynamically allocated object under test.

            fa.deleteObject(objPtr);

            // Verify all memory is released on object destruction.

            ASSERTV(MAX_LF, LENGTH, CONFIG, da.numBlocksInUse(),
                    0 == da.numBlocksInUse());
            ASSERTV(MAX_LF, LENGTH, CONFIG, fa.numBlocksInUse(),
                    0 == fa.numBlocksInUse());
            ASSERTV(MAX_LF, LENGTH, CONFIG, sa.numBlocksInUse(),
                    0 == sa.numBlocksInUse());
        }
    }
    }
}
#endif

template <class KEY_CONFIG, class HASHER, class COMPARATOR, class ALLOCATOR>
void TestDriver<KEY_CONFIG, HASHER, COMPARATOR, ALLOCATOR>::testCase13()
{
    // ------------------------------------------------------------------------
    // TESTING REHASH METHODS
    //
    // Concerns:
    //: 1 'rehashForNumBuckets' allocates at least the specified number of
    //:   buckets.
    //:
    //: 2 'rehashForNumElements' allocates sufficient buckets so that, after
    //:   the rehash, 'numBuckets() / maxLoadFactor()' >= the specified number
    //:   of elements.
    //:
    //: 3 Neither rehash function affects the value of the object.
    //:
    //: 4 Neither rehash function affects the order of the inserted elements
    //:   with the same value.
    //:
    //: 5 'rehashForNumBuckets' is a no-op if the requested number of buckets
    //:   is less than the current 'numBuckets' in the object.
    //:
    //: 6 'rehashForNumElements' is a no-op if the requested number of elements
    //:   can already be accomodated without exceeding the 'maxLoadFactor' of
    //:   the object.
    //:
    //: 7 Any memory allocation is from the object allocator.
    //:
    //: 8 The only memory allocation is a single allocation for the new bucket
    //:   array; no new nodes are allocated, and the old array is reclaimed by
    //:   the object allocator.
    //:
    //: 9 'rehashForNumBuckets' provides the strong exception guarantee if the
    //:   hasher does not throw.
    //:
    //:10 'rehashForNumBuckets' will reset the object to an empty container,
    //:   without leaking memory or objects, if a hasher throws.
    //:
    //:11 'rehashForNumElements' provides the strong exception guarantee if the
    //:   hasher does not throw.
    //:
    //:12 'rehashForNumElements' will reset the object to an empty container,
    //:   without leaking memory or objects, if a hasher throws.
    //:
    //
    // Plan:
    //: 1 TBD
    //
    // Testing:
    //   rehashForNumBuckets(SizeType newNumBuckets);
    //   rehashForNumElements(SizeType numElements);
    // ------------------------------------------------------------------------

    if (verbose) printf(
                 "\nCreate a test allocator and install it as the default.\n");

    bslma::TestAllocator         da("default", veryVeryVeryVerbose);
    bslma::DefaultAllocatorGuard dag(&da);

    if (verbose) printf(
       "\nUse a table of distinct object values and expected memory usage.\n");

    const size_t REHASH_SIZE[] = {
        0,
        1,
        2,
        3,
        5,
        8,
        12,
        13,
        2099
    };
    const int NUM_REHASH_SIZE = sizeof REHASH_SIZE / sizeof *REHASH_SIZE;

    const int NUM_DATA                     = DEFAULT_NUM_DATA;
    const DefaultDataRow (&DATA)[NUM_DATA] = DEFAULT_DATA;

    const HASHER     HASH    = MakeDefaultFunctor<HASHER>::make();
    const COMPARATOR COMPARE = MakeDefaultFunctor<COMPARATOR>::make();

    for (int ti = 0; ti < NUM_DATA; ++ti) {
        const int         LINE   = DATA[ti].d_line;
        const char *const SPEC   = DATA[ti].d_spec;
        const size_t      LENGTH = strlen(SPEC);

        for (int tj = 0; tj < DEFAULT_MAX_LOAD_FACTOR_SIZE; ++tj) {
            const float  MAX_LF      = DEFAULT_MAX_LOAD_FACTOR[tj];
            const size_t NUM_BUCKETS = predictNumBuckets(LENGTH, MAX_LF);

            bslma::TestAllocator      oa("object",  veryVeryVeryVerbose);
            bslma::TestAllocator scratch("scratch", veryVeryVeryVerbose);

            Obj mZ(HASH, COMPARE, NUM_BUCKETS, MAX_LF, &scratch);
            const Obj& Z = gg(&mZ,  SPEC);

            for (int tj = 0; tj < NUM_REHASH_SIZE; ++tj) {
                Obj mX(Z, &oa); const Obj& X = mX;

                if (veryVerbose) { T_ P_(LINE) P_(Z) P(X) }

                const size_t OLD_NUM_BUCKETS = X.numBuckets();
                const size_t NEW_NUM_BUCKETS =
                                    predictNumBuckets(REHASH_SIZE[tj], MAX_LF);

                bslma::TestAllocatorMonitor oam(&oa);

                mX.rehashForNumBuckets(NEW_NUM_BUCKETS);

                ASSERTV(LINE, tj, X == Z);

                ASSERTV(LINE, tj, NEW_NUM_BUCKETS <= X.numBuckets());

                if (NEW_NUM_BUCKETS <= OLD_NUM_BUCKETS) {
                    ASSERTV(LINE, tj, OLD_NUM_BUCKETS == X.numBuckets());
                    ASSERTV(LINE, tj, oam.isTotalSame());
                    ASSERTV(LINE, tj, oam.isInUseSame());
                }
                else {
                    ASSERTV(LINE, tj, oam.numBlocksTotalChange(),
                            1 == oam.numBlocksTotalChange());

                    if (0 < LENGTH ) {
                        ASSERTV(LINE, tj, oam.isInUseSame());
                    }
                    else {
                        ASSERTV(LINE, tj, oam.numBlocksInUseChange(),
                                1 == oam.numBlocksInUseChange());
                    }
                }
            }
        }
    }
}

template <class KEY_CONFIG, class HASHER, class COMPARATOR, class ALLOCATOR>
void TestDriver<KEY_CONFIG, HASHER, COMPARATOR, ALLOCATOR>::testCase12()
{
    // ------------------------------------------------------------------------
    // TESTING remove METHOD
    //
    // Concerns:
    //: 1 ...
    //:
    //
    // Plan:
    //: 1 For each value of increasing length, 'L':
    //:
    //
    // Testing:
    //   remove(bslalg::BidirectionalLink *node);
    // ------------------------------------------------------------------------

    if (verbose) {
        printf("\nTesting is not yet implemented.\n");
    }

}

template <class KEY_CONFIG, class HASHER, class COMPARATOR, class ALLOCATOR>
void TestDriver<KEY_CONFIG, HASHER, COMPARATOR, ALLOCATOR>::testCase11()
{
    // ------------------------------------------------------------------------
    // TESTING DEFAULT CONSTRUCTOR:
    //
    // Concerns:
    //: 1 An object created with the default constructor (with or without a
    //:   supplied allocator) has the contractually specified default value.
    //:
    //: 2 If an allocator is NOT supplied to the default constructor, the
    //:   default allocator in effect at the time of construction becomes the
    //:   object allocator for the resulting object.
    //:
    //: 3 If an allocator IS supplied to the default constructor, that
    //:   allocator becomes the object allocator for the resulting object.
    //:
    //: 4 Supplying a null allocator address has the same effect as not
    //:   supplying an allocator.
    //:
    //: 5 Supplying an allocator to the default constructor has no effect on
    //:   subsequent object values.
    //:
    //: 6 Any memory allocation is from the object allocator.
    //:
    //: 7 There is no temporary allocation from any allocator.
    //:
    //: 8 Every object releases any allocated memory at destruction.
    //:
    //: 9 QoI: The default constructor allocates no memory.
    //:
    // Plan:
    //: 1 For each value of increasing length, 'L':
    //:
    //:   2 Using a loop-based approach, default-construct three distinct
    //:     objects, in turn, but configured differently: (a) without passing
    //:     an allocator, (b) passing a null allocator address explicitly,
    //:     and (c) passing the address of a test allocator distinct from the
    //:     default.  For each of these three iterations:  (C-1..14)
    //:
    //:     1 Create three 'bslma::TestAllocator' objects, and install one as
    //:       the current default allocator (note that a ubiquitous test
    //:       allocator is already installed as the global allocator).
    //:
    //:     2 Use the default constructor to dynamically create an object
    //:       'X', with its object allocator configured appropriately (see
    //:       P-2); use a distinct test allocator for the object's footprint.
    //:
    //:     3 Use the (as yet unproven) 'allocator' to ensure that its
    //:       object allocator is properly installed.  (C-2..4)
    //:
    //:     4 Use the appropriate test allocators to verify that no memory is
    //:       allocated by the default constructor.  (C-9)
    //:
    //:     5 Use the individual (as yet unproven) salient attribute accessors
    //:       to verify the default-constructed value.  (C-1)
    //:
    //:     6 Verify that no temporary memory is allocated from the object
    //:       allocator.  (C-7)
    //:
    //:     7 Verify that all object memory is released when the object is
    //:       destroyed.  (C-8)
    //
    // Testing:
    //   HashTable(const A& allocator);
    // ------------------------------------------------------------------------

    if (verbose) printf("\nTesting with various allocator configurations.\n");

    // Create an object that all default constructed 'HashTable' objects should
    // have the same value as.  Note that value does not depend on allocator or
    // the ordering functors, so we take the simplest form that we have already
    // tested back in test case 2.
    const Obj DEFAULT(HASHER(), COMPARATOR(), 0, 1.0);

    for (char cfg = 'a'; cfg <= 'c'; ++cfg) {
        const char CONFIG = cfg;  // how we specify the allocator

        bslma::TestAllocator da("default",   veryVeryVeryVerbose);
        bslma::TestAllocator fa("footprint", veryVeryVeryVerbose);
        bslma::TestAllocator sa("supplied",  veryVeryVeryVerbose);

        bslma::DefaultAllocatorGuard dag(&da);

        // ----------------------------------------------------------------

        if (veryVerbose) {
            printf("\n\tTesting default constructor.\n");
        }

        Obj                  *objPtr;
        bslma::TestAllocator *objAllocatorPtr;

        switch (CONFIG) {
          case 'a': {
              objPtr = new (fa) Obj();
              objAllocatorPtr = &da;
          } break;
          case 'b': {
              objPtr = new (fa) Obj(0);
              objAllocatorPtr = &da;
          } break;
          case 'c': {
              objPtr = new (fa) Obj(&sa);
              objAllocatorPtr = &sa;
          } break;
          default: {
              ASSERTV(CONFIG, !"Bad allocator config.");
              return;
          } break;
        }

        Obj&                   mX = *objPtr;  const Obj& X = mX;
        bslma::TestAllocator&  oa = *objAllocatorPtr;
        bslma::TestAllocator& noa = 'c' != CONFIG ? sa : da;

        // Verify any attribute allocators are installed properly.

        ASSERTV(CONFIG, &oa == X.allocator());

        ASSERTV(CONFIG, DEFAULT == X);

        ASSERTV(CONFIG, 0 == X.size());
        ASSERTV(CONFIG, 1 == X.numBuckets());
        ASSERTV(CONFIG, 1.0f == X.maxLoadFactor());
        ASSERTV(CONFIG, 0 == X.elementListRoot());
        ASSERTV(CONFIG, isEqualComparator(COMPARATOR(), X.comparator()));
        ASSERTV(CONFIG, isEqualHasher(HASHER(), X.hasher()));

        // Verify no allocation from the object/non-object allocators.

        ASSERTV(CONFIG, oa.numBlocksTotal(), 0 ==  oa.numBlocksTotal());
        ASSERTV(CONFIG, noa.numBlocksTotal(), 0 == noa.numBlocksTotal());

        // ----------------------------------------------------------------

        // Reclaim dynamically allocated object under test.

        fa.deleteObject(objPtr);

        // Verify all memory is released on object destruction.

        ASSERTV(CONFIG, da.numBlocksInUse(), 0 == da.numBlocksInUse());
        ASSERTV(CONFIG, fa.numBlocksInUse(), 0 == fa.numBlocksInUse());
        ASSERTV(CONFIG, sa.numBlocksInUse(), 0 == sa.numBlocksInUse());
    }
}

template <class KEY_CONFIG, class HASHER, class COMPARATOR, class ALLOCATOR>
void TestDriver<KEY_CONFIG, HASHER, COMPARATOR, ALLOCATOR>::testCase9()
{
    // ------------------------------------------------------------------------
    // COPY-ASSIGNMENT OPERATOR:
    //   Ensure that we can assign the value of any object of the class to any
    //   object of the class, such that the two objects subsequently have the
    //   same value.
    //
    // Concerns:
    //: 1 The assignment operator can change the value of any modifiable target
    //:   object to that of any source object.
    //:
    //: 2 If allocator propagation is not enabled for copy assignment, the
    //:   allocator address held by the target object is unchanged.
    //:
    //: 3 If allocator propagation is not enabled for copy assignment, any
    //:   memory allocation is from the target object's allocator.
    //:
    //: 4 The signature and return type are standard.
    //:
    //: 5 The reference returned is to the target object (i.e., '*this').
    //:
    //: 6 The value of the source object is not modified.
    //:
    //: 7 The allocator address held by the source object is unchanged.
    //:
    //: 8 QoI: Assigning a source object having the default-constructed value
    //:   allocates no memory.
    //:
    //: 9 Any memory allocation is exception neutral.
    //:
    //:10 Assigning an object to itself behaves as expected (alias-safety).
    //:
    //:11 Every object releases any allocated memory at destruction.
    //:
    //:12 If allocator propagation is enabled for copy assignment,
    //:   any memory allocation is from the source object's
    //:   allocator.
    //:
    //:13 If allocator propagation is enabled for copy assignment, the
    //:   allocator address held by the target object is changed to that of the
    //:   source.
    //:
    //:14 If allocator propagation is enabled for copy assignment, any memory
    //:   allocation is from the original target allocator will be released
    //:   after copy assignment.
    //
    // Plan:
    //: 1 Use the address of 'operator=' to initialize a member-function
    //:   pointer having the appropriate signature and return type for the
    //:   copy-assignment operator defined in this component.  (C-4)
    //:
    //: 2 Create a 'bslma::TestAllocator' object, and install it as the default
    //:   allocator (note that a ubiquitous test allocator is already installed
    //:   as the global allocator).
    //:
    //: 3 Using the table-driven technique:
    //:
    //:   1 Specify a set of (unique) valid object values.
    //:
    //: 4 For each row 'R1' (representing a distinct object value, 'V') in the
    //:   table described in P-3: (C-1..2, 5..8, 11)
    //:
    //:   1 Use the value constructor and a "scratch" allocator to create two
    //:     'const' 'Obj', 'Z' and 'ZZ', each having the value 'V'.
    //:
    //:   2 Execute an inner loop that iterates over each row 'R2'
    //:     (representing a distinct object value, 'W') in the table described
    //:     in P-3:
    //:
    //:   3 For each of the iterations (P-4.2): (C-1..2, 5..8, 11)
    //:
    //:     1 Create a 'bslma::TestAllocator' object, 'oa'.
    //:
    //:     2 Use the value constructor and 'oa' to create a modifiable 'Obj',
    //:       'mX', having the value 'W'.
    //:
    //:     3 Assign 'mX' from 'Z' in the presence of injected exceptions
    //:       (using the 'BSLMA_TESTALLOCATOR_EXCEPTION_TEST_*' macros).
    //:
    //:     4 Verify that the address of the return value is the same as that
    //:       of 'mX'.  (C-5)
    //:
    //:     5 Use the equality-comparison operator to verify that: (C-1, 6)
    //:
    //:       1 The target object, 'mX', now has the same value as that of 'Z'.
    //:         (C-1)
    //:
    //:       2 'Z' still has the same value as that of 'ZZ'.  (C-6)
    //:
    //:     6 Use the 'allocator' accessor of both 'mX' and 'Z' to verify that
    //:       the respective allocator addresses held by the target and source
    //:       objects are unchanged.  (C-2, 7)
    //:
    //:     7 Use the appropriate test allocators to verify that: (C-8, 11)
    //:
    //:       1 For an object that (a) is initialized with a value that did NOT
    //:         require memory allocation, and (b) is then assigned a value
    //:         that DID require memory allocation, the target object DOES
    //:         allocate memory from its object allocator only (irrespective of
    //:         the specific number of allocations or the total amount of
    //:         memory allocated); also cross check with what is expected for
    //:         'mX' and 'Z'.
    //:
    //:       2 An object that is assigned a value that did NOT require memory
    //:         allocation, does NOT allocate memory from its object allocator;
    //:         also cross check with what is expected for 'Z'.
    //:
    //:       3 No additional memory is allocated by the source object.  (C-8)
    //:
    //:       4 All object memory is released when the object is destroyed.
    //:         (C-11)
    //:
    //: 5 Repeat steps similar to those described in P-4 except that, this
    //:   time, there is no inner loop (as in P-4.2); instead, the source
    //:   object, 'Z', is a reference to the target object, 'mX', and both 'mX'
    //:   and 'ZZ' are initialized to have the value 'V'.  For each row
    //:   (representing a distinct object value, 'V') in the table described in
    //:   P-3: (C-9)
    //:
    //:   1 Create a 'bslma::TestAllocator' object, 'oa'.
    //:
    //:   2 Use the value constructor and 'oa' to create a modifiable 'Obj'
    //:     'mX'; also use the value constructor and a distinct "scratch"
    //:     allocator to create a 'const' 'Obj' 'ZZ'.
    //:
    //:   3 Let 'Z' be a reference providing only 'const' access to 'mX'.
    //:
    //:   4 Assign 'mX' from 'Z' in the presence of injected exceptions (using
    //:     the 'BSLMA_TESTALLOCATOR_EXCEPTION_TEST_*' macros).  (C-9)
    //:
    //:   5 Verify that the address of the return value is the same as that of
    //:     'mX'.
    //:
    //:   6 Use the equality-comparison operator to verify that the target
    //:     object, 'mX', still has the same value as that of 'ZZ'.
    //:
    //:   7 Use the 'allocator' accessor of 'mX' to verify that it is still the
    //:     object allocator.
    //:
    //:   8 Use the appropriate test allocators to verify that:
    //:
    //:     1 Any memory that is allocated is from the object allocator.
    //:
    //:     2 No additional (e.g., temporary) object memory is allocated when
    //:       assigning an object value that did NOT initially require
    //:       allocated memory.
    //:
    //:     3 All object memory is released when the object is destroyed.
    //:
    //: 6 Use the test allocator from P-2 to verify that no memory is ever
    //:   allocated from the default allocator.  (C-3)
    //
    // Testing:
    //   HashTable& operator=(const HashTable& rhs);
    // ------------------------------------------------------------------------

    const int NUM_DATA                     = DEFAULT_NUM_DATA;
    const DefaultDataRow (&DATA)[NUM_DATA] = DEFAULT_DATA;

    bslma::TestAllocator         da("default", veryVeryVeryVerbose);
    bslma::DefaultAllocatorGuard dag(&da);

    const HASHER     HASH    = MakeDefaultFunctor<HASHER>::make();
    const COMPARATOR COMPARE = MakeDefaultFunctor<COMPARATOR>::make();

    if (verbose) printf("\nCompare each pair of similar and different"
                        " values (u, ua, v, va) in S X A X S X A"
                        " without perturbation.\n");
    {
        // Create first object
        for (int lfi = 0; lfi < DEFAULT_MAX_LOAD_FACTOR_SIZE; ++lfi) {
        for (int ti = 0; ti < NUM_DATA; ++ti) {
            const float MAX_LF1 = DEFAULT_MAX_LOAD_FACTOR[lfi];

            const int         LINE1   = DATA[ti].d_line;
            const int         INDEX1  = DATA[ti].d_index;
            const char *const SPEC1   = DATA[ti].d_spec;

            const size_t      LENGTH1 = strlen(SPEC1);
            const size_t NUM_BUCKETS1 = predictNumBuckets(LENGTH1, MAX_LF1);

            bslma::TestAllocator scratch("scratch", veryVeryVeryVerbose);

            Obj mZ(HASH, COMPARE, NUM_BUCKETS1, MAX_LF1, &scratch);
            const Obj& Z  = gg(&mZ,  SPEC1);
            Obj mZZ(HASH, COMPARE, NUM_BUCKETS1, MAX_LF1, &scratch);
            const Obj& ZZ = gg(&mZZ, SPEC1);


            if (veryVerbose) { T_ P_(LINE1) P_(Z) P(ZZ) }

            // Create second object
            for (int lfj = 0; lfj < DEFAULT_MAX_LOAD_FACTOR_SIZE; ++lfj) {
            for (int tj = 0; tj < NUM_DATA; ++tj) {
                const float MAX_LF2 = DEFAULT_MAX_LOAD_FACTOR[lfj];

                const int         LINE2   = DATA[tj].d_line;
                const int         INDEX2  = DATA[tj].d_index;
                const char *const SPEC2   = DATA[tj].d_spec;

                const size_t      LENGTH2 = strlen(SPEC2);
                const size_t NUM_BUCKETS2 = predictNumBuckets(LENGTH2,
                                                              MAX_LF2);

                bslma::TestAllocator oa("object", veryVeryVeryVerbose);

                {
                    Obj mX(HASH, COMPARE, NUM_BUCKETS2, MAX_LF2, &oa);
                    const Obj& X  = gg(&mX,  SPEC2);

                    if (veryVerbose) { T_ P_(LINE2) P(X) }

                    ASSERTV(LINE1, LINE2, Z, X,
                            (Z == X) == (INDEX1 == INDEX2));

                    bslma::TestAllocatorMonitor oam(&oa), sam(&scratch);

                    BSLMA_TESTALLOCATOR_EXCEPTION_TEST_BEGIN(oa) {
                        if (veryVeryVerbose) { T_ T_ Q(ExceptionTestBody) }

                        Obj *mR = &(mX = Z);
                        ASSERTV(LINE1, LINE2,  Z,   X,  Z == X);
                        ASSERTV(LINE1, LINE2, mR, &mX, mR == &mX);
                        ASSERTV(LINE1, LINE2,
                                Z.maxLoadFactor(),   X.maxLoadFactor(),
                                Z.maxLoadFactor() == X.maxLoadFactor());
                    } BSLMA_TESTALLOCATOR_EXCEPTION_TEST_END

                    ASSERTV(LINE1, LINE2, ZZ, Z, ZZ == Z);

                    ASSERTV(LINE1, LINE2, &oa == X.allocator());
                    ASSERTV(LINE1, LINE2, &scratch == Z.allocator());

                    ASSERTV(LINE1, LINE2, sam.isInUseSame());

#if !defined(BDE_BUILD_TARGET_SAFE_2)
                    // The invariant check in the destructor uses the default
                    // allocator in SAFE_2 builds.
                    // Otherwise, no memory should be allocated by the default
                    // allocator.
                    ASSERTV(LINE1, LINE2, 0 == da.numBlocksTotal());
#endif
                }

                // Verify all memory is released on object destruction.

                ASSERTV(LINE1, LINE2, oa.numBlocksInUse(),
                        0 == oa.numBlocksInUse());
            }
            }

#if 0  // THIS IS A DUBIOUS TEST COPIED OVER FROM ASSOCIATIVE CONTAINERS
            // self-assignment

            bslma::TestAllocator oa("object", veryVeryVeryVerbose);

            {
                bslma::TestAllocator scratch("scratch", veryVeryVeryVerbose);

                Obj mX(HASH, COMPARE, NUM_BUCKETS1, MAX_LF1, &oa);
                const Obj& X  = gg(&mX,  SPEC1);
                Obj mZZ(HASH, COMPARE, NUM_BUCKETS1, MAX_LF1, &scratch);
                const Obj& ZZ  = gg(&mZZ,  SPEC1);

                const Obj& Z = mX;

                ASSERTV(LINE1, ZZ, Z, ZZ == Z);

                bslma::TestAllocatorMonitor oam(&oa), sam(&scratch);

                BSLMA_TESTALLOCATOR_EXCEPTION_TEST_BEGIN(oa) {
                    if (veryVeryVerbose) { T_ T_ Q(ExceptionTestBody) }

                    Obj *mR = &(mX = Z);
                    ASSERTV(LINE1, ZZ,   Z, ZZ == Z);
                    ASSERTV(LINE1, mR,  &X, mR == &X);
                } BSLMA_TESTALLOCATOR_EXCEPTION_TEST_END

                ASSERTV(LINE1, &oa == Z.allocator());

                ASSERTV(LINE1, sam.isTotalSame());
                ASSERTV(LINE1, oam.isTotalSame());

                ASSERTV(LINE1, 0 == da.numBlocksTotal());
            }
            // Verify all object memory is released on destruction.

            ASSERTV(LINE1, oa.numBlocksInUse(), 0 == oa.numBlocksInUse());
#endif
        }
        }
    }
}

template <class KEY_CONFIG, class HASHER, class COMPARATOR, class ALLOCATOR>
void TestDriver<KEY_CONFIG, HASHER, COMPARATOR, ALLOCATOR>::testCase8()
{
    // ------------------------------------------------------------------------
    // SWAP MEMBER AND FREE FUNCTIONS
    //   Ensure that, when member and free 'swap' are implemented, we can
    //   exchange the values of any two objects that use the same
    //   allocator.
    //
    // Concerns:
    //: 1 Both functions exchange the state of the (two) supplied objects,
    //:   comprising their values, their functors, and their 'maxLoadFactor'
    //:   attribute.
    //:
    //: 2 Both functions have standard signatures and return types.
    //:
    //: 3 Using either function to swap an object with itself does not
    //:   affect the value of the object (alias-safety).
    //:
    //: 4 If the two objects being swapped use the same allocator, neither
    //:   function allocates memory from any allocator and the allocator
    //:   address held by both objects is unchanged.
    //:
    //: 5 If the two objects being swapped uses different allocators and
    //:   'AllocatorTraits::propagate_on_container_swap' is an alias to
    //:   'false_type', then both function may allocate memory and the
    //:   allocator address held by both object is unchanged.
    //:
    //: 6 If the two objects being swapped uses different allocators and
    //:   'AllocatorTraits::propagate_on_container_swap' is an alias to
    //:   'true_type', then no memory will be allocated and the allocators will
    //:   also be swapped.
    //:
    //: 7 Both functions provides the strong exception guarantee w.t.r. to
    //:   memory allocation .
    //:
    //: 8 The free 'swap' function is discoverable through ADL (Argument
    //:   Dependent Lookup).
    //:
    //: 9 'swap' does not invalidate any references or pointers to elements
    //:   stored in either hash table, unless allocators are unequal and
    //:   'AllocatorTraits::propagate_on_container_swap' is an alias to
    //:   'false_type'.
    //
    // Plan:
    //: 1 Use the addresses of the 'swap' member and free functions defined
    //:   in this component to initialize, respectively, member-function
    //:   and free-function pointers having the appropriate signatures and
    //:   return types.  (C-2)
    //:
    //: 2 Create a 'bslma::TestAllocator' object, and install it as the
    //:   default allocator (note that a ubiquitous test allocator is
    //:   already installed as the global allocator).
    //:
    //: 3 Using the table-driven technique:
    //:
    //:   1 Specify a set of (unique) valid object values (one per row) in
    //:     terms of their individual attributes, including (a) first, the
    //:     default value, (b) boundary values corresponding to every range
    //:     of values that each individual attribute can independently
    //:     attain, and (c) values that should require allocation from each
    //:     individual attribute that can independently allocate memory.
    //:
    //:   2 Additionally, provide a (tri-valued) column, 'MEM', indicating
    //:     the expectation of memory allocation for all typical
    //:     implementations of individual attribute types: ('Y') "Yes",
    //:     ('N') "No", or ('?') "implementation-dependent".
    //:
    //: 4 For each row 'R1' in the table of P-3:  (C-1, 3..7)
    //:
    //:   1 Create a 'bslma::TestAllocator' object, 'oa'.
    //:
    //:   2 Use the value constructor and 'oa' to create a modifiable
    //:     'Obj', 'mW', having the value described by 'R1'; also use the
    //:     copy constructor and a "scratch" allocator to create a 'const'
    //:     'Obj' 'XX' from 'mW'.
    //:
    //:   3 Use the member and free 'swap' functions to swap the value of
    //:     'mW' with itself; verify, after each swap, that:  (C-3..4)
    //:
    //:     1 The value is unchanged.  (C-3)
    //:
    //:     2 The allocator address held by the object is unchanged.  (C-4)
    //:
    //:     3 There was no additional object memory allocation.  (C-4)
    //:
    //:   4 For each row 'R2' in the table of P-3:  (C-1, 4)
    //:
    //:     1 Use the copy constructor and 'oa' to create a modifiable
    //:       'Obj', 'mX', from 'XX' (P-4.2).
    //:
    //:     2 Use the value constructor and 'oa' to create a modifiable
    //:       'Obj', 'mY', and having the value described by 'R2'; also use
    //:       the copy constructor to create, using a "scratch" allocator,
    //:       a 'const' 'Obj', 'YY', from 'Y'.
    //:
    //:     3 Use, in turn, the member and free 'swap' functions to swap
    //:       the values of 'mX' and 'mY'; verify, after each swap, that:
    //:       (C-1..2)
    //:
    //:       1 The values have been exchanged.  (C-1)
    //:
    //:       2 The common object allocator address held by 'mX' and 'mY'
    //:         is unchanged in both objects.  (C-4)
    //:
    //:       3 There was no additional object memory allocation.  (C-4)
    //:
    //:     5 Use the value constructor and 'oaz' to a create a modifiable
    //:       'Obj' 'mZ', having the value described by 'R2'; also use the copy
    //:       constructor to create, using a "scratch" allocator, a const
    //:       'Obj', 'ZZ', from 'Z'.
    //:
    //:     6 Use the member and free 'swap' functions to swap the values of
    //:       'mX' and 'mZ' respectively (when
    //:       AllocatorTraits::propagate_on_container_swap is an alias to
    //:       false_type) under the presence of exception; verify, after each
    //:       swap, that:  (C-1, 5, 7)
    //:
    //:       1 If exception occurred during the swap, both values are
    //:         unchanged.  (C-7)
    //:
    //:       2 If no exception occurred, the values have been exchanged.
    //:         (C-1)
    //:
    //:       3 The common object allocator address held by 'mX' and 'mZ' is
    //:         unchanged in both objects.  (C-5)
    //:
    //:       4 Temporary memory were allocated from 'oa' if 'mZ' is is not
    //:         empty, and temporary memory were allocated from 'oaz' if 'mX'
    //:         is not empty.  (C-5)
    //:
    //:     7 Create a new object allocator, 'oap'.
    //:
    //:     8 Use the value constructor and 'oap' to create a modifiable 'Obj'
    //:       'mP', having the value described by 'R2'; also use the copy
    //:       constructor to create, using a "scratch" allocator, a const
    //:       'Obj', 'PP', from 'P.
    //:
    //:     9 Manually change 'AllocatorTraits::propagate_on_container_swap' to
    //:       be an alias to 'true_type' (Instead of this manual step, use an
    //:       allocator that enables propagate_on_container_swap when
    //:       AllocatorTraits supports it) and use the the member and free
    //:       'swap functions to swap the values 'mX' and 'mZ' respectively;
    //:       verify, after each swap, that: (C-1, 6)
    //:
    //:       1 The values have been exchanged.  (C-1)
    //:
    //:       2 The allocators addresses have been exchanged.  (C-6)
    //:
    //:       3 There was no additional object memory allocation.  (C-6)
    //:
    //: 5 Verify that the free 'swap' function is discoverable through ADL:
    //:   (C-8)
    //:
    //:   1 Create a set of attribute values, 'A', distinct from the values
    //:     corresponding to the default-constructed object, choosing
    //:     values that allocate memory if possible.
    //:
    //:   2 Create a 'bslma::TestAllocator' object, 'oa'.
    //:
    //:   3 Use the default constructor and 'oa' to create a modifiable
    //:     'Obj' 'mX' (having default attribute values); also use the copy
    //:     constructor and a "scratch" allocator to create a 'const' 'Obj'
    //:     'XX' from 'mX'.
    //:
    //:   4 Use the value constructor and 'oa' to create a modifiable 'Obj'
    //:     'mY' having the value described by the 'Ai' attributes; also
    //:     use the copy constructor and a "scratch" allocator to create a
    //:     'const' 'Obj' 'YY' from 'mY'.
    //:
    //:   5 Use the 'invokeAdlSwap' helper function template to swap the
    //:     values of 'mX' and 'mY', using the free 'swap' function defined
    //:     in this component, then verify that:  (C-8)
    //:
    //:     1 The values have been exchanged.  (C-1)
    //:
    //:     2 There was no additional object memory allocation.  (C-4)
    //
    // Testing:
    //   void swap(HashTable& other);
    //   void swap(HashTable<K, V, C, A>& a, HashTable<K, V, C, A>& b);
    // ------------------------------------------------------------------------

    if (verbose) printf("\nSWAP MEMBER AND FREE FUNCTIONS"
                        "\n==============================\n");

    if (verbose) printf(
                     "\nAssign the address of each function to a variable.\n");
    {
        typedef void (Obj::*funcPtr)(Obj&);
        typedef void (*freeFuncPtr)(Obj&, Obj&);

        // Verify that the signatures and return types are standard.

        funcPtr     memberSwap = &Obj::swap;
        freeFuncPtr freeSwap   = bslstl::swap;

        (void)memberSwap;  // quash potential compiler warnings
        (void)freeSwap;
    }

    if (verbose) printf(
                 "\nCreate a test allocator and install it as the default.\n");

    bslma::TestAllocator         da("default", veryVeryVeryVerbose);
    bslma::DefaultAllocatorGuard dag(&da);

    if (verbose) printf(
       "\nUse a table of distinct object values and expected memory usage.\n");

    const int NUM_DATA                     = DEFAULT_NUM_DATA;
    const DefaultDataRow (&DATA)[NUM_DATA] = DEFAULT_DATA;

    const HASHER     HASH    = MakeDefaultFunctor<HASHER>::make();
    const COMPARATOR COMPARE = MakeDefaultFunctor<COMPARATOR>::make();

    for (int lfi = 0; lfi < DEFAULT_MAX_LOAD_FACTOR_SIZE; ++lfi) {
    for (int ti = 0; ti < NUM_DATA; ++ti) {
        const float       MAX_LF1 = DEFAULT_MAX_LOAD_FACTOR[lfi];

        const int         LINE1   = DATA[ti].d_line;
        const char *const SPEC1   = DATA[ti].d_spec;

        const size_t      LENGTH1      = strlen(SPEC1);
        const size_t      NUM_BUCKETS1 = predictNumBuckets(LENGTH1, MAX_LF1);

        bslma::TestAllocator      oa("object",  veryVeryVeryVerbose);
        bslma::TestAllocator scratch("scratch", veryVeryVeryVerbose);

        Obj mW(HASH, COMPARE, NUM_BUCKETS1, MAX_LF1, &oa);
        const Obj& W = gg(&mW,  SPEC1);
        const Obj XX(W, &scratch);

        if (veryVerbose) { T_ P_(LINE1) P_(W) P(XX) }

        // member 'swap'
        {
            bslma::TestAllocatorMonitor oam(&oa);

            mW.swap(mW);

            ASSERTV(LINE1, XX, W, XX == W);
            ASSERTV(LINE1, &oa == W.allocator());
            ASSERTV(LINE1, oam.isTotalSame());
        }

        // free function 'swap'
        {
            bslma::TestAllocatorMonitor oam(&oa);

            swap(mW, mW);

            ASSERTV(LINE1, XX, W, XX == W);
            ASSERTV(LINE1, &oa == W.allocator());
            ASSERTV(LINE1, oam.isTotalSame());
        }

        for (int lfj = 0; lfj != lfi; ++lfj) {
        for (int tj = 0; tj < NUM_DATA; ++tj) {
            const float       MAX_LF2 = DEFAULT_MAX_LOAD_FACTOR[lfj];

            const int         LINE2   = DATA[tj].d_line;
            const char *const SPEC2   = DATA[tj].d_spec;

            const size_t      LENGTH2      = strlen(SPEC2);
            const size_t      NUM_BUCKETS2 = predictNumBuckets(LENGTH2,
                                                               MAX_LF2);


            Obj mX(XX, &oa);  const Obj& X = mX;

            Obj mY(HASH, COMPARE, NUM_BUCKETS2, MAX_LF2, &oa);
            const Obj& Y = gg(&mY, SPEC2);
            const Obj YY(Y, &scratch);

            if (veryVerbose) { T_ P_(LINE2) P_(X) P_(Y) P(YY) }

            // member 'swap'
            {
                bslma::TestAllocatorMonitor oam(&oa);

                mX.swap(mY);

                ASSERTV(LINE1, LINE2, YY, X, YY == X);
                ASSERTV(LINE1, LINE2, XX, Y, XX == Y);
                ASSERTV(LINE1, LINE2, &oa == X.allocator());
                ASSERTV(LINE1, LINE2, &oa == Y.allocator());
                ASSERTV(LINE1, LINE2, oam.isTotalSame());
            }

            // free function 'swap'
            {
                bslma::TestAllocatorMonitor oam(&oa);

                swap(mX, mY);

                ASSERTV(LINE1, LINE2, XX, X, XX == X);
                ASSERTV(LINE1, LINE2, YY, Y, YY == Y);
                ASSERTV(LINE1, LINE2, &oa == X.allocator());
                ASSERTV(LINE1, LINE2, &oa == Y.allocator());
                ASSERTV(LINE1, LINE2, oam.isTotalSame());
            }

            bslma::TestAllocator oaz("z_object", veryVeryVeryVerbose);

            Obj mZ(HASH, COMPARE, NUM_BUCKETS2, MAX_LF2, &oaz);
            const Obj& Z = gg(&mZ, SPEC2);
            const Obj ZZ(Z, &scratch);

            if (veryVerbose) { T_ P_(LINE2) P_(X) P_(Y) P(YY) }

            // member 'swap'
            {
                bslma::TestAllocatorMonitor oam(&oa);
                bslma::TestAllocatorMonitor oazm(&oaz);

                BSLMA_TESTALLOCATOR_EXCEPTION_TEST_BEGIN(oa) {
                    ExceptionGuard<Obj> guardX(&X, L_, &scratch);
                    ExceptionGuard<Obj> guardZ(&Z, L_, &scratch);

                    mX.swap(mZ);

                    guardX.release();
                    guardZ.release();
                } BSLMA_TESTALLOCATOR_EXCEPTION_TEST_END


                ASSERTV(LINE1, LINE2, ZZ, X, ZZ == X);
                ASSERTV(LINE1, LINE2, XX, Z, XX == Z);
                ASSERTV(LINE1, LINE2, &oa == X.allocator());
                ASSERTV(LINE1, LINE2, &oaz == Z.allocator());

                if (0 == X.size()) {
                    ASSERTV(LINE1, LINE2, oam.isTotalSame());
                }
                else {
                    ASSERTV(LINE1, LINE2, oam.isTotalUp());
                }

                if (0 == Z.size()) {
                    ASSERTV(LINE1, LINE2, oazm.isTotalSame());
                }
                else {
                    ASSERTV(LINE1, LINE2, oazm.isTotalUp());
                }
            }

            // free function 'swap'
            {
                bslma::TestAllocatorMonitor oam(&oa);
                bslma::TestAllocatorMonitor oazm(&oaz);

                BSLMA_TESTALLOCATOR_EXCEPTION_TEST_BEGIN(oa) {
                    ExceptionGuard<Obj> guardX(&X, L_, &scratch);
                    ExceptionGuard<Obj> guardZ(&Z, L_, &scratch);

                    swap(mX, mZ);

                    guardX.release();
                    guardZ.release();
                } BSLMA_TESTALLOCATOR_EXCEPTION_TEST_END

                ASSERTV(LINE1, LINE2, XX, X, XX == X);
                ASSERTV(LINE1, LINE2, ZZ, Z, ZZ == Z);
                ASSERTV(LINE1, LINE2, &oa == X.allocator());
                ASSERTV(LINE1, LINE2, &oaz == Z.allocator());

                if (0 == X.size()) {
                    ASSERTV(LINE1, LINE2, oam.isTotalSame());
                }
                else {
                    ASSERTV(LINE1, LINE2, oam.isTotalUp());
                }

                if (0 == Z.size()) {
                    ASSERTV(LINE1, LINE2, oazm.isTotalSame());
                }
                else {
                    ASSERTV(LINE1, LINE2, oazm.isTotalUp());
                }
            }

        }
        }
    }
    }

    if (verbose) printf(
            "\nInvoke free 'swap' function in a context where ADL is used.\n");
    {
        // 'A' values: Should cause memory allocation if possible.

        bslma::TestAllocator      oa("object",  veryVeryVeryVerbose);
        bslma::TestAllocator scratch("scratch", veryVeryVeryVerbose);

        Obj mX(HASH, COMPARE, 0, 1.0f, &oa);  const Obj& X = mX;
        const Obj XX(X, &scratch);

        Obj mY(HASH, COMPARE, 40, 0.1f, &oa);
        const Obj& Y = gg(&mY, "ABC");
        const Obj YY(Y, &scratch);

        if (veryVerbose) { T_ P_(X) P(Y) }

        bslma::TestAllocatorMonitor oam(&oa);

        invokeAdlSwap(mX, mY);

        ASSERTV(YY, X, YY == X);
        ASSERTV(XX, Y, XX == Y);
        ASSERTV(YY, X, YY.maxLoadFactor() == X.maxLoadFactor());
        ASSERTV(XX, Y, XX.maxLoadFactor() == Y.maxLoadFactor());
        ASSERT(oam.isTotalSame());

        if (veryVerbose) { T_ P_(X) P(Y) }
    }
}

template <class KEY_CONFIG, class HASHER, class COMPARATOR, class ALLOCATOR>
void TestDriver<KEY_CONFIG, HASHER, COMPARATOR, ALLOCATOR>::testCase7()
{
    // ------------------------------------------------------------------------
    // TESTING COPY CONSTRUCTOR:
    //  One additional constraint to bear in mind, while testing the copy
    //  constructor, is that the copy does not give us any control over the
    //  'numBuckets' allocated for the new copy.  Given our primary manipulator
    //  is a special 'insertElement' function that does not allow us to insert
    //  past the precomputed capacity of a HashTable, some test scenarios may
    //  produce copies that cannot be further modified by our chosen primary
    //  manipulator.  Therefor, we will test for a failed insertion in the case
    //  that the number of elements in the test data exactly matches the limit
    //  that can be allocated to the buckets without forcing a rehash, and in
    //  that case our mutate-event will be to clear the container instead.  We
    //  considered selectively avoiding this corner case with careful selection
    //  of test data, but realized that simply left a predictable, untested
    //  pattern in our test driver.  We will validate the proper behavior when
    //  an 'insert' operation forces a rehash when testing the 'insert' methods
    //  in a subsequent test case.
    //
    // Concern:
    //: 1 The new object's value is the same as that of the original object
    //:   (relying on the equality operator), the same 'maxLoadFactor', the
    //:   same 'hasher' and the same 'comparator'.
    //:
    //: 2 All internal representations of a given value can be used to create a
    //:   new object of equivalent value.
    //:
    //: 3 The value of the original object is left unaffected.
    //:
    //: 4 Subsequent changes in or destruction of the source object have no
    //:   effect on the copy-constructed object.
    //:
    //: 5 Subsequent changes ('insert's) on the created object have no
    //:   effect on the original.
    //:
    //: 6 The object has its internal memory management system hooked up
    //:   properly so that *all* internally allocated memory draws from a
    //:   user-supplied allocator whenever one is specified.
    //:
    //: 7 The function is exception neutral w.r.t. memory allocation.
    //:
    //: 8 QoI The new object has a 'loadFactor' <= its 'maxLoadFactor'.
    //
    // Plan:
    //: 1 Specify a set S of object values with substantial and varied
    //:   differences, ordered by increasing length, to be used in the
    //:   following tests.
    //:
    //: 2 For each value in S, initialize objects w and x, copy construct y
    //:   from x and use 'operator==' to verify that both x and y subsequently
    //:   have the same value as w.  Let x go out of scope and again verify
    //:   that w == y.  (C-1..4)
    //:
    //: 3 For each value in S initialize objects w and x, and copy construct y
    //:   from x.  Change the state of y, by using the *primary* *manipulator*
    //:   'insertElement' (or 'removeAll' if 'insertElement' returns a null
    //:   pointer value).  Using the 'operator!=' verify that y differs from x
    //:   and w.  Then apply the same operation to 'w' and verify that y still
    //:   differs from x, and now has the same value as w. (C-5)
    //:
    //: 4 Perform tests performed as P-2:  (C-6)
    //:   1 While passing a testAllocator as a parameter to the new object and
    //:     ascertaining that the new object gets its memory from the provided
    //:     testAllocator.
    //:   2 Verify neither of global and default allocator is used to supply
    //:     memory.  (C-6)
    //:
    //: 5 Perform tests as P-2 in the presence of exceptions during memory
    //:   allocations using a 'bslma::TestAllocator' and varying its
    //:   *allocation* *limit*.  (C-7)
    //
    // Testing:
    //   HashTable(const HashTable& original);
    //   HashTable(const HashTable& original, const A& allocator);
    // ------------------------------------------------------------------------

    bslma::TestAllocator oa(veryVeryVerbose);

    typedef typename KEY_CONFIG::KeyType KEY;
    typedef typename KEY_CONFIG::ValueType VALUE;

    const TestValues VALUES;

    const int TYPE_ALLOC =
         bslalg::HasTrait<KEY, bslalg::TypeTraitUsesBslmaAllocator>::VALUE
         + bslalg::HasTrait<VALUE, bslalg::TypeTraitUsesBslmaAllocator>::VALUE;

    const HASHER     HASH    = MakeDefaultFunctor<HASHER>::make();
    const COMPARATOR COMPARE = MakeDefaultFunctor<COMPARATOR>::make();

    if (verbose) printf("\nTesting parameters: TYPE_ALLOC = %d.\n",
                        TYPE_ALLOC);
    {
        static const char *SPECS[] = {
            "",
            "A",
            "BC",
            "CDE",
            "DEAB",
            "EABCD",
            "ABCDEFG",
            "HFGEDCBA",
            "CFHEBIDGA",
            "BENCKHGMALJDFOI",
            "IDMLNEFHOPKGBCJA",
            "OIQGDNPMLKBACHFEJ"
        };
        const int NUM_SPECS = sizeof SPECS / sizeof *SPECS;

        for (int lfi = 0; lfi < DEFAULT_MAX_LOAD_FACTOR_SIZE; ++lfi) {
        for (int ti = 0; ti < NUM_SPECS; ++ti) {
            const float       MAX_LF      = DEFAULT_MAX_LOAD_FACTOR[lfi];
            const char *const SPEC        = SPECS[ti];

            const size_t      LENGTH      = strlen(SPEC);
            const size_t      NUM_BUCKETS = predictNumBuckets(LENGTH, MAX_LF);

            if (verbose) {
                printf("\nFor an object of length " ZU ":\n", LENGTH);
                P(SPEC);
            }

            // Create control object w, with space for an extra element.
            Obj mW(HASH, COMPARE, NUM_BUCKETS + 1, MAX_LF);
            const Obj& W = gg(&mW, SPEC);

            ASSERTV(ti, LENGTH == W.size()); // same lengths
            if (veryVerbose) { printf("\tControl Obj: "); P(W); }

            Obj mX(HASH, COMPARE, NUM_BUCKETS, MAX_LF, &oa);
            const Obj& X = gg(&mX, SPEC);

            // Sanity check only, previous test cases established this.
            ASSERTV(MAX_LF, SPEC, W, X,  W == X);

            if (veryVerbose) { printf("\t\tDynamic Obj: "); P(X); }

            {   // Testing concern 1..4 and 8

                if (veryVerbose) { printf("\t\t\tRegular Case :"); }

                Obj *pX = new Obj(HASH, COMPARE, NUM_BUCKETS, MAX_LF, &oa);
                gg(pX, SPEC);

                ASSERTV(MAX_LF, SPEC, *pX, X, *pX == X);
                ASSERTV(MAX_LF, SPEC, *pX, W, *pX == W);

                const Obj Y0(*pX);

                ASSERTV(MAX_LF, SPEC, *pX, Y0, *pX == Y0);
                ASSERTV(MAX_LF, SPEC,   X, Y0,   X == Y0);
                ASSERTV(MAX_LF, SPEC,   W, Y0,   W == Y0);
                ASSERTV(MAX_LF, SPEC,   W,  X,   W ==  X);

                ASSERTV(MAX_LF, SPEC, Y0.allocator() ==
                                           bslma::Default::defaultAllocator());
                ASSERTV(MAX_LF, SPEC, pX->maxLoadFactor(), Y0.maxLoadFactor(),
                         pX->maxLoadFactor() == Y0.maxLoadFactor());
                ASSERTV(MAX_LF, SPEC, Y0.loadFactor(), Y0.maxLoadFactor(),
                        Y0.loadFactor() <= Y0.maxLoadFactor());
                delete pX;
                ASSERTV(MAX_LF, SPEC, W, Y0, W == Y0);
            }
            {   // Testing concern 5.

                if (veryVerbose) printf("\t\t\tInsert into created obj, "
                                        "without test allocator:\n");

                Obj Y1(W);

                if (veryVerbose) {
                    printf("\t\t\t\tBefore Insert: "); P(Y1);
                }

                Link *RESULT = insertElement(&Y1, VALUES['Z' - 'A']);
                if(0 == RESULT) {
                    Y1.removeAll();
                }

                if (veryVerbose) {
                    printf("\t\t\t\tAfter Insert : "); P(Y1);
                }

                if (RESULT || 0 != W.size()) {
                    const size_t EXPECTED_LENGTH = RESULT
                                                 ? LENGTH + 1
                                                 : 0;

                    ASSERTV(MAX_LF, SPEC, Y1.size(), EXPECTED_LENGTH,
                            Y1.size() == EXPECTED_LENGTH);
                    ASSERTV(MAX_LF, SPEC, W, Y1, W != Y1);
                    ASSERTV(MAX_LF, SPEC, X, Y1, X != Y1);
                }

                if (RESULT) {
                    RESULT = insertElement(&mW, VALUES['Z' - 'A']);
                    // Remember we reserved enough space at construction.
                    ASSERT(0 != RESULT);
                }
                else {
                    mW.removeAll();
                }

                ASSERTV(MAX_LF, SPEC, W, Y1, W == Y1);
                if (RESULT || 0 < X.size()) {
                    ASSERTV(MAX_LF, SPEC, X, Y1, X != Y1);
                }
            }
            {   // Testing concern 5 with test allocator.

                if (veryVerbose)
                    printf("\t\t\tInsert into created obj, "
                           "with test allocator:\n");

                bslma::TestAllocatorMonitor oam(&oa);

                Obj Y11(X, &oa);

                if (LENGTH == 0) {
                    ASSERTV(MAX_LF, SPEC, oam.isTotalSame());
                    ASSERTV(MAX_LF, SPEC, oam.isInUseSame());
                }
                else {
                    //const int TYPE_ALLOCS = TYPE_ALLOC * X.size();
                    //ASSERTV(SPEC, BB, AA, BB + 1 + TYPE_ALLOCS == AA);
                    //ASSERTV(SPEC, B, A, B + 1 + TYPE_ALLOCS ==  A);
                    ASSERTV(MAX_LF, SPEC, oam.isTotalUp());
                    ASSERTV(MAX_LF, SPEC, oam.isInUseUp());
                }

                oam.reset(&oa);

                Y11.removeAll();

                if (veryVerbose) {
                    printf("\t\t\t\tAfter Insert : ");
                    P(Y11);
                }

                ASSERTV(SPEC, oam.isTotalSame());

                ASSERTV(SPEC, 0 == Y11.size());
                if (LENGTH != 0) {
                    ASSERTV(MAX_LF, SPEC, W != Y11 || !W.size());
                    ASSERTV(MAX_LF, SPEC, X != Y11);
                }
                ASSERTV(MAX_LF, SPEC, Y11.allocator() == X.allocator());
            }

            if (0 < X.size())
            {   // Exception checking.
                // There is nothing to test if 'X' is empty, and several test
                // conditions would be complicated to allow for 'W == X' in
                // this state.

                bslma::TestAllocatorMonitor oam(&oa);

                BSLMA_TESTALLOCATOR_EXCEPTION_TEST_BEGIN(oa) {
                    Obj Y2(X, &oa);
                    if (veryVerbose) {
                        printf("\t\t\tException Case  :\n");
                        printf("\t\t\t\tObj : "); P(Y2);
                    }
                    ASSERTV(MAX_LF, SPEC,  W, Y2, W  != Y2);
                    ASSERTV(MAX_LF, SPEC, Y2,  X, Y2 ==  X);
                    ASSERTV(MAX_LF, SPEC, Y2.allocator() == X.allocator());

                    Link *RESULT = insertElement(&Y2, VALUES['Z' - 'A']);
                    if(0 == RESULT) {
                        Y2.removeAll();
                    }
                    ASSERTV(MAX_LF, SPEC,  W, Y2, W  == Y2);
                    ASSERTV(MAX_LF, SPEC, Y2,  X, Y2 !=  X);

                } BSLMA_TESTALLOCATOR_EXCEPTION_TEST_END

                if (LENGTH == 0) {
                    ASSERTV(MAX_LF, SPEC, oam.isTotalSame());
                    ASSERTV(MAX_LF, SPEC, oam.isInUseSame());
                }
                else {
                    ASSERTV(MAX_LF, SPEC, oam.isInUseSame());
                }
            }
        }
        }
    }
}

template <class KEY_CONFIG, class HASHER, class COMPARATOR, class ALLOCATOR>
void TestDriver<KEY_CONFIG, HASHER, COMPARATOR, ALLOCATOR>::testCase6()
{
    // ---------------------------------------------------------------------
    // TESTING EQUALITY OPERATORS:
    // Concerns:
    //: 1 Two objects, 'X' and 'Y', compare equal if and only if they contain
    //:   the same values.
    //:
    //: 2 No non-salient attributes participate.  The non-salient attributes of
    //:   a 'HashTable' include the 'allocator', 'loadFactor', 'maxLoadFactor'
    //:   and 'numBuckets'.
    //:
    //: 3 'true  == (X == X)' (i.e., identity)
    //:
    //: 4 'false == (X != X)' (i.e., identity)
    //:
    //: 5 'X == Y' if and only if 'Y == X' (i.e., commutativity)
    //:
    //: 6 'X != Y' if and only if 'Y != X' (i.e., commutativity)
    //:
    //: 7 'X != Y' if and only if '!(X == Y)'
    //:
    //: 8 Comparison is symmetric with respect to user-defined conversion
    //:   (i.e., both comparison operators are free functions).
    //:
    //: 9 Non-modifiable objects can be compared (i.e., objects or references
    //:   providing only non-modifiable access).
    //:
    //:10 'operator==' is defined in terms of
    //:   'operator==(KEY_CONFIG::ValueType)' instead of the supplied
    //:   comparator function (which, along with the hasher, is still used to
    //:   establish key-equivalent groups).
    //:
    //:11 No memory allocation occurs as a result of comparison (e.g., the
    //:   arguments are not passed by value).
    //:
    //:12 The equality operator's signature and return type are standard.
    //:
    //:13 The inequality operator's signature and return type are standard.
    //:
    //:14 Two object with the same elements in different permutation compare
    //:   equal to each other.
    //
    // Plan:
    //: 1 Use the respective addresses of 'operator==' and 'operator!=' to
    //:   initialize function pointers having the appropriate signatures and
    //:   return types for the two homogeneous, free equality- comparison
    //:   operators defined in this component.  (C-8..9, 12..13)
    //:
    //: 2 Create a 'bslma::TestAllocator' object, and install it as the default
    //:   allocator (note that a ubiquitous test allocator is already installed
    //:   as the global allocator).
    //:
    //: 3 Using the table-driven technique, specify a set of distinct
    //:   specifications for the 'gg' function.
    //:
    //: 4 For each row 'R1' in the table of P-3: (C-1..7)
    //:
    //:   1 Create a single object, using a comparator that can be disabled and
    //:     a "scratch" allocator, and use it to verify the reflexive
    //:     (anti-reflexive) property of equality (inequality) in the presence
    //:     of aliasing.  (C-3..4)
    //:
    //:   2 For each row 'R2' in the table of P-3: (C-1..2, 5..7)
    //:
    //:     1 Record, in 'EXP', whether or not distinct objects created from
    //:       'R1' and 'R2', respectively, are expected to have the same value.
    //:
    //:     2 For each of two configurations, 'a' and 'b': (C-1..2, 5..7)
    //:
    //:       1 Create three (object) allocators, 'oax', 'oay' and 'oaz'.
    //:
    //:       2 Create an object 'X', using 'oax', having the value 'R1'.
    //:
    //:       3 Create an object 'Y', using 'oax' in configuration 'a' and
    //:         'oay' in configuration 'b', having the value 'R2', and a
    //:         'maxLoadFactor' of 10.
    //:
    //:       4 Create an object 'Z', using 'oax' in configuration 'a' and
    //:         'oaz' in configuration 'b', having the value 'R2', and a
    //:         'maxLoadFactor' of 0.01.
    //:
    //:       5 Verify the commutativity property and expected return value for
    //:         both '==' and '!=', while monitoring 'oax', 'oay' and 'oaz' to
    //:         ensure that no object memory is ever allocated by either
    //:         operator.  (C-1..2, 5..7)
    //:
    //:       6 Compare the ordering of elements in the lists accessed from
    //:         'Y.elementListRoot()' and 'Z.elementListRoot()', which must
    //:         always be permutations of each other, and set a test-wide flag
    //:         to confirm that the lists have differing orders at least once.
    //:         (C14)
    //:
    //: 5 Use the test allocator from P-2 to verify that no memory is ever
    //:   allocated from the default allocator.  (C-11)
    //
    // Testing:
    //*  bool operator==(const HashTable& lhs, const HashTable& rhs);
    //*  bool operator!=(const HashTable& lhs, const HashTable& rhs);
    // ------------------------------------------------------------------------

    if (verbose) printf("\nEQUALITY-COMPARISON OPERATORS"
                        "\n=============================\n");

    if (verbose)
              printf("\nAssign the address of each operator to a variable.\n");
    {
        typedef bool (*operatorPtr)(const Obj&, const Obj&);

        // Verify that the signatures and return types are standard.

        operatorPtr operatorEq = bslstl::operator==;
        operatorPtr operatorNe = bslstl::operator!=;

        // quash potential compiler warnings about unused variables

        ASSERT(operatorEq != operatorNe);
    }

    static const struct {
        int         d_line;   // source line number
        int         d_index;  // lexical order
        const char *d_spec;   // specification string, for input to 'gg'
    } DATA[] = {
        //line idx  spec
        //---- ---  --------
        { L_,    0, "" },
        { L_,    1, "A" },
        { L_,    2, "AA" },
        { L_,    3, "AB" },
        { L_,    3, "BA" },
        { L_,    4, "ABC" },
        { L_,    4, "BAC" },
        { L_,    4, "BCA" },
        { L_,    5, "ABD" },
        { L_,    6, "ABCDE" },
        { L_,    6, "CEBAD" },
        { L_,    7, "AAAAA" },
        { L_,    8, "ABCDA" },
        { L_,    9, "ABCDF" },
        { L_,    9, "FDCBA" },
        { L_,   10, "AFKPUZ" },
        { L_,   11, "ABFGKLPQUVZ" },
        { L_,   12, "AAABBCDEEFFFGGGHHIJKKLLLMMMNNOPQQRRRSSSTTUVWWXXXYYZ" }
    };
    const int NUM_DATA = sizeof DATA / sizeof *DATA;

    // Create a variable to confirm that our tested data set has an expected
    // (and important) property.
    bool HAVE_TESTED_DISTINCT_PERMUTATIONS = false;

    if (verbose) printf("\nCompare every value with every value.\n");
    {
        const HASHER     HASH  = MakeDefaultFunctor<HASHER>::make();
        const COMPARATOR EQUAL = MakeDefaultFunctor<COMPARATOR>::make();

        // Create first object
        for (int lfi = 0; lfi < DEFAULT_MAX_LOAD_FACTOR_SIZE; ++lfi) {
        for (int ti = 0; ti < NUM_DATA; ++ti) {
            const float       MAX_LF1  = DEFAULT_MAX_LOAD_FACTOR[lfi];

            const int         LINE1    = DATA[ti].d_line;
            const int         INDEX1   = DATA[ti].d_index;
            const char *const SPEC1    = DATA[ti].d_spec;

            const size_t      LENGTH1     = strlen(SPEC1);
            const size_t      NUM_BUCKETS = predictNumBuckets(LENGTH1,
                                                              MAX_LF1);

           if (veryVerbose) { T_ P_(LINE1) P_(INDEX1) P_(LENGTH1) P(SPEC1) }

            // Ensure an object compares correctly with itself (alias test).
            {
                bslma::TestAllocator scratch("scratch", veryVeryVeryVerbose);

                Obj mX(HASH, EQUAL, NUM_BUCKETS, MAX_LF1, &scratch);
                const Obj& X = gg(&mX, SPEC1);

                ASSERTV(LINE1, X,   X == X);
                ASSERTV(LINE1, X, !(X != X));
            }

            for (int lfj = 0; lfj != lfi; ++lfj) {
            for (int tj = 0; tj < NUM_DATA; ++tj) {
                const float       MAX_LF2  = DEFAULT_MAX_LOAD_FACTOR[lfj];

                const int         LINE2   = DATA[tj].d_line;
                const int         INDEX2  = DATA[tj].d_index;
                const char *const SPEC2   = DATA[tj].d_spec;

                const size_t      LENGTH2      = strlen(SPEC2);
                const size_t      NUM_BUCKETS2 = predictNumBuckets(LENGTH2,
                                                                   MAX_LF2);

                if (veryVerbose) {
                              T_ T_ P_(LINE2) P_(INDEX2) P_(LENGTH2) P(SPEC2) }

                const bool EXP = INDEX1 == INDEX2;  // expected result

                for (char cfg = 'a'; cfg <= 'b'; ++cfg) {

                    const char CONFIG = cfg;  // Determines 'Y's allocator.

                    // Create three distinct test allocators, 'oax' and 'oay'.

                    bslma::TestAllocator oax("objectx", veryVeryVeryVerbose);
                    bslma::TestAllocator oay("objecty", veryVeryVeryVerbose);

                    // Map allocators above to objects 'X' and 'Y' below.

                    bslma::TestAllocator& xa = oax;
                    bslma::TestAllocator& ya = 'a' == CONFIG ? oax : oay;

                    Obj mX(HASH, EQUAL, NUM_BUCKETS,  MAX_LF1, &xa);
                    const Obj& X = gg(&mX, SPEC1);
                    Obj mY(HASH, EQUAL, NUM_BUCKETS2, MAX_LF2, &ya);
                    const Obj& Y = gg(&mY, SPEC2);

                    ASSERTV(LINE1, LINE2, CONFIG, LENGTH1, X.size(),
                            LENGTH1 == X.size());
                    ASSERTV(LINE1, LINE2, CONFIG, MAX_LF1, X.maxLoadFactor(),
                            MAX_LF1 == X.maxLoadFactor());
                    ASSERTV(LINE1, LINE2, CONFIG, LENGTH2, Y.size(),
                            LENGTH2 == Y.size());
                    ASSERTV(LINE1, LINE2, CONFIG, MAX_LF2, Y.maxLoadFactor(),
                            MAX_LF2 == Y.maxLoadFactor());

                    if (veryVerbose) { T_ T_ P_(X) P(Y); }

                    // Verify value, commutativity, and no memory allocation.

                    bslma::TestAllocatorMonitor oaxm(&xa);
                    bslma::TestAllocatorMonitor oaym(&ya);

                    ASSERTV(LINE1, LINE2, CONFIG, X, Y,  EXP == (X == Y));
                    ASSERTV(LINE1, LINE2, CONFIG, X, Y,  EXP == (Y == X));

                    ASSERTV(LINE1, LINE2, CONFIG, X, Y, !EXP == (X != Y));
                    ASSERTV(LINE1, LINE2, CONFIG, X, Y, !EXP == (Y != X));

                    ASSERTV(LINE1, LINE2, CONFIG, X, Y, oaxm.isTotalSame());
                    ASSERTV(LINE1, LINE2, CONFIG, X, Y, oaym.isTotalSame());

                    if (!HAVE_TESTED_DISTINCT_PERMUTATIONS && EXP) {
                        // Walk the lists of both 'Y' and 'X' to see if they
                        // they are distinct permutations.
                        Link *yCursor = Y.elementListRoot();
                        Link *xCursor = X.elementListRoot();

                        while (yCursor) {
                            ASSERT(xCursor); // lists should be the same length

                            if (!(ImpUtil::extractValue<KEY_CONFIG>(yCursor) ==
                                  ImpUtil::extractValue<KEY_CONFIG>(xCursor)))
                            {
                                HAVE_TESTED_DISTINCT_PERMUTATIONS = true;
                                break;
                            }
                            yCursor = yCursor->nextLink();
                            xCursor = xCursor->nextLink();
                        }
                    }
                }
            }
            }
        }
        }
    }

    ASSERT(HAVE_TESTED_DISTINCT_PERMUTATIONS);
}

template <class KEY_CONFIG, class HASHER, class COMPARATOR, class ALLOCATOR>
void TestDriver<KEY_CONFIG, HASHER, COMPARATOR, ALLOCATOR>::testCase4()
{
    // ------------------------------------------------------------------------
    // BASIC ACCESSORS
    //   Ensure each basic accessor:
    //     - elementListRoot
    //     - size
    //     - allocator
    //   properly interprets object state.
    //
    // Concerns:
    //: 1 Each accessor returns the value of the correct property of the
    //:   object.
    //:
    //: 2 Each accessor method is declared 'const'.
    //:
    //: 3 No accessor allocates any memory.
    //:
    //: 4 'elementListRoot' refers to the root of a list with exactly 'size()'
    //:   elements, and a null pointer value if 'size() == 0'.
    //:
    //: 5 'bucketAtIndex' returns a valid bucket for all 0 <= index <
    //:   'numBuckets'.
    //:
    //: 6 QoI: Assert precondition violations for 'bucketAtIndex' when
    //:   'size <= index' are detected in SAFE builds.
    //:
    //: 7 For any value of key, 'bucketIndexForKey' returns a bucket number
    //:   less than 'numBuckets'.
    //
    // Plan:
    //: 1 For each set of 'SPEC' of different length:
    //:
    //:   1 Value construct the object with various configuration:
    //:
    //:     1 Use the 'gg' function to populate the object based on the SPEC.
    //:
    //:     2 Verify the correct allocator is installed with the
    //:       'allocator' method.
    //:
    //:     3 Verify the object all attributes are as expected.
    //:
    //:     4 Use 'verifyListContents' to validate the list rooted at
    //:       'elementListRoot'.
    //:
    //:     5 TBD: Use 'validateBucket to validate the buckets returned by
    //:       'bucketAtIndex'.
    //:
    //:     6 Monitor the memory allocated from both the default and object
    //:       allocators before and after calling the accessor; verify that
    //:       there is no change in total memory allocation.  (C-3)
    //:
    //: 2 Verify that, in appropriate build modes, defensive checks are
    //:   triggered for invalid attribute values, but not triggered for
    //:   adjacent valid ones (using the 'BSLS_ASSERTTEST_*' macros).  (C-6)
    //
    // Testing:
    //*  allocator() const;
    //*  comparator() const;
    //*  hasher() const;
    //*  size() const;
    //*  numBuckets() const;
    //*  maxLoadFactor() const;
    //*  elementListRoot() const;
    //*  bucketAtIndex(SizeType index) const;
    //*  bucketIndexForKey(const KeyType& key) const;
    // ------------------------------------------------------------------------

    static const struct {
        int         d_line;           // source line number
        const char *d_spec;           // specification string
        float       d_maxLoadFactor;  // max load factor
        size_t      d_numBuckets;     // number of buckets
        const char *d_results;        // expected results
    } DATA[] = {
        //line  spec                 result
        //----  --------             ------
        { L_,   "",       1.0f,   1,  ""       },
        { L_,   "A",      0.9f,   2,  "A"      },
        { L_,   "AB",     0.8f,   3,  "AB"     },
        { L_,   "ABC",    0.7f,   5,  "ABC"    },
        { L_,   "ABCD",   0.6f,   8,  "ABCD"   },
        { L_,   "ABCDE",  0.5f,  13,  "ABCDE"  }
    };
    const int NUM_DATA = sizeof DATA / sizeof *DATA;

    const HASHER     HASH  = MakeDefaultFunctor<HASHER>::make();
    const COMPARATOR EQUAL = MakeDefaultFunctor<COMPARATOR>::make();

    if (verbose) { printf(
                "\nCreate objects with various allocator configurations.\n"); }
    {
        for (int ti = 0; ti < NUM_DATA; ++ti) {
            const int         LINE         = DATA[ti].d_line;
            const char *const SPEC         = DATA[ti].d_spec;
            const size_t      LENGTH       = strlen(DATA[ti].d_results);
            const float       MAX_LF       = DATA[ti].d_maxLoadFactor;
            const size_t      NUM_BUCKETS  = DATA[ti].d_numBuckets;
            const TestValues  EXP(DATA[ti].d_results);

            HASHER hash = HASH;
            setHasherState(bsls::Util::addressOf(hash), ti);
            COMPARATOR comp = EQUAL;
            setComparatorState(bsls::Util::addressOf(comp), ti);

            if (verbose) { P_(LINE) P_(LENGTH) P(SPEC); }

            for (char cfg = 'a'; cfg <= 'd'; ++cfg) {
                const char CONFIG = cfg;

                bslma::TestAllocator da("default",    veryVeryVeryVerbose);
                bslma::TestAllocator fa("footprint",  veryVeryVeryVerbose);
                bslma::TestAllocator sa1("supplied1", veryVeryVeryVerbose);
                bslma::TestAllocator sa2("supplied2", veryVeryVeryVerbose);

                bslma::DefaultAllocatorGuard dag(&da);

                Obj                  *objPtr;
                bslma::TestAllocator *objAllocatorPtr;

                switch (CONFIG) {
                  case 'a': {
                      objPtr = new (fa) Obj(hash, comp, NUM_BUCKETS, MAX_LF);
                      objAllocatorPtr = &da;
                  } break;
                  case 'b': {
                      objPtr = new (fa) Obj(hash,
                                            comp,
                                            NUM_BUCKETS,
                                            MAX_LF,
                                            (bslma::Allocator *)0);
                      objAllocatorPtr = &da;
                  } break;
                  case 'c': {
                      objPtr = new (fa) Obj(hash,
                                            comp,
                                            NUM_BUCKETS,
                                            MAX_LF,
                                            &sa1);
                      objAllocatorPtr = &sa1;
                  } break;
                  case 'd': {
                      objPtr = new (fa) Obj(hash,
                                            comp,
                                            NUM_BUCKETS,
                                            MAX_LF,
                                            &sa2);
                      objAllocatorPtr = &sa2;
                  } break;
                  default: {
                      ASSERTV(CONFIG, !"Bad allocator config.");
                      return;
                  } break;
                }

                Obj& mX = *objPtr;  const Obj& X = gg(&mX, SPEC);
                bslma::TestAllocator&  oa = *objAllocatorPtr;
#if !defined(BDE_BUILD_TARGET_SAFE_2)
                const bslma::TestAllocator& noa = ('c' == CONFIG ||
                                                   'd' == CONFIG)
                                                ? da
                                                : sa1;
#endif

                // --------------------------------------------------------

                // Verify basic accessor

                bslma::TestAllocatorMonitor oam(&oa);

                ASSERTV(LINE, SPEC, CONFIG, &oa == X.allocator());
                ASSERTV(LINE, SPEC, CONFIG,
                        isEqualComparator(comp, X.comparator()));
                ASSERTV(LINE, SPEC, CONFIG,
                        isEqualHasher(hash, X.hasher()));
                ASSERTV(LINE, SPEC, CONFIG, NUM_BUCKETS <= X.numBuckets());
                ASSERTV(LINE, SPEC, CONFIG,
                        MAX_LF == X.maxLoadFactor());
                ASSERTV(LINE, SPEC, CONFIG, LENGTH == X.size());

                ASSERT(0 == verifyListContents<KEY_CONFIG>(X.elementListRoot(),
                                                           EQUAL,
                                                           EXP,
                                                           LENGTH));

                ASSERT(oam.isTotalSame());

                // --------------------------------------------------------

                // Reclaim dynamically allocated object under test.

                fa.deleteObject(objPtr);

                // Verify no allocation from the non-object allocator.

#if !defined(BDE_BUILD_TARGET_SAFE_2)
                // The invariant check in the destructor uses the default
                // allocator in SAFE_2 builds.
                ASSERTV(LINE, CONFIG, noa.numBlocksTotal(),
                        0 == noa.numBlocksTotal());
#endif

                // Verify all memory is released on object destruction.

                ASSERTV(LINE, CONFIG, da.numBlocksInUse(),
                        0 == da.numBlocksInUse());
                ASSERTV(LINE, CONFIG, fa.numBlocksInUse(),
                        0 == fa.numBlocksInUse());
                ASSERTV(LINE, CONFIG, sa1.numBlocksInUse(),
                        0 == sa1.numBlocksInUse());
                ASSERTV(LINE, CONFIG, sa2.numBlocksInUse(),
                        0 == sa2.numBlocksInUse());
            }
        }
    }

    if (verbose) printf("\nNegative Testing.\n");
    {
        bsls::AssertFailureHandlerGuard hG(bsls::AssertTest::failTestDriver);

        if (veryVerbose) printf("\t'bucketAtIndex'\n");
        {
            Obj mX(HASH, EQUAL, 1, 1.0f);  const Obj& X = mX;
            size_t numBuckets = X.numBuckets();
            if (0 < numBuckets) { // always true, but needed for warnings
                ASSERT_SAFE_PASS(X.bucketAtIndex(numBuckets - 1));
                ASSERT_SAFE_FAIL(X.bucketAtIndex(numBuckets));
            }
        }
    }
}

template <class KEY_CONFIG, class HASHER, class COMPARATOR, class ALLOCATOR>
void TestDriver<KEY_CONFIG, HASHER, COMPARATOR, ALLOCATOR>::testCase3()
{
    // ------------------------------------------------------------------------
    // TESTING PRIMITIVE GENERATOR FUNCTIONS gg AND ggg:
    //   Having demonstrated that our primary manipulators work as expected
    //   under normal conditions
    //
    // Concerns:
    //: 1 Valid generator syntax produces expected results
    //:
    //: 2 Invalid syntax is detected and reported.
    //:
    //: 3 'verifyListContents' confirms there is a one-to-one mapping between
    //:   the supplied list and the expected values array, or both are empty.
    //:
    //: 4 'isValidHashTable' returns 'true' if the supplied arguments can
    //:   create a well-formed hash table anchor, and 'false' otherwise.
    //
    // Plan:
    //: 1 For each of an enumerated sequence of 'spec' values, ordered by
    //:   increasing 'spec' length:
    //:
    //:   1 Use the primitive generator function 'gg' to set the state of a
    //:     newly created object.
    //:
    //:   2 Verify that 'gg' returns a valid reference to the modified argument
    //:     object.
    //:
    //:   3 Use the basic accessors to verify that the value of the object is
    //:     as expected.  (C-1)
    //:
    //: 2 For each of an enumerated sequence of 'spec' values, ordered by
    //:   increasing 'spec' length, use the primitive generator function 'ggg'
    //:   to set the state of a newly created object.
    //:
    //:   1 Verify that 'ggg' returns the expected value corresponding to the
    //:     location of the first invalid value of the 'spec'.  (C-2)
    //
    // Testing:
    //*  int ggg(HashTable *object, const char *spec, int verbose = 1);
    //*  HashTable& gg(HashTable *object, const char *spec);
    //*  verifyListContents(Link *, const COMPARATOR&, const VALUES&, size_t);
    //*  bool isValidHashTable(Link *, const HashTableBucket&, int numBuckets);
    // ------------------------------------------------------------------------

    bslma::TestAllocator oa(veryVeryVerbose);

    const HASHER     HASH  = MakeDefaultFunctor<HASHER>::make();
    const COMPARATOR EQUAL = MakeDefaultFunctor<COMPARATOR>::make();

    if (verbose) printf("\nTesting generator on valid specs.\n");
    {
        static const struct {
            int         d_line;                 // source line number
            const char *d_spec;                 // specification string
            const char *d_results;  // expected element values
        } DATA[] = {
            //line  spec      results
            //----  --------  -------
            { L_,   "",       ""      },
            { L_,   "A",      "A"     },
            { L_,   "B",      "B"     },
            { L_,   "AB",     "AB"    },
            { L_,   "CD",     "CD"    },
            { L_,   "ABC",    "ABC"   },
            { L_,   "ABCD",   "ABCD"  },
            { L_,   "ABCDE",  "ABCDE" },

        };
        const int NUM_DATA = sizeof DATA / sizeof *DATA;

        int oldLen = -1;
        for (int ti = 0; ti < NUM_DATA ; ++ti) {
            const int         LINE   = DATA[ti].d_line;
            const char *const SPEC   = DATA[ti].d_spec;
            const size_t      LENGTH = strlen(DATA[ti].d_results);
            const TestValues  EXP(DATA[ti].d_results);
            const int         curLen = (int)strlen(SPEC);

            Obj mX(HASH, EQUAL, LENGTH, 1.0f, &oa);
            const Obj& X = gg(&mX, SPEC);   // original spec

            if (curLen != oldLen) {
                if (verbose) printf("\tof length %d:\n", curLen);
                ASSERTV(LINE, oldLen <= curLen);  // non-decreasing
                oldLen = curLen;
            }

            if (veryVerbose) {
                printf("\t\tSpec = \"%s\"\n", SPEC);
                T_ T_ T_ P(X);
            }

            ASSERTV(LINE, LENGTH == X.size());
            ASSERT(0 == verifyListContents<KEY_CONFIG>(X.elementListRoot(),
                                                       EQUAL,
                                                       EXP,
                                                       LENGTH));
        }
    }

    if (verbose) printf("\nTesting generator on invalid specs.\n");
    {
        static const struct {
            int         d_line;     // source line number
            const char *d_spec;     // specification string
            int         d_index;    // offending character index
        } DATA[] = {
            //line  spec      index
            //----  --------  -----
            { L_,   "",       -1,     }, // control

            { L_,   "A",      -1,     }, // control
            { L_,   " ",       0,     },
            { L_,   ".",       0,     },
            { L_,   "E",       -1,    }, // control
            { L_,   "a",       0,     },
            { L_,   "z",       0,     },

            { L_,   "AE",     -1,     }, // control
            { L_,   "aE",      0,     },
            { L_,   "Ae",      1,     },
            { L_,   ".~",      0,     },
            { L_,   "~!",      0,     },
            { L_,   "  ",      0,     },

            { L_,   "ABC",    -1,     }, // control
            { L_,   " BC",     0,     },
            { L_,   "A C",     1,     },
            { L_,   "AB ",     2,     },
            { L_,   "?#:",     0,     },
            { L_,   "   ",     0,     },

            { L_,   "ABCDE",  -1,     }, // control
            { L_,   "aBCDE",   0,     },
            { L_,   "ABcDE",   2,     },
            { L_,   "ABCDe",   4,     },
            { L_,   "AbCdE",   1,     }
        };
        const int NUM_DATA = sizeof DATA / sizeof *DATA;

        size_t oldLen = 99;  // flag value longer than the longest 'SPEC'
        for (int ti = 0; ti != NUM_DATA ; ++ti) {
            const int         LINE   = DATA[ti].d_line;
            const char *const SPEC   = DATA[ti].d_spec;
            const int         INDEX  = DATA[ti].d_index;
            const size_t      LENGTH = strlen(SPEC);

            Obj mX(HASH, EQUAL, LENGTH, 1.5f, &oa);

            if (LENGTH != oldLen) {
                if (verbose) printf("\tof length " ZU ":\n", LENGTH);
                if (99 != oldLen) {  // i.e. not first pass
                    ASSERTV(LINE, oldLen,  LENGTH,
                                  oldLen < LENGTH);  // non-decreasing
                }
                oldLen = LENGTH;
            }

            if (veryVerbose) printf("\t\tSpec = \"%s\"\n", SPEC);

            int RESULT = ggg(&mX, SPEC, veryVerbose);

            ASSERTV(LINE, INDEX == RESULT);
        }
    }
}

template <class KEY_CONFIG, class HASHER, class COMPARATOR, class ALLOCATOR>
void TestDriver<KEY_CONFIG, HASHER, COMPARATOR, ALLOCATOR>::testCase2()
{
    // ------------------------------------------------------------------------
    // TESTING PRIMARY MANIPULATORS (BOOTSTRAP):
    //   The basic concern is that a 'HashTable' object can be constructed into
    //   a (valid) default state, then through use of manipulators brought into
    //   any other valid state default constructor, and finally that the object
    //   destroys all its elements and leaks no memory on destruction.  For the
    //   purposes of testing, the default state will be a 'HashTable' having no
    //   elements, having a default-constructed allocator, and having a hasher
    //   and comparator supplied by the 'makeDefaultFunctor' factory function
    //   (which provides a default-constructed functor where available, and is
    //   specialized to provide a standard functor object otherwise), and
    //   initially having no buckets.  The primary manipulators will be a
    //   free function that inserts an element of a specific type (created for
    //   the purpose of testing) and the 'removeAll' method.
    //
    // Concerns:
    //: 1 An object created with the value constructor (with or without a
    //:   supplied allocator) has the supplied hasher, comparator, allocator
    //:   and maxLoadFactor, and at least the supplied initial number of
    //:   buckets.
    //:
    //: 2 The number of buckets is 1 or a prime number.
    //:
    //: 3 If the allocator is a 'bsl::allocator' and an allocator is NOT
    //:   supplied to the value constructor, the default allocator in effect at
    //:   the time of construction becomes the object allocator for the
    //:   resulting object.
    //:
    //: 4 If the allocator is not a 'bsl::allocator' and an allocator is NOT
    //:   supplied to the value constructor, the default constructed allocator
    //:   becomes the object allocator for the resulting object.
    //:
    //: 5 If an allocator IS supplied to the default constructor, that
    //:   allocator becomes the object allocator for the resulting object.
    //:
    //: 6 If the allocator is a 'bsl::allocator', supplying a null allocator
    //:   address has the same effect as not supplying an allocator.
    //:
    //: 7 Supplying an allocator to the value constructor has no effect on
    //:   subsequent object values.
    //:
    //: 8 Any memory allocation is from the object allocator.
    //:
    //: 9 There is no temporary allocation from any allocator.
    //:
    //:10 Every object releases any allocated memory at destruction.
    //:
    //:11 QoI: The value constructor allocates no memory if the initial number
    //:   of bucket is 0.
    //:
    //:12 'insertElement' increase the size of the object by 1.
    //:
    //:13 'insertElement' returns the address of the newly added element.
    //:
    //:14 'insertElement' puts the element into the list of element defined by
    //:   'elementListRoot'.
    //:
    //:15 'insertElement' adds an additional element in the bucket returned by
    //:   the 'bucketFromKey' method.
    //:
    //:16 'insertElement' returns a null pointer if adding one more element
    //:   will exceed the 'maxLoadFactor'.
    //:
    //:17 Elements having the same keys (retrieved from the 'extractKey' method
    //:   of the KEY_CONFIG) according to the supplied comparator are inserted
    //:   contiguously of the beginning of the range of existing equivalent
    //:   elements, without changing their relative order.
    //:
    //:18 'removeAll' properly destroys each contained element value.
    //:
    //:19 'removeAll' does not allocate memory.
    //:
    //:20 Any argument can be 'const'.
    //:
    //:21 Any memory allocation is exception neutral.
    //:
    //:22 The constructor fails by throwing a 'std::length_error' if the
    //:   initial length of the bucket array cannot be computed.
    //:
    //:23 The constructor fails by the allocator throwing an exception if the
    //:   initial bucket array is too large to allocate.
    //
    // Plan:
    //: 1 For each value of increasing length, 'L':
    //:
    //:   2 Using a loop-based approach, value-construct three distinct empty
    //:     objects, in turn, but configured differently: (a) without passing
    //:     an allocator, (b) passing a null allocator address explicitly,
    //:     and (c) passing the address of a test allocator distinct from the
    //:     default.  For each of these three iterations:  (C-1..14)
    //:
    //:     1 Create three 'bslma::TestAllocator' objects, and install one as
    //:       the current default allocator (note that a ubiquitous test
    //:       allocator is already installed as the global allocator).
    //:
    //:     2 Use the default constructor to dynamically create an object
    //:       'X', with its object allocator configured appropriately (see
    //:       P-2); use a distinct test allocator for the object's footprint.
    //:
    //:     3 Use the (as yet unproven) 'allocator' to ensure that its
    //:       object allocator is properly installed.  (C-2..4)
    //:
    //:     4 Use the appropriate test allocators to verify that no memory is
    //:       allocated by the default constructor.  (C-9)
    //:
    //:     5 Use the individual (as yet unproven) salient attribute accessors
    //:       to verify the default-constructed value.  (C-1)
    //:
    //:     6 Insert 'L - 1' elements in order of increasing value into the
    //:       container.
    //:
    //:     7 Insert the 'L'th value in the presense of exception and use the
    //:       (as yet unproven) basic accessors to verify the container has the
    //:       expected values.  Verify the number of allocation is as expected.
    //:       (C-5..6, 14..15)
    //:
    //:     8 Verify that no temporary memory is allocated from the object
    //:       allocator.  (C-7)
    //:
    //:     9 Invoke 'clear' and verify that the container is empty.  Verify
    //:       that no memory is allocated.  (C-12..13)
    //:
    //:    10 Verify that all object memory is released when the object is
    //:       destroyed.  (C-8)
    //:
    //:    11 Insert 'L' distinct elements and record the iterators returned.
    //:
    //:    12 Insert the same 'L' elements again and verify that incrementing
    //:       the iterators returned gives the iterator to the next smallest
    //:       value.
    //:
    //:    13 Perform P-1.2.12 again.  (C-11)
    //
    //
    // Testing:
    //*  HashTable(HASHER, COMPARATOR, SizeType, float, ALLOC)
    //*  ~HashTable();
    //*  void removeAll();
    //*  insertElement      (test driver function, proxy for basic manipulator)
    // ------------------------------------------------------------------------

    typedef typename KEY_CONFIG::ValueType Element;
    typedef bslalg::HashTableImpUtil       ImpUtil;
    typedef typename Obj::SizeType         SizeType;

    typedef ObjectMaker<KEY_CONFIG, HASHER, COMPARATOR, ALLOCATOR>    ObjMaker;

    const bool VALUE_TYPE_USES_ALLOCATOR =
                                     bslma::UsesBslmaAllocator<Element>::value;

    if (verbose) { P(VALUE_TYPE_USES_ALLOCATOR); }

    const TestValues VALUES;     // Contains 52 distinct increasing values.
    const size_t MAX_LENGTH = 9; // This should be sufficient to bootstrap.

    // Probably want to pick these up as values from some injected policy, so
    // that we can test with stateful variants.  Alternatively, pass some seed
    // to the 'make' function to support stateful functors actually having
    // different states.  Note that we need the 'make' function to supply a
    // default state for functors that are not default constructible.
    const HASHER     HASH    = MakeDefaultFunctor<HASHER>::make();
    const COMPARATOR COMPARE = MakeDefaultFunctor<COMPARATOR>::make();

    for (int lfi = 0; lfi < DEFAULT_MAX_LOAD_FACTOR_SIZE; ++lfi) {
    for (size_t ti = 0; ti < MAX_LENGTH; ++ti) {
        const float    MAX_LF = DEFAULT_MAX_LOAD_FACTOR[lfi];
        const SizeType LENGTH = ti;

        if (verbose) {
            printf("\nTesting with various allocator configurations.\n");
        }
        for (char cfg = 'a'; cfg <= 'c'; ++cfg) {
            const char CONFIG = cfg;  // how we specify the allocator

            bslma::TestAllocator da("default",   veryVeryVeryVerbose);
            bslma::TestAllocator fa("footprint", veryVeryVeryVerbose);
            bslma::TestAllocator sa("supplied",  veryVeryVeryVerbose);

            bslma::DefaultAllocatorGuard dag(&da);

            // There is no easy way to create this guard for the specific
            // test case of the stateless 'bsltf::StdTestAllocator', nor
            // without second guessing the allocator to use based upon the
            // 'cfg' code.  By the time we return from 'makeAllocator' the test
            // allocator will already have been installed, with no easy way to
            // restore at the end of the test case.

            bsltf::StdTestAllocatorConfigurationGuard bsltfAG('c' == cfg
                                                                   ? &sa
                                                                   : &da);

            // ----------------------------------------------------------------

            if (veryVerbose) {
                printf("\n\tTesting bootstrap constructor.\n");
            }

            const size_t NUM_BUCKETS = predictNumBuckets(3*LENGTH, MAX_LF);

            Obj       *objPtr;
            ALLOCATOR  expAlloc = ObjMaker::makeObject(&objPtr,
                                                       CONFIG,
                                                       &fa,
                                                       &sa,
                                                       HASH,
                                                       COMPARE,
                                                       NUM_BUCKETS,
                                                       MAX_LF);
            Obj& mX = *objPtr;  const Obj& X = mX;

            // Verify any attribute allocators are installed properly.

            ASSERTV(MAX_LF, LENGTH, CONFIG, expAlloc == X.allocator());

            const bslma::TestAllocator  *oa = extractTestAllocator(expAlloc);
            const bslma::TestAllocator *noa = &sa == oa ? &da : &sa;

            // It is important that these allocators are found, or else the
            // following tests will break severely, dereferencing null
            // pointer.
            BSLS_ASSERT_OPT(oa);
            BSLS_ASSERT_OPT(noa);

            // QoI: Verify no allocation from the object/non-object allocators
            // if no buckets are requested (as per the default constructor).
            if (0 == LENGTH) {
                ASSERTV(MAX_LF, LENGTH, CONFIG, oa->numBlocksTotal(),
                        0 ==  oa->numBlocksTotal());
            }
            ASSERTV(MAX_LF, LENGTH, CONFIG, noa->numBlocksTotal(),
                    0 == noa->numBlocksTotal());

            // Record blocks used by the initial bucket array
            const bsls::Types::Int64 INITIAL_OA_BLOCKS  = oa->numBlocksTotal();

            // Verify attributes of an empty container.
            // Note that not all of these attributes are salient to value.
            // None of these accessors are deemed tested until their own test
            // case, but many witnesses give us some confidence in the state.
            ASSERTV(MAX_LF, LENGTH, CONFIG, 0 == X.size());
            ASSERTV(MAX_LF, LENGTH, CONFIG, 0 < X.numBuckets());
            ASSERTV(MAX_LF, LENGTH, CONFIG, 0 == X.elementListRoot());
            ASSERTV(MAX_LF, LENGTH, CONFIG, MAX_LF == X.maxLoadFactor());
            ASSERTV(MAX_LF, LENGTH, CONFIG, 0.0f == X.loadFactor());
            ASSERTV(MAX_LF, LENGTH, CONFIG, 0 == X.countElementsInBucket(0));

            const bslalg::HashTableBucket& bucket = X.bucketAtIndex(0);
            ASSERTV(MAX_LF, LENGTH, CONFIG, 0 == bucket.first());
            ASSERTV(MAX_LF, LENGTH, CONFIG, 0 == bucket.last());

            // Verify that remove-all on a default container has no effect.
            // Specifically, no memory allocated, and the root of list and
            // bucket array are unchanged.

            mX.removeAll();

            // Verify no allocation from the object/non-object allocators.

            ASSERTV(MAX_LF, LENGTH, CONFIG, oa->numBlocksTotal(),
                    INITIAL_OA_BLOCKS ==  oa->numBlocksTotal());
            ASSERTV(MAX_LF, LENGTH, CONFIG, noa->numBlocksTotal(),
                    0 == noa->numBlocksTotal());

            // Verify attributes of an empty container.
            // Note that not all of these attributes are salient to value.

            ASSERTV(MAX_LF, LENGTH, CONFIG, 0 == X.size());
            ASSERTV(MAX_LF, LENGTH, CONFIG, 0 < X.numBuckets());
            ASSERTV(MAX_LF, LENGTH, CONFIG, 0 == X.elementListRoot());
            ASSERTV(MAX_LF, LENGTH, CONFIG, MAX_LF == X.maxLoadFactor());
            ASSERTV(MAX_LF, LENGTH, CONFIG, 0.0f == X.loadFactor());
            ASSERTV(MAX_LF, LENGTH, CONFIG, 0 == X.countElementsInBucket(0));

            const bslalg::HashTableBucket& bucket2 = X.bucketAtIndex(0);
            ASSERTV(MAX_LF, LENGTH, CONFIG, 0 == bucket.first());
            ASSERTV(MAX_LF, LENGTH, CONFIG, 0 == bucket.last());

            ASSERTV(MAX_LF, LENGTH, CONFIG, &bucket == &bucket2);

            // ----------------------------------------------------------------

            if (veryVerbose) {
                printf("\n\tTesting 'insertElement' (bootstrap function).\n");
            }
            if (0 < LENGTH) {
                if (verbose) printf(
                       "\t\tOn an object of initial length " ZU ".\n", LENGTH);

                ASSERTV(MAX_LF, LENGTH, CONFIG,
                        oa->numBlocksTotal(),   oa->numBlocksInUse(),
                        oa->numBlocksTotal() == oa->numBlocksInUse());

                for (size_t tj = 0; tj < LENGTH - 1; ++tj) {
                    Link *RESULT = insertElement(&mX, VALUES[tj]);
                    ASSERT(0 != RESULT);
                    ASSERTV(MAX_LF, LENGTH, tj, CONFIG,
                            BSL_TF_EQ(
                                     KEY_CONFIG::extractKey(VALUES[tj]),
                                     ImpUtil::extractKey<KEY_CONFIG>(RESULT)));
                    ASSERTV(MAX_LF, LENGTH, tj, CONFIG,
                            BSL_TF_EQ(
                                   VALUES[tj],
                                   ImpUtil::extractValue<KEY_CONFIG>(RESULT)));
                }

                Link *RESULT = insertElement(&mX, VALUES[LENGTH - 1]);
                ASSERT(0 != RESULT);
                ASSERTV(MAX_LF, LENGTH, CONFIG,
                        BSL_TF_EQ(KEY_CONFIG::extractKey(VALUES[LENGTH - 1]),
                                  ImpUtil::extractKey<KEY_CONFIG>(RESULT)));
                ASSERTV(MAX_LF, LENGTH, CONFIG,
                        BSL_TF_EQ(VALUES[LENGTH - 1],
                                  ImpUtil::extractValue<KEY_CONFIG>(RESULT)));

                ASSERTV(MAX_LF, LENGTH, CONFIG, X.size(),
                        LENGTH == X.size());

                ASSERTV(MAX_LF, LENGTH, CONFIG, X,
                       0 == verifyListContents<KEY_CONFIG>(X.elementListRoot(),
                                                           COMPARE,
                                                           VALUES,
                                                           LENGTH));
                // check elements with equivalent keys are contiguous
                // check expected elements are present in container, with
                // expected number of duplicates
                {
                    int *foundKeys = new int[X.size()];
                    for (SizeType j = 0;j != X.size(); ++j) {
                        foundKeys[j] = 0;
                    }

                    SizeType i = 0;
                    for (Link *it = X.elementListRoot();
                         0 != it;
                         it = it->nextLink(), ++i)
                    {
                        for (SizeType j = 0; j != X.size(); ++j) {
                            if (BSL_TF_EQ(
                                        KEY_CONFIG::extractKey(VALUES[j]),
                                        ImpUtil::extractKey<KEY_CONFIG>(it))) {
                                ASSERTV(MAX_LF, LENGTH, CONFIG, VALUES[j],
                                        !foundKeys[j]);
                                ++foundKeys[j];
                            }
                        }
                    }
                    SizeType missing = 0;
                    for (SizeType j = 0; j != X.size(); ++j) {
                        if (!foundKeys[j]) { ++missing; }
                    }
                    ASSERTV(MAX_LF, LENGTH, CONFIG, missing, 0 == missing);

                    delete[] foundKeys;

                    ASSERTV(MAX_LF, LENGTH, CONFIG, X.size() == i);
                }
            }

            // ----------------------------------------------------------------

            if (veryVerbose) { printf("\n\tTesting 'removeAll'.\n"); }
            {
                const bsls::Types::Int64 BB = oa->numBlocksTotal();

                mX.removeAll();

                ASSERTV(MAX_LF, LENGTH, CONFIG, 0 == X.size());
                ASSERTV(MAX_LF, LENGTH, CONFIG, 0  < X.numBuckets());
                ASSERTV(MAX_LF, LENGTH, CONFIG, 0 == X.elementListRoot());
                ASSERTV(MAX_LF, LENGTH, CONFIG, MAX_LF == X.maxLoadFactor());
                ASSERTV(MAX_LF, LENGTH, CONFIG, 0.0f == X.loadFactor());
                ASSERTV(MAX_LF, LENGTH, CONFIG,
                        0 == X.countElementsInBucket(0));

                const bsls::Types::Int64 AA = oa->numBlocksTotal();

                ASSERTV(MAX_LF, LENGTH, CONFIG, BB == AA);
            }

            // ----------------------------------------------------------------

            if (veryVerbose) { printf(
                  "\n\tRepeat testing 'insertElement', with memory checks.\n");
            }
            if (0 < LENGTH) {
                if (verbose) printf(
                       "\t\tOn an object of initial length " ZU ".\n", LENGTH);

                for (SizeType tj = 0; tj < LENGTH - 1; ++tj) {
                    Link *RESULT = insertElement(&mX, VALUES[tj]);
                    ASSERT(0 != RESULT);
                    ASSERTV(MAX_LF, LENGTH, tj, CONFIG,
                            BSL_TF_EQ(
                                     KEY_CONFIG::extractKey(VALUES[tj]),
                                     ImpUtil::extractKey<KEY_CONFIG>(RESULT)));
                    ASSERTV(MAX_LF, LENGTH, tj, CONFIG,
                            BSL_TF_EQ(
                                   VALUES[tj],
                                   ImpUtil::extractValue<KEY_CONFIG>(RESULT)));
                }

                Link *RESULT = insertElement(&mX, VALUES[LENGTH - 1]);
                ASSERT(0 != RESULT);
                ASSERTV(MAX_LF, LENGTH, CONFIG,
                        BSL_TF_EQ(KEY_CONFIG::extractKey(VALUES[LENGTH - 1]),
                                  ImpUtil::extractKey<KEY_CONFIG>(RESULT)));
                ASSERTV(MAX_LF, LENGTH, CONFIG,
                        BSL_TF_EQ(VALUES[LENGTH - 1],
                                  ImpUtil::extractValue<KEY_CONFIG>(RESULT)));

                ASSERTV(MAX_LF, LENGTH, CONFIG, LENGTH == X.size());

                // check elements with equivalent keys are contiguous
                // check expected elements are present in container, with
                // expected number of duplicates
                {
                    int *foundKeys = new int[X.size()];
                    for (SizeType j = 0; j != X.size(); ++j) {
                        foundKeys[j] = 0;
                    }

                    size_t i = 0;
                    for (Link *it = X.elementListRoot();
                         0 != it;
                         it = it->nextLink(), ++i)
                    {
                        for (SizeType j = 0; j != X.size(); ++j) {
                            if (BSL_TF_EQ(
                                        KEY_CONFIG::extractKey(VALUES[j]),
                                        ImpUtil::extractKey<KEY_CONFIG>(it))) {
                                ASSERTV(MAX_LF, LENGTH, CONFIG, VALUES[j],
                                        !foundKeys[j]);
                                ++foundKeys[j];
                            }
                        }
                    }
                    SizeType missing = 0;
                    for (SizeType j = 0; j != X.size(); ++j) {
                        if (!foundKeys[j]) { ++missing; }
                    }
                    ASSERTV(MAX_LF, LENGTH, CONFIG, missing, 0 == missing);

                    delete[] foundKeys;

                    ASSERTV(MAX_LF, LENGTH, CONFIG, X.size() == i);
                }
            }

            // ----------------------------------------------------------------

            if (veryVerbose) { printf(
                                "\n\tTesting 'insert' duplicated values.\n"); }
            {
                Link *ITER[MAX_LENGTH + 1];

                // The first loop adds a duplicate in front of each already
                // inserted element
                for (SizeType tj = 0; tj < LENGTH; ++tj) {
                    ITER[tj] = insertElement(&mX, VALUES[tj]);
                    ASSERT(0 != ITER[tj]);
                    ASSERTV(MAX_LF, LENGTH, tj, CONFIG,
                            BSL_TF_EQ(
                                   KEY_CONFIG::extractKey(VALUES[tj]),
                                   ImpUtil::extractKey<KEY_CONFIG>(ITER[tj])));
                    ASSERTV(MAX_LF, LENGTH, tj, CONFIG,
                            BSL_TF_EQ(
                                 VALUES[tj],
                                 ImpUtil::extractValue<KEY_CONFIG>(ITER[tj])));
                }
                ITER[LENGTH] = 0;

                ASSERTV(MAX_LF, LENGTH, CONFIG, X.size(),
                        2 * LENGTH == X.size());

                // The second loop adds another duplicate in front of each
                // the items from the previous loop, and not in the middle of
                // any subranges.
                for (SizeType tj = 0; tj < LENGTH; ++tj) {
                    Link *RESULT = insertElement(&mX, VALUES[tj]);
                    ASSERT(0 != RESULT);
                    ASSERTV(MAX_LF, LENGTH, tj, CONFIG,
                            BSL_TF_EQ(
                                     KEY_CONFIG::extractKey(VALUES[tj]),
                                     ImpUtil::extractKey<KEY_CONFIG>(RESULT)));
                    ASSERTV(MAX_LF, LENGTH, tj, CONFIG,
                            BSL_TF_EQ(
                                   VALUES[tj],
                                   ImpUtil::extractValue<KEY_CONFIG>(RESULT)));
                    ASSERTV(MAX_LF, LENGTH, tj, CONFIG,
                            ITER[tj] == RESULT->nextLink());
                }

                ASSERTV(MAX_LF, LENGTH, CONFIG, X.size(),
                         3 * LENGTH == X.size());
            }

            // ----------------------------------------------------------------

            // Reclaim dynamically allocated object under test.

            fa.deleteObject(objPtr);

            // Verify all memory is released on object destruction.

            ASSERTV(MAX_LF, LENGTH, CONFIG, da.numBlocksInUse(),
                    0 == da.numBlocksInUse());
            ASSERTV(MAX_LF, LENGTH, CONFIG, fa.numBlocksInUse(),
                    0 == fa.numBlocksInUse());
            ASSERTV(MAX_LF, LENGTH, CONFIG, sa.numBlocksInUse(),
                    0 == sa.numBlocksInUse());
        }
    }
    }

    // ------------------------------------------------------------------------

    // Create some fresh allocators to use validating final corners of the
    // constructor behavior.  These are special case tests, and will not need
    // to loop many times, or test the contents of the container, so one set of
    // allocators will suffice to the end of the test case.

    bslma::TestAllocator da("default", veryVeryVeryVerbose);
    ALLOCATOR objAlloc = MakeAllocator<ALLOCATOR>::make(&da);

#if defined BDE_BUILD_TARGET_EXC
    if (verbose) printf(
                  "\nTesting correct exceptions are thrown by constructor.\n");
    {
#if 0
        // This test shows up a non-conformance in 'bsl::allocator'
        // which has undefined behavior when asked for this many
        // buckets, rather than simply throwing a 'std::bad_alloc'.

        try {
            Obj mX(HASH,
                   COMPARE,
                   native_std::numeric_limits<int>::max(),
                   1e-30f,
                   objAlloc);
            ASSERT(false);
        }
        catch(const native_std::bad_allocr&) {
            // This is the expected code path
        }
        catch(...) {
            ASSERT(!!"The wrong exception type was thrown.");
        }
#endif

        try {
            Obj mBad(HASH,
                     COMPARE,
                     native_std::numeric_limits<SizeType>::max(),
                     1e-30f,
                     objAlloc);
            ASSERT(false);
        }
        catch(const native_std::length_error&) {
            // This is the expected code path
        }
        catch(...) {
            ASSERT(!!"The wrong exception type was thrown.");
        }

        Obj mR(HASH,
               COMPARE,
               3,
               1e-30f,
               objAlloc);
        try {
            mR.insert(VALUES[0]);

            P(mR.numBuckets())
            P(mR.size());

            ASSERT(false);
        }
        catch(const native_std::length_error& e) {
            // This is the expected code path
        }
        catch(...) {
            ASSERT(!!"The wrong exception type was thrown.");
        }
    
    }
#endif

    if (verbose) printf("\nNegative Testing.\n");
    {
        bsls::AssertTestHandlerGuard hG;

        ASSERT_SAFE_PASS_RAW(Obj(HASH, COMPARE, 0, 1.0f,  objAlloc))
        ASSERT_SAFE_FAIL_RAW(Obj(HASH, COMPARE, 0, 0.0f,  objAlloc))
        ASSERT_SAFE_FAIL_RAW(Obj(HASH, COMPARE, 0, -1.0f, objAlloc))
    }
}

template <class KEY_CONFIG, class HASHER, class COMPARATOR, class ALLOCATOR>
void TestDriver<KEY_CONFIG, HASHER, COMPARATOR, ALLOCATOR>::testCase1(
                                    typename KEY_CONFIG::ValueType *testValues,
                                    size_t                          numValues)
{
    // ------------------------------------------------------------------------
    // BREATHING TEST
    //   This case exercises (but does not fully test) basic functionality.
    //
    // Concerns:
    //: 1 The class is sufficiently functional to enable comprehensive
    //:   testing in subsequent test cases.
    //
    // Plan:
    //: 1 Execute each methods to verify functionality for simple case.
    //
    // Testing:
    //   BREATHING TEST
    // ------------------------------------------------------------------------


    typedef bslstl::HashTable<KEY_CONFIG, HASHER, COMPARATOR> Obj;
    typedef typename Obj::ValueType  Value;

    bslma::TestAllocator defaultAllocator("defaultAllocator");
    bslma::DefaultAllocatorGuard defaultGuard(&defaultAllocator);

    bslma::TestAllocator objectAllocator("objectAllocator");

    // Sanity check.

    ASSERTV(0 < numValues);
    ASSERTV(8 > numValues);

    // - - - - - - - - - - - - - - - - - - - - - - - - - - - - - - - - - - - -

    if (veryVerbose) {
        printf("Construct an empty HashTable.\n");
    }
    {
        // Note that 'HashTable' does not have a default constructor, so we
        // must explicitly supply a default for each attribute.
        Obj x(HASHER(), COMPARATOR(), 0, 1.0f, &objectAllocator);
        const Obj& X = x;
        ASSERTV(0    == X.size());
        ASSERTV(0    <  X.maxSize());
        ASSERTV(0    == defaultAllocator.numBytesInUse());
        ASSERTV(0    == objectAllocator.numBytesInUse());
    }

    // - - - - - - - - - - - - - - - - - - - - - - - - - - - - - - - - - - - -

    if (veryVerbose) {
        printf("Test use of allocators.\n");
    }
    {
        bslma::TestAllocator objectAllocator1("objectAllocator1");
        bslma::TestAllocator objectAllocator2("objectAllocator2");

        Obj o1(HASHER(), COMPARATOR(), 0, 1.0f, &objectAllocator1);
        const Obj& O1 = o1;
        ASSERTV(&objectAllocator1 == O1.allocator().mechanism());

        for (size_t i = 0; i < numValues; ++i) {
            o1.insert(testValues[i]);
        }
        ASSERTV(numValues == O1.size());
        ASSERTV(0 <  objectAllocator1.numBytesInUse());
        ASSERTV(0 == objectAllocator2.numBytesInUse());
    }
    {
        bslma::TestAllocator objectAllocator1("objectAllocator1");
        bslma::TestAllocator objectAllocator2("objectAllocator2");

        Obj o1(HASHER(), COMPARATOR(), 0, 1.0f, &objectAllocator1);
        const Obj& O1 = o1;
        ASSERTV(&objectAllocator1 == O1.allocator().mechanism());

        for (size_t i = 0; i < numValues; ++i) {
            bool isInsertedFlag = false;
            o1.insertIfMissing(&isInsertedFlag, testValues[i]);
            ASSERTV(isInsertedFlag, true == isInsertedFlag);
        }
        ASSERTV(numValues == O1.size());
        ASSERTV(0 <  objectAllocator1.numBytesInUse());
        ASSERTV(0 == objectAllocator2.numBytesInUse());


        // Copied code from below, under evaluation
        if (veryVerbose) printf("Use a different allocator\n");
        {
            bslma::TestAllocatorMonitor monitor(&objectAllocator1);
            Obj o2(O1, &objectAllocator2); const Obj& O2 = o2;
            ASSERTV(&objectAllocator2 == O2.allocator().mechanism());
            ASSERTV(monitor.isInUseSame());
            ASSERTV(monitor.isTotalSame());
            ASSERTV(0 <  objectAllocator1.numBytesInUse());
            ASSERTV(0 <  objectAllocator2.numBytesInUse());
        }
        ASSERTV(0 ==  objectAllocator2.numBytesInUse());


        if (veryVerbose) printf("Copy construct O2(O1)\n");

        Obj o2(O1, &objectAllocator1); const Obj& O2 = o2;

        ASSERTV(&objectAllocator1 == O2.allocator().mechanism());

        ASSERTV(numValues == O1.size());
        ASSERTV(numValues == O2.size());
        ASSERTV(0 <  objectAllocator1.numBytesInUse());

        if (veryVerbose) printf("Default construct O3 and swap with O1\n");
        Obj o3(HASHER(), COMPARATOR(), 0, 1.0f, &objectAllocator1);
        const Obj& O3 = o3;
        ASSERTV(&objectAllocator1 == O3.allocator().mechanism());

        ASSERTV(numValues == O1.size());
        ASSERTV(numValues == O2.size());
        ASSERTV(0         == O3.size());
        ASSERTV(0 <  objectAllocator1.numBytesInUse());

        bslma::TestAllocatorMonitor monitor1(&objectAllocator1);
        o1.swap(o3);
        ASSERTV(0         == O1.size());
        ASSERTV(numValues == O2.size());
        ASSERTV(numValues == O3.size());
        ASSERTV(monitor1.isInUseSame());
        ASSERTV(monitor1.isTotalSame());
        ASSERTV(0 <  objectAllocator1.numBytesInUse());

        if (veryVerbose) printf("swap O3 with O2\n");
        o3.swap(o2);
        ASSERTV(0         == O1.size());
        ASSERTV(numValues == O2.size());
        ASSERTV(numValues == O3.size());
        ASSERTV(!monitor1.isInUseUp());  // Memory usage may go down depending
                                        // on implementation
        ASSERTV(!monitor1.isTotalUp());
        ASSERTV(0 <  objectAllocator1.numBytesInUse());

        ASSERTV(&objectAllocator1 == O1.allocator().mechanism());
        ASSERTV(&objectAllocator1 == O2.allocator().mechanism());
        ASSERTV(&objectAllocator1 == O3.allocator().mechanism());
    }

    // - - - - - - - - - - - - - - - - - - - - - - - - - - - - - - - - - - - -

    if (veryVerbose) {
        printf("Test primary manipulators/accessors on every permutation.\n");
    }

    native_std::sort(testValues, testValues + numValues);
    do {
        // For each possible permutation of values, insert values, iterate over
        // the resulting container, find values, and then erase values.

        Obj x(HASHER(), COMPARATOR(), 0, 1.0f, &objectAllocator);
        const Obj& X = x;
        for (size_t i = 0; i < numValues; ++i) {
            Obj y(X, &objectAllocator); const Obj& Y = y;
            ASSERTV(X == Y);
            ASSERTV(!(X != Y));

            ASSERTV(i, 0 == X.find(KEY_CONFIG::extractKey(testValues[i])));

            // Test 'insert'.
            Value value(testValues[i]);
            bool isInsertedFlag = false;
            Link *link = x.insertIfMissing(&isInsertedFlag, value);
            ASSERTV(0             != link);
            ASSERTV(true          == isInsertedFlag);
            ASSERTV(KEY_CONFIG::extractKey(testValues[i] ==
                                       ImpUtil::extractKey<KEY_CONFIG>(link)));
            ASSERTV(testValues[i] == ImpUtil::extractValue<KEY_CONFIG>(link));

            // Test size, empty.
            ASSERTV(i + 1 == X.size());
            ASSERTV(0 != X.size());

            // Test insert duplicate key
            ASSERTV(link    == x.insertIfMissing(&isInsertedFlag, value));
            ASSERTV(false   == isInsertedFlag);
            ASSERTV(i + 1   == X.size());

            // Test find
            Link *it     = X.find(KEY_CONFIG::extractKey(testValues[i]));
            ASSERTV(ImpUtil::extractKey<KEY_CONFIG>(link) ==
                    ImpUtil::extractKey<KEY_CONFIG>(it));

            ASSERTV(X != Y);
            ASSERTV(!(X == Y));

            y = x;
            ASSERTV(X == Y);
            ASSERTV(!(X != Y));
        }

        ASSERTV(0 != objectAllocator.numBytesInUse());
        ASSERTV(0 == defaultAllocator.numBytesInUse());

        // Use remove(link) on all the elements.
        for (size_t i = 0; i < numValues; ++i) {
            Link *it     = x.find(KEY_CONFIG::extractKey(testValues[i]));
            Link *nextIt = it->nextLink();

            ASSERTV(0       != it);
            ASSERTV(KEY_CONFIG::extractKey(testValues[i] ==
                                         ImpUtil::extractKey<KEY_CONFIG>(it)));
            ASSERTV(testValues[i] == ImpUtil::extractValue<KEY_CONFIG>(it));
            Link *resIt = x.remove(it);
            ASSERTV(resIt == nextIt);

            Link *resFind = x.find(KEY_CONFIG::extractKey(testValues[i]));
            ASSERTV(0 == resFind);

            ASSERTV(numValues - i - 1 == X.size());
        }
    } while (native_std::next_permutation(testValues,
                                          testValues + numValues));

    // - - - - - - - - - - - - - - - - - - - - - - - - - - - - - - - - - - - -

    native_std::random_shuffle(testValues,  testValues + numValues);
    if (veryVerbose) printf("Test 'remove(bslalg::BidirectionalLink *)'.\n");
    {
        Obj x(HASHER(), COMPARATOR(), 0, 1.0f, &objectAllocator);
        const Obj& X = x;
        for (size_t i = 0; i < numValues; ++i) {
            Value value(testValues[i]);
            Link *result1 = x.insert(value);
            ASSERTV(0 != result1);
            Link *result2 = x.insert(value);
            ASSERTV(0 != result2);
            ASSERTV(result1 != result2);
            ASSERTV(2 * (i + 1) == X.size());

            Link *start;
            Link *end;
            const KeyType& key = KEY_CONFIG::extractKey(testValues[i]);
            x.findRange(&start, &end, key);
            ASSERTV(ImpUtil::extractKey<KEY_CONFIG>(start) == key);
            ASSERTV(ImpUtil::extractKey<KEY_CONFIG>(start->nextLink()) == key);
            ASSERTV(start->nextLink()->nextLink() == end);
        }

        for (size_t i = 0; i < numValues; ++i) {
            Link *const initialRoot = x.elementListRoot();
            KeyType key = ImpUtil::extractKey<KEY_CONFIG>(initialRoot);
            Link *resIt1 = x.remove(x.elementListRoot());
            ASSERTV(initialRoot != resIt1);
            ASSERTV(initialRoot != x.elementListRoot());
            ASSERTV(x.elementListRoot() == resIt1);
            ASSERTV(x.find(key) == resIt1);
            
            ASSERTV(X.size(), (2 * numValues - (2 * (i + 1) - 1)) == X.size());
            Link *resIt2 = x.remove(x.elementListRoot());
            ASSERTV(x.elementListRoot() == resIt2);
            ASSERTV(resIt2 != resIt1);
            ASSERTV(x.find(key) == 0);
            ASSERTV(X.size(), (2 * numValues - 2 * (i + 1)) == X.size());
        }
    }

    if (veryVerbose) {
        printf("Test 'equal' and 'hasher'\n");
    }

}

// ============================================================================
//                              USAGE EXAMPLES
// ============================================================================

namespace UsageExamples {

///Usage
///-----
// This section illustrates intended use of this component.  The
// 'bslstl::HashTable' class template provides a common foundation for
// implementing the four standard unordered containers:
//: o 'bsl::unordered_map'
//: o 'bsl::unordered_multiset'
//: o 'bsl::unordered_multimap'
//: o 'bsl::unordered_set'
// This and the subsequent examples in this component use the
// 'bslstl::HashTable' class to implement several model container classes, each
// providing a small but representative sub-set of the functionality of one of
// the standard unordered containers.
//
///Example 1: Implementing a Hashed Set Container
///----------------------------------------------
// Suppose we wish to implement, 'MyHashedSet', a greatly abbreviated version
// of 'bsl::unordered_set'.  The 'bslstl::HashTable' class template can be used
// as the basis of that implementation.
//
// First, we define 'UseEntireValueAsKey', a class template we can use to
// configure 'bslstl::HashTable' to use its entire elements as keys for its
// hasher, a policy suitable for a set container.  (Later, in {Example2}, we
// will define 'UseFirstValueOfPairAsKey' for use in a map container.  Note
// that, in practice, developers can use the existing classes in
// {'bslstl_unorderedmapkeyconfiguration'} and
// {'bslstl_unorderedsetkeyconfiguration'}.)
//..
                            // ==========================
                            // struct UseEntireValueAsKey
                            // ==========================

    template <class VALUE_TYPE>
    struct UseEntireValueAsKey {
        // This 'struct' provides a namespace for types and methods that define
        // the policy by which the key value of a hashed container (i.e., the
        // value passed to the hasher) is extracted from the objects stored in
        // the hashed container (the 'value' type).

        typedef VALUE_TYPE ValueType;
            // Alias for 'VALUE_TYPE', the type stored in the hashed container.

        typedef ValueType KeyType;
            // Alias for the type passed to the hasher by the hashed container.
            // In this policy, that type is 'ValueType'.

        static const KeyType& extractKey(const ValueType& value);
            // Return the key value for the specified 'value'.  In this policy,
            // that is 'value' itself.
    };

                            // --------------------------
                            // struct UseEntireValueAsKey
                            // --------------------------

    template <class VALUE_TYPE>
    inline
    const typename UseEntireValueAsKey<VALUE_TYPE>::KeyType&
                   UseEntireValueAsKey<VALUE_TYPE>::extractKey(
                                                        const ValueType& value)
    {
        return value;
    }
//..
// Next, we define 'MyPair', a class template that can hold a pair of values of
// arbitrary types.  This will be used to in 'MyHashedSet' to return the status
// of the 'insert' method, which must provide an iterator to the inserted value
// and a boolean value indicating if the value is newly inserted if it
// previously exiting in the set.  The 'MyPair' class template will also appear
// in {Example 2} and {Example 3}.  Note that in practice, users can use the
// standard 'bsl::pair' in this role; the 'MyPair class template is used in
// these examples to avoid creating a dependency of 'bslstl_hashtable' on
// 'bslstl_pair'.
//..
                        // =============
                        // struct MyPair
                        // =============

    template <class FIRST_TYPE, class SECOND_TYPE>
    struct MyPair {
        // PUBLIC TYPES
        typedef  FIRST_TYPE  first_type;
        typedef SECOND_TYPE second_type;

        // DATA
        first_type  first;
        second_type second;

        // CREATORS
        MyPair();
            // Create a 'MyPair' object with a default constructed 'first'
            // member and a default constructed 'second' member.

        MyPair(first_type firstValue, second_type secondValue);
            // Create a 'MyPair' object with a 'first' member equal to the
            // specified 'firstValue' and the 'second' member equal to the
            // specified 'secondValue'.
    };

    // FREE OPERATORS
    template <class FIRST_TYPE, class SECOND_TYPE>
    inline
    bool operator==(const MyPair<FIRST_TYPE, SECOND_TYPE>& lhs,
                    const MyPair<FIRST_TYPE, SECOND_TYPE>& rhs);
        // Return 'true' if the specified 'lhs' and 'rhs' MyPair objects have
        // the same value, and 'false' otherwise.  'lhs' has the same value as
        // 'rhs' if 'lhs.first == rhs.first' and 'lhs.second == rhs.second'.

    template <class FIRST_TYPE, class SECOND_TYPE>
    inline
    bool operator!=(const MyPair<FIRST_TYPE, SECOND_TYPE>& lhs,
                    const MyPair<FIRST_TYPE, SECOND_TYPE>& rhs);
        // Return 'true' if the specified 'lhs' and 'rhs' MyPair objects do not
        // have the same value, and 'false' otherwise.  'lhs' does not have the
        // same value as 'rhs' if 'lhs.first != rhs.first' or
        // 'lhs.second != rhs.second'.

                        // -------------
                        // struct MyPair
                        // -------------

    // CREATORS
    template <class FIRST_TYPE, class SECOND_TYPE>
    inline
    MyPair<FIRST_TYPE,SECOND_TYPE>::MyPair()
    : first()
    , second()
    {
    }

    template <class FIRST_TYPE, class SECOND_TYPE>
    inline
    MyPair<FIRST_TYPE,SECOND_TYPE>::MyPair( first_type firstValue,
                                           second_type secondValue)
    : first(firstValue)
    , second(secondValue)
    {
    }

    // FREE OPERATORS
    template <class FIRST_TYPE, class SECOND_TYPE>
    inline
    bool operator==(const MyPair<FIRST_TYPE, SECOND_TYPE>& lhs,
                    const MyPair<FIRST_TYPE, SECOND_TYPE>& rhs)
    {
        return lhs.first == rhs.first && lhs.second == rhs.second;
    }

    template <class FIRST_TYPE, class SECOND_TYPE>
    inline
    bool operator!=(const MyPair<FIRST_TYPE, SECOND_TYPE>& lhs,
                    const MyPair<FIRST_TYPE, SECOND_TYPE>& rhs)
    {
        return lhs.first != rhs.first || lhs.second != rhs.second;
    }
//..
// Then, we define our 'MyHashedSet' class template with an instance of
// 'bststl::HashTable' (configured using 'UseEntireValueAsKey') as its sole
// data member.  We provide 'insert' method, to allow us to populate these
// sets, and the 'find' method to allow us to examine those elements.  We also
// provide 'size' and 'bucket_count' accessor methods to let us check the inner
// workings of our class.
//
// Note that the standard classes define aliases for the templated parameters
// and other types.  In the interest of brevity, this model class (and the
// classes in the subsequent examples) do not define such aliases except where
// strictly needed for the example.
//..
                            // =================
                            // class MyHashedSet
                            // =================

    template <class KEY,
              class HASH      = bsl::hash<KEY>,
              class EQUAL     = bsl::equal_to<KEY>,
              class ALLOCATOR = bsl::allocator<KEY> >
    class MyHashedSet
    {
      private:
        // PRIVATE TYPES
        typedef bsl::allocator_traits<ALLOCATOR>          AllocatorTraits;
        typedef typename AllocatorTraits::difference_type difference_type;
        typedef BloombergLP::bslstl::HashTableIterator<const KEY,
                                                       difference_type>
                                                          iterator;

        // DATA
        BloombergLP::bslstl::HashTable<UseEntireValueAsKey<KEY>,
                                       HASH,
                                       EQUAL,
                                       ALLOCATOR> d_impl;
      public:
        // TYPES
        typedef typename AllocatorTraits::size_type size_type;
        typedef iterator                            const_iterator;

        // CREATORS
        explicit MyHashedSet(size_type        initialNumBuckets = 0,
                             const HASH&      hash              = HASH(),
                             const EQUAL&     keyEqual          = EQUAL(),
                             const ALLOCATOR& allocator         = ALLOCATOR());
            // Create an empty 'MyHashedSet' object having a maximum load
            // factor of 1.  Optionally specify at least 'initialNumBuckets' in
            // this container's initial array of buckets.  If
            // 'initialNumBuckets' is not supplied, an implementation defined
            // value is used.  Optionally specify a 'hash' used to generate the
            // hash values associated to the keys extracted from the values
            // contained in this object.  If 'hash' is not supplied, a
            // default-constructed object of type 'HASH()' is used.  Optionally
            // specify a key-equality functor 'keyEqual' used to verify that
            // two key values are the same.  If 'keyEqual' is not supplied, a
            // default-constructed object of type 'EQUAL' is used.  Optionally
            // specify an 'allocator' used to supply memory.  If 'allocator' is
            // not supplied, a default-constructed object of the (template
            // parameter) type 'ALLOCATOR' is used.  If the 'ALLOCATOR' is
            // 'bsl::allocator' (the default), then 'allocator' shall be
            // convertible to 'bslma::Allocator *'.  If the 'ALLOCATOR' is
            // 'bsl::allocator' and 'allocator' is not supplied, the currently
            // installed default allocator will be used to supply memory.

        //! ~MyHashedSet() = default;
            // Destroy this object.

        // MANIPULATORS
        MyPair<const_iterator, bool> insert(const KEY& value);
            // Insert the specified 'value' into this set if the specified
            // 'value' does not already exist in this set; otherwise, this
            // method has no effect.  Return a pair whose 'first' member is an
            // iterator providing non-modifiable access to the (possibly newly
            // inserted) 'KEY' object having 'value' (according to 'EQUAL') and
            // whose 'second' member is 'true' if a new value was inserted, and
            // 'false' if the value was already present.

        // ACCESSORS
        size_type bucket_count() const;
            // Return the number of buckets in this set.

        const_iterator cend() const;
            // Return an iterator providing non-modifiable access to the
            // past-the-end element (in the sequence of 'KEY' objects)
            // maintained by this set.

        const_iterator find(const KEY& value) const;
            // Return an iterator providing non-modifiable access to the 'KEY'
            // object in this set having the specified 'value', if such an
            // entry exists, and the iterator returned by the 'cend' method
            // otherwise.

        size_type size() const;
            // Return the number of elements in this set.
    };
//..
// Next, we implement the methods of 'MyHashedSet'.  In many cases, the
// implementations consist mainly in forwarding arguments to and returning
// values from the underlying 'bslstl::HashTable'.
//..
                            // =================
                            // class MyHashedSet
                            // =================

    // CREATORS
    template <class KEY, class HASH, class EQUAL, class ALLOCATOR>
    inline
    MyHashedSet<KEY, HASH, EQUAL, ALLOCATOR>::MyHashedSet(
                                            size_type        initialNumBuckets,
                                            const HASH&      hash,
                                            const EQUAL&     keyEqual,
                                            const ALLOCATOR& allocator)
    : d_impl(hash, keyEqual, initialNumBuckets, allocator)
    {
    }
//..
// Note that the 'insertIfMissing' method of 'bslstl::HashTable' provides the
// semantics needed for adding values (unique values only) to sets.
//..
    // MANIPULATORS
    template <class KEY, class HASH, class EQUAL, class ALLOCATOR>
    inline
    MyPair<typename MyHashedSet<KEY, HASH, EQUAL, ALLOCATOR>::iterator,
           bool>    MyHashedSet<KEY, HASH, EQUAL, ALLOCATOR>::insert(
                                                              const KEY& value)
    {
        typedef MyPair<iterator, bool> ResultType;

        bool                       isInsertedFlag = false;
        bslalg::BidirectionalLink *result         = d_impl.insertIfMissing(
                                                               &isInsertedFlag,
                                                               value);
        return ResultType(iterator(result), isInsertedFlag);
    }

    // ACCESSORS
    template <class KEY, class HASH, class EQUAL, class ALLOCATOR>
    inline
    typename MyHashedSet<KEY, HASH, EQUAL, ALLOCATOR>::size_type
             MyHashedSet<KEY, HASH, EQUAL, ALLOCATOR>::bucket_count() const
    {
        return d_impl.numBuckets();
    }

    template <class KEY, class HASH, class EQUAL, class ALLOCATOR>
    inline
    typename MyHashedSet<KEY, HASH, EQUAL, ALLOCATOR>::const_iterator
             MyHashedSet<KEY, HASH, EQUAL, ALLOCATOR>::cend() const
    {
        return const_iterator();
    }

    template <class KEY, class HASH, class EQUAL, class ALLOCATOR>
    inline
    typename MyHashedSet<KEY, HASH, EQUAL, ALLOCATOR>::const_iterator
             MyHashedSet<KEY, HASH, EQUAL, ALLOCATOR>::find(const KEY& key)
                                                                          const
    {
        return const_iterator(d_impl.find(key));
    }

    template <class KEY, class HASH, class EQUAL, class ALLOCATOR>
    inline
    typename MyHashedSet<KEY, HASH, EQUAL, ALLOCATOR>::size_type
             MyHashedSet<KEY, HASH, EQUAL, ALLOCATOR>::size() const
    {
        return d_impl.size();
    }

    void main1()
    {
if (verbose) {
    printf("Usage Example1\n");
}
//..
// Finally, we create 'mhs', an instance of 'MyHashedSet', exercise it, and
// confirm that it behaves as expected.
//..
    MyHashedSet<int> mhs;
    ASSERT( 0    == mhs.size());
    ASSERT( 1    == mhs.bucket_count());
//..
// Notice that the newly created set is empty and has a single bucket.
//
// Inserting a value (10) succeeds the first time but correctly fails on the
// second attempt.
//..
    MyPair<MyHashedSet<int>::const_iterator, bool> status;

    status = mhs.insert(10);
    ASSERT( 1    ==  mhs.size());
    ASSERT(10    == *status.first)
    ASSERT(true  ==  status.second);

    status = mhs.insert(10);
    ASSERT( 1    ==  mhs.size());
    ASSERT(10    == *status.first)
    ASSERT(false ==  status.second);
//..
// We can insert a different value (20) and thereby increase the set size to 2.
//..
    status = mhs.insert(20);
    ASSERT( 2    ==  mhs.size());
    ASSERT(20    == *status.first)
    ASSERT(true  ==  status.second);
//..
// Each of the inserted values (10, 20) can be found in the set.
//..
    MyHashedSet<int>::const_iterator itr, end = mhs.cend();

    itr = mhs.find(10);
    ASSERT(end !=  itr);
    ASSERT(10  == *itr);

    itr = mhs.find(20);
    ASSERT(end !=  itr);
    ASSERT(20  == *itr);
//..
// However, a value known to absent from the set (0), is correctly reported as
// not there.
//..
    itr = mhs.find(0);
    ASSERT(end ==  itr);
//..
    }

///Example 2: Implementing a Hashed Map Container
///----------------------------------------------
// Suppose we wish to implement, 'MyHashedMap', a greatly abbreviated version
// of 'bsl::unordered_map'.  As with 'MyHashedSet' (see {Example 1}), the
// 'bslstl::HashTable' class template can be used as the basis of our
// implementation.
//
// First, we define 'UseFirstValueOfPairAsKey', a class template we can use to
// configure 'bslstl::HashTable' to use the 'first' member of each element,
// each a 'MyPair', as the key-value for hashing.  Note that, in practice,
// developers can use class defined in {'bslstl_unorderedmapkeyconfiguration'}.
//..
                            // ===============================
                            // struct UseFirstValueOfPairAsKey
                            // ===============================

    template <class VALUE_TYPE>
    struct UseFirstValueOfPairAsKey {
        // This 'struct' provides a namespace for types and methods that define
        // the policy by which the key value of a hashed container (i.e., the
        // value passed to the hasher) is extracted from the objects stored in
        // the hashed container (the 'value' type).

        typedef VALUE_TYPE ValueType;
            // Alias for 'VALUE_TYPE', the type stored in the hashed container.
            // For this policy 'ValueType' must define a public member named
            // 'first' of type 'first_type'.

        typedef typename ValueType::first_type KeyType;
            // Alias for the type passed to the hasher by the hashed container.
            // In this policy, that type is the type of the 'first' element of
            // 'ValueType'.

        static const KeyType& extractKey(const ValueType& value);
            // Return the key value for the specified 'value'.  In this policy,
            // that is the value of the 'first' member of 'value'.
    };

                            // -------------------------------
                            // struct UseFirstValueOfPairAsKey
                            // -------------------------------

    template <class VALUE_TYPE>
    inline
    const typename UseFirstValueOfPairAsKey<VALUE_TYPE>::KeyType&
                   UseFirstValueOfPairAsKey<VALUE_TYPE>::extractKey(
                                                        const ValueType& value)
    {
        return value.first;
    }
//..
// Next, we define our 'MyHashedMap' class template with an instance of
// 'bststl::HashTable' (configured using 'UseFirstValueOfPairAsKey') as its
// sole data member.  In this example, we choose to implement 'operator[]'
// (corresponding to the signature method of 'bsl::unordered_map') to allow us
// to populate our maps and to examine their elements.
//..
                            // =================
                            // class MyHashedMap
                            // =================

    template <class KEY,
              class VALUE,
              class HASH      = bsl::hash<KEY>,
              class EQUAL     = bsl::equal_to<KEY>,
              class ALLOCATOR = bsl::allocator<KEY> >
    class MyHashedMap
    {
      private:
        // PRIVATE TYPES
        typedef bsl::allocator_traits<ALLOCATOR>          AllocatorTraits;

        typedef BloombergLP::bslstl::HashTable<
                        UseFirstValueOfPairAsKey<MyPair<const KEY, VALUE> >,
                        HASH,
                        EQUAL,
                        ALLOCATOR>                     HashTable;

        // DATA
        HashTable d_impl;

      public:
        // TYPES
        typedef typename AllocatorTraits::size_type size_type;

        // CREATORS
        explicit MyHashedMap(size_type        initialNumBuckets = 0,
                             const HASH&      hash              = HASH(),
                             const EQUAL&     keyEqual          = EQUAL(),
                             const ALLOCATOR& allocator         = ALLOCATOR());
        // Create an empty 'MyHashedMap' object having a maximum load factor
        // of 1.  Optionally specify at least 'initialNumBuckets' in this
        // container's initial array of buckets.  If 'initialNumBuckets' is not
        // supplied, one empty bucket shall be used and no memory allocated.
        // Optionally specify 'hash' to generate the hash values associated
        // with the key-value pairs contained in this unordered map.  If 'hash'
        // is not supplied, a default-constructed object of (template
        // parameter) 'HASH' is used.  Optionally specify a key-equality
        // functor 'keyEqual' used to determine whether two keys have the same
        // value.  If 'keyEqual' is not supplied, a default-constructed object
        // of (template parameter) 'EQUAL' is used.  Optionally specify an
        // 'allocator' used to supply memory.  If 'allocator' is not supplied,
        // a default-constructed object of the (template parameter) type
        // 'ALLOCATOR' is used.  If 'ALLOCATOR' is 'bsl::allocator' (the
        // default), then 'allocator' shall be convertible to
        // 'bslma::Allocator *'.  If 'ALLOCATOR' is 'bsl::allocator' and
        // 'allocator' is not supplied, the currently installed default
        // allocator will be used to supply memory.  Note that more than
        // 'initialNumBuckets' buckets may be created in order to preserve the
        // bucket allocation strategy of the hash-table (but never fewer).

        //! ~MyHashedMap() = default;
            // Destroy this object.

        // MANIPULATORS
        VALUE& operator[](const KEY& key);
            // Return a reference providing modifiable access to the
            // mapped-value associated with the specified 'key' in this
            // unordered map; if this unordered map does not already contain a
            // 'value_type' object with 'key', first insert a new 'value_type'
            // object having 'key' and a default-constructed 'VALUE' object.
            // This method requires that the (template parameter) type 'KEY' is
            // "copy-constructible" and the (template parameter) 'VALUE' is
            // "default-constructible".
    };
//..
// Then, we implement the methods 'MyHashedMap'.  The construct need merely
// forward its arguments to the constructor of 'd_impl',
//..
                            // =================
                            // class MyHashedMap
                            // =================

    // CREATORS
    template <class KEY, class VALUE, class HASH, class EQUAL, class ALLOCATOR>
    inline
    MyHashedMap<KEY, VALUE, HASH, EQUAL, ALLOCATOR>::MyHashedMap(
                                            size_type        initialNumBuckets,
                                            const HASH&      hash,
                                            const EQUAL&     keyEqual,
                                            const ALLOCATOR& allocator)
    : d_impl(hash, keyEqual, initialNumBuckets, allocator)
    {
    }
//..
// As with 'MyHashedSet', the 'insertIfMissing' method of 'bslst::HashTable'
// provides the semantics we need: an element is inserted only if no such
// element (no element with the same key) in the container, and a reference to
// that element ('node') is returned.  Here, we use 'node' to obtain and return
// a modifiable reference to the 'second' member of the (possibly newly added)
// element.  Note that the 'static_cast' from 'HashTableLink *' to
// 'HashTableNode *' is valid because the nodes derive from the link type (see
// 'bslalg_bidirectionallink' and 'bslalg_hashtableimputil').
//..
    // MANIPULATORS
    template <class KEY, class VALUE, class HASH, class EQUAL, class ALLOCATOR>
    inline
    VALUE& MyHashedMap<KEY, VALUE, HASH, EQUAL, ALLOCATOR>::operator[](
                                                                const KEY& key)
    {
        typedef typename HashTable::NodeType           HashTableNode;
        typedef BloombergLP::bslalg::BidirectionalLink HashTableLink;

        HashTableLink *node = d_impl.insertIfMissing(key);
        return static_cast<HashTableNode *>(node)->value().second;
    }

    void main2()
    {
if (verbose) {
    printf("Usage Example2\n");
}
//..
// Finally, we create 'mhm', an instance of 'MyHashedMap', exercise it, and
// confirm that it behaves as expected.  We can add an element (with key value
// of 0).
//..
    MyHashedMap<int, double> mhm;

    mhm[0] = 1.234;
    ASSERT(1.234 == mhm[0]);
//..
// We can change the value of the element with key value 0.
//..
    mhm[0] = 4.321;
    ASSERT(4.321 == mhm[0]);
//..
// We can add a new element (key value 1), without changing the previously
// existing element (key value 0).
//..
    mhm[1] = 5.768;
    ASSERT(5.768 == mhm[1]);
    ASSERT(4.321 == mhm[0]);
//..
// Accessing a non-existing element (key value 2) creates that element and
// populates it with the default value of the mapped value (0.0).
//..
    ASSERT(0.000 == mhm[2]);
//..
    }
//
///Example 3: Implementing a Hashed Multi-Map Container
///----------------------------------------------------
// Suppose we wish to implement, 'MyHashedMultiMap', a greatly abbreviated
// version of 'bsl::unordered_multimap'.  As with 'MyHashedSet' and
// 'MyHashedMap' (see {Example 1}, and {Example 2}, respectively), the
// 'bslstl::HashTable' class template can be used as the basis of our
// implementation.
//
// First, we need a class template to configure 'bslstl::HashTable' to extract
// key values in manner appropriate for maps.  The previously defined
// 'UseFirstValueOfPairAsKey' class template (see {Example 2}) suits perfectly.
//
// Next, we define our 'MyHashedMultiMap' class template with an instance of
// 'bststl::HashTable' (configured using 'UseFirstValueOfPairAsKey') as its
// sole data member.  In this example, we choose to implement an 'insert'
// method to populate our container, and an 'equal_range' method (a signature
// method of the multi containers) to provide access to those elements.
//..
                            // ======================
                            // class MyHashedMultiMap
                            // ======================

    template <class KEY,
              class VALUE,
              class HASH      = bsl::hash<KEY>,
              class EQUAL     = bsl::equal_to<KEY>,
              class ALLOCATOR = bsl::allocator<KEY> >
    class MyHashedMultiMap
    {
      private:
        // PRIVATE TYPES
        typedef MyPair<const KEY, VALUE>                  value_type;
        typedef bsl::allocator_traits<ALLOCATOR>          AllocatorTraits;
        typedef typename AllocatorTraits::difference_type difference_type;

        typedef BloombergLP::bslstl::HashTable<
                           UseFirstValueOfPairAsKey<MyPair<const KEY, VALUE> >,
                           HASH,
                           EQUAL,
                           ALLOCATOR>                     HashTable;

        // DATA
        HashTable d_impl;

      public:
        // TYPES
        typedef typename AllocatorTraits::size_type  size_type;

        typedef BloombergLP::bslstl::HashTableIterator<value_type,
                                                       difference_type>
                                                                      iterator;
        typedef BloombergLP::bslstl::HashTableIterator<const value_type,
                                                       difference_type>
                                                                const_iterator;

        // CREATORS
        explicit MyHashedMultiMap(
                             size_type        initialNumBuckets = 0,
                             const HASH&      hash              = HASH(),
                             const EQUAL&     keyEqual          = EQUAL(),
                             const ALLOCATOR& allocator         = ALLOCATOR());
        // Create an empty 'MyHashedMultiMap' object having a maximum load
        // factor of 1.  Optionally specify at least 'initialNumBuckets' in
        // this container's initial array of buckets.  If 'initialNumBuckets'
        // is not supplied, an implementation defined value is used.
        // Optionally specify a 'hash', a hash-functor used to generate the
        // hash values associated to the key-value pairs contained in this
        // object.  If 'hash' is not supplied, a default-constructed object of
        // (template parameter) 'HASH' type is used.  Optionally specify a
        // key-equality functor 'keyEqual' used to verify that two key values
        // are the same.  If 'keyEqual' is not supplied, a default-constructed
        // object of (template parameter) 'EQUAL' type is used.  Optionally
        // specify an 'allocator' used to supply memory.  If 'allocator' is not
        // supplied, a default-constructed object of the (template parameter)
        // 'ALLOCATOR' type is used.  If 'ALLOCATOR' is 'bsl::allocator' (the
        // default), then 'allocator' shall be convertible to
        // 'bslma::Allocator *'.  If the 'ALLOCATOR' is 'bsl::allocator' and
        // 'allocator' is not supplied, the currently installed default
        // allocator will be used to supply memory.

        //! ~MyHashedMultiMap() = default;
            // Destroy this object.

        // MANIPULATORS
        template <class SOURCE_TYPE>
        iterator insert(const SOURCE_TYPE& value);
            // Insert the specified 'value' into this multi-map, and return an
            // iterator to the newly inserted element.  This method requires
            // that the (class template parameter) types 'KEY' and 'VALUE'
            // types both be "copy-constructible", and that the (function
            // template parameter) 'SOURCE_TYPE' be convertible to the
            // (class template parameter) 'VALUE' type.

        // ACCESSORS
        MyPair<const_iterator, const_iterator> equal_range(const KEY& key)
                                                                         const;
            // Return a pair of iterators providing non-modifiable access to
            // the sequence of 'value_type' objects in this container matching
            // the specified 'key', where the the first iterator is positioned
            // at the start of the sequence and the second iterator is
            // positioned one past the end of the sequence.  If this container
            // contains no 'value_type' objects matching 'key' then the two
            // returned iterators will have the same value.
    };
//..
// Then, we implement the methods 'MyHashedMultiMap'.  The construct need
// merely forward its arguments to the constructor of 'd_impl',
//..
                            // ======================
                            // class MyHashedMultiMap
                            // ======================

    // CREATORS
    template <class KEY, class VALUE, class HASH, class EQUAL, class ALLOCATOR>
    inline
    MyHashedMultiMap<KEY, VALUE, HASH, EQUAL, ALLOCATOR>::MyHashedMultiMap(
                                           size_type        initialNumBuckets,
                                           const HASH&      hash,
                                           const EQUAL&     keyEqual,
                                           const ALLOCATOR& allocator)
    : d_impl(hash, keyEqual, initialNumBuckets, allocator)
    {
    }
//..
// Note that here we forgo use of the 'insertIfMissing' method and use the
// 'insert' method of 'bslstl::HashTable'.  This method supports the semantics
// of the multi containers: there can be more than one element with the same
// key value.
//..
    // MANIPULATORS
    template <class KEY, class VALUE, class HASH, class EQUAL, class ALLOCATOR>
    template <class SOURCE_TYPE>
    inline
    typename MyHashedMultiMap<KEY, VALUE, HASH, EQUAL, ALLOCATOR>::iterator
             MyHashedMultiMap<KEY, VALUE, HASH, EQUAL, ALLOCATOR>::insert(
                                                      const SOURCE_TYPE& value)
    {
        return iterator(d_impl.insert(value));
    }
//..
// The 'equal_range' method need only convert the values returned by the
// 'findRange' method to the types expected by the caller.
//..
    // ACCESSORS
    template <class KEY, class VALUE, class HASH, class EQUAL, class ALLOCATOR>
    MyPair<typename MyHashedMultiMap<KEY,
                                     VALUE,
                                     HASH,
                                     EQUAL,
                                     ALLOCATOR>::const_iterator,
           typename MyHashedMultiMap<KEY,
                                     VALUE,
                                     HASH,
                                     EQUAL, ALLOCATOR>::const_iterator>
    MyHashedMultiMap<KEY, VALUE, HASH, EQUAL, ALLOCATOR>::equal_range(
                                                          const KEY& key) const
    {
        typedef MyPair<const_iterator, const_iterator> ResultType;
        typedef BloombergLP::bslalg::BidirectionalLink HashTableLink;

        HashTableLink *first;
        HashTableLink *last;
        d_impl.findRange(&first, &last, key);
        return ResultType(const_iterator(first), const_iterator(last));
    }

    void main3()
    {
if (verbose) {
    printf("Usage Example3\n");
}
//..
// Finally, we create 'mhmm', an instance of 'MyHashedMultiMap', exercise it,
// and confirm that it behaves as expected.
//
// We define several aliases to make our code more concise.
//..
    typedef MyHashedMultiMap<int, double>::iterator       Iterator;
    typedef MyHashedMultiMap<int, double>::const_iterator ConstIterator;
    typedef MyPair<ConstIterator, ConstIterator>          ConstRange;
//..
// Searching for an element (key value 10) in a newly created, empty container
// correctly shows the absence of any such element.
//..
    MyHashedMultiMap<int, double> mhmm;

    ConstRange range;
    range = mhmm.equal_range(10);
    ASSERT(range.first == range.second);
//..
// We can insert a value (the pair 10, 100.00) into the container...
//..
    MyPair<const int, double> value(10, 100.00);

    Iterator itr;

    itr = mhmm.insert(value);
    ASSERT(value == *itr);
//..
// ... and we can do so again.
//..
    itr = mhmm.insert(value);
    ASSERT(value == *itr);
//..
// We can now find elements with the key value of 10.
//..
    range = mhmm.equal_range(10);
    ASSERT(range.first != range.second);
//..
// As expected, there are two such elements, and both are identical in key
// value (10) and mapped value (100.00).
//..
    int count = 0;
    for (ConstIterator cur  = range.first,
                       end  = range.second;
                       end != cur; ++cur, ++count) {
        ASSERT(value == *cur);
    }
    ASSERT(2 == count);
//..
    }
//
///Example 4: Implementing a Custom Container
///------------------------------------------
// Although the 'bslstl::HashTable' class was created to be a common
// implementation for the standard unordered classes, this class can also be
// used in its own right to address other user problems.
//
// Suppose that we wish to retain a record of sales orders, that each record is
// characterized by several integer attributes, and that we must be able to
// find records based on *any* of those attributes.  We can use
// 'bslstl::HashTable' to implement a custom container supporting multiple
// key-values.
//
// First, we define 'MySalesRecord', our record class:
//..
    enum { MAX_DESCRIPTION_SIZE = 16 };

    typedef struct MySalesRecord {
        int  orderNumber;                        // unique
        int  customerId;                         // no constraint
        int  vendorId;                           // no constraint
        char description[MAX_DESCRIPTION_SIZE];  // ascii string
    } MySalesRecord;
//..
// Notice that only each 'orderNumber' is unique.  We expect multiple sales to
// any given customer ('customerId') and multiple sales by any given vendor
// ('vendorId').
//
// We will use a 'bslstl::HashTable' object (a hashtable) to save record values
// based on the unique 'orderNumber', and two auxiliary hashtables to provide
// map 'customerId' and 'vendorId' values to the addresses of the records in
// the first 'bslstl::HashTable' object.  Note that this implementation relies
// on the fact that nodes in our hashtables remain stable until they are
// removed and that in this application we do *not* allow the removal (or
// modification) of records once they are inserted.
//
// To configure these hashtables, we will need several policy objects to
// extract relevant portions the 'MySalesRecord' objects for hashing.
//
// Next, define 'UseOrderNumberAsKey', a policy class for the hashtable holding
// the sales record objects.  Note that the 'ValueType' is 'MySalesRecord' and
// that the 'extractKey' method selects the 'orderNumber' attribute:
//..
                            // ==========================
                            // struct UseOrderNumberAsKey
                            // ==========================

    struct UseOrderNumberAsKey {
        // This 'struct' provides a namespace for types and methods that define
        // the policy by which the key value of a hashed container (i.e., the
        // value passed to the hasher) is extracted from the objects stored in
        // the hashed container (the 'value' type).

        typedef MySalesRecord ValueType;
            // Alias for 'MySalesRecord', the type stored in the first
            // hashtable.

        typedef int KeyType;
            // Alias for the type passed to the hasher by the hashed container.
            // In this policy, the value passed to the hasher is the
            // 'orderNumber' attribute, an 'int' type.

        static const KeyType& extractKey(const ValueType& value);
            // Return the key value for the specified 'value'.  In this policy,
            // that is the 'orderNumber' attribute of 'value'.
    };

                            // --------------------------
                            // struct UseOrderNumberAsKey
                            // --------------------------

    inline
    const UseOrderNumberAsKey::KeyType&
          UseOrderNumberAsKey::extractKey(const ValueType& value)
    {
        return value.orderNumber;
    }
//..
// Then, we define 'UseCustomerIdAsKey', the policy class for the hashtable
// that will multiply map 'customerId' to the addresses of records in the first
// hashtable.  Note that in this policy class the 'ValueType' is
// 'const MySalesRecord *'.
//..
                            // =========================
                            // struct UseCustomerIdAsKey
                            // =========================

    struct UseCustomerIdAsKey {
        // This 'struct' provides a namespace for types and methods that define
        // the policy by which the key value of a hashed container (i.e., the
        // value passed to the hasher) is extracted from the objects stored in
        // the hashed container (the 'value' type).

        typedef const MySalesRecord *ValueType;
            // Alias for 'const MySalesRecord *', the type stored in second
            // hashtable, a pointer to the record stored in the first
            // hashtable.

        typedef int KeyType;
            // Alias for the type passed to the hasher by the hashed container.
            // In this policy, the value passed to the hasher is the
            // 'orderNumber' attribute, an 'int' type.

        static const KeyType& extractKey(const ValueType& value);
            // Return the key value for the specified 'value'.  In this policy,
            // that is the 'customerId' attribute of 'value'.
    };

                            // -------------------------
                            // struct UseCustomerIdAsKey
                            // -------------------------

    inline
    const UseCustomerIdAsKey::KeyType&
          UseCustomerIdAsKey::extractKey(const ValueType& value)
    {
        return value->customerId;
    }
//..
// Notice that, since the values in the second hashtable are addresses, the
// key-value is extracted by reference.  This second hashtable allows what
// map-like semantics, *without* having to store key-values; those reside in
// the records in the first hashtable.
//
// The 'UseVendorIdAsKey' class, the policy class for the hashtable providing
// an index by 'vendorId', is almost a near clone of 'UseCustomerIdAsKey'.  It
// is shown for completeness:
//..
                            // =======================
                            // struct UseVendorIdAsKey
                            // ========================

    struct UseVendorIdAsKey {
        // This 'struct' provides a namespace for types and methods that define
        // the policy by which the key value of a hashed container (i.e., the
        // value passed to the hasher) is extracted from the objects stored in
        // the hashed container (the 'value' type).

        typedef const MySalesRecord *ValueType;
            // Alias for 'const MySalesRecord *', the type stored in second
            // hashtable, a pointer to the record stored in the first
            // hashtable.

        typedef int KeyType;
            // Alias for the type passed to the hasher by the hashed container.
            // In this policy, the value passed to the hasher is the
            // 'vendorId' attribute, an 'int' type.

        static const KeyType& extractKey(const ValueType& value);
            // Return the key value for the specified 'value'.  In this policy,
            // that is the 'vendorId' attribute of 'value'.
    };

                            // -----------------------
                            // struct UseVendorIdAsKey
                            // -----------------------

    inline
    const UseVendorIdAsKey::KeyType&
          UseVendorIdAsKey::extractKey(const ValueType& value)
    {
        return value->vendorId;
    }
//..
// Next, we define 'MySalesRecordContainer', our customized container:
//..
                            // ----------------------------
                            // class MySalesRecordContainer
                            // ----------------------------

    class MySalesRecordContainer
    {
      private:
        // PRIVATE TYPES
        typedef BloombergLP::bslstl::HashTable<
                      UseOrderNumberAsKey,
                      bsl::hash<    UseOrderNumberAsKey::KeyType>,
                      bsl::equal_to<UseOrderNumberAsKey::KeyType> >
                                                          RecordsByOrderNumber;
        typedef bsl::allocator_traits<
              bsl::allocator<UseOrderNumberAsKey::ValueType> > AllocatorTraits;
        typedef AllocatorTraits::difference_type               difference_type;
//..
// The 'ItrByOrderNumber' type is used to provide access to the elements of the
// first hash table, the one that stores the records.
//..

        typedef BloombergLP::bslstl::HashTableIterator<const MySalesRecord,
                                                       difference_type>
                                                              ItrByOrderNumber;
//..
// The 'ItrPtrById' type is used to provide access to the elements of the other
// hashtables, the ones that store pointers into the first hashtable.
//..
        typedef BloombergLP::bslstl::HashTableIterator<const MySalesRecord *,
                                                       difference_type>
                                                                    ItrPtrById;
//..
// If we were to provide iterators of type 'ItrPtrById' to our users,
// dereferencing the iterator would provide a 'MySalesRecord' pointer, which
// would then have to be dereferences.  Instead, we use 'ItrPtrById' to define
// 'ItrById' in which accessors have been overriden to provide that extra
// derefernce implicitly.
//..
        class ItrById : public ItrPtrById
        {
          public:
            // CREATORS
            explicit ItrById(bslalg::BidirectionalLink *node)
            : ItrPtrById(node)
            {
            }

            // ACCESSORS
            const MySalesRecord& operator*() const
            {
                return *ItrPtrById::operator*();
            }

            const MySalesRecord *operator->() const
            {
                return &(*ItrPtrById::operator*());
            }
        };

        typedef BloombergLP::bslstl::HashTable<
                      UseCustomerIdAsKey,
                      bsl::hash<    UseCustomerIdAsKey::KeyType>,
                      bsl::equal_to<UseCustomerIdAsKey::KeyType> >
                                                       RecordsPtrsByCustomerId;
        typedef BloombergLP::bslstl::HashTable<
                      UseVendorIdAsKey,
                      bsl::hash<    UseVendorIdAsKey::KeyType>,
                      bsl::equal_to<UseVendorIdAsKey::KeyType> >
                                                         RecordsPtrsByVendorId;
        // DATA
        RecordsByOrderNumber    d_recordsByOrderNumber;
        RecordsPtrsByCustomerId d_recordptrsByCustomerId;
        RecordsPtrsByVendorId   d_recordptrsByVendorId;

      public:
        // PUBLIC TYPES
        typedef ItrByOrderNumber  ConstItrByOrderNumber;
        typedef ItrById           ConstItrById;

        // CREATORS
        explicit MySalesRecordContainer(bslma::Allocator *basicAllocator = 0);
            // Create an empty 'MySalesRecordContainer' object.  If
            // 'basicAllocator' is 0, the currently installed default allocator
            // is used.

        //! ~MySalesRecordContainer() = default;
            // Destroy this object.

        // MANIPULATORS
        MyPair<ConstItrByOrderNumber, bool> insert(const MySalesRecord& value);
            // Insert the specified 'value' into this set if the specified
            // 'value' does not already exist in this set; otherwise, this
            // method has no effect.  Return a pair whose 'first' member is an
            // iterator providing non-modifiable access to the (possibly newly
            // inserted) 'MySalesRecord' object having 'value' and whose
            // 'second' member is 'true' if a new value was inserted, and
            // 'false' if the value was already present.

        // ACCESSORS
        ConstItrByOrderNumber cend() const;
            // Return an iterator providing non-modifiable access to the
            // past-the-end element (in the sequence of 'MySalesRecord'
            // objects) maintained by this set.

        ConstItrByOrderNumber findByOrderNumber(int value) const;
            // Return an iterator providing non-modifiable access to the
            // 'MySalesRecord' object in this set having the specified 'value',
            // if such an entry exists, and the iterator returned by the 'cend'
            // method otherwise.
//..
// Notice that this interface provides map-like semantics for finding records.
// We need only specify the 'orderNumber' attribute of the record of interest;
// however, the return value is set-like: we get access to the record, not the
// more complicated key-value/record pair that a map would have provided.
//
// Internally, the hash table need only store the records themselves.  A map
// would have had to manage key-value/record pairs, where the key-value would
// be a copy of part of the record.
//..
        MyPair<ConstItrById, ConstItrById> findByCustomerId(int value) const;
            // Return a pair of iterators providing non-modifiable access to
            // the sequence of 'MySalesRecord' objects in this container having
            // a 'customerId' attribute equal to the specified 'value' where
            // the first iterator is positioned at the start of the sequence
            // and the second iterator is positioned one past the end of the
            // sequence.  If this container has no such objects, then the two
            // iterators will be equal.

        MyPair<ConstItrById, ConstItrById> findByVendorId(int value) const;
            // Return a pair of iterators providing non-modifiable access to
            // the sequence of 'MySalesRecord' objects in this container having
            // a 'vendorId' attribute equal to the specified 'value' where the
            // first iterator is positioned at the start of the sequence and
            // the second iterator is positioned one past the end of the
            // sequence.  If this container has no such objects, then the two
            // iterators will be equal.
    };
//..
// Then, we implement the methods of 'MySalesRecordContainer', our customized
// container:
//..
                            // ----------------------------
                            // class MySalesRecordContainer
                            // ----------------------------

    // CREATORS
    inline
    MySalesRecordContainer::MySalesRecordContainer(
                                              bslma::Allocator *basicAllocator)
    : d_recordsByOrderNumber(basicAllocator)
    , d_recordptrsByCustomerId(basicAllocator)
    , d_recordptrsByVendorId(basicAllocator)
    {
    }

    // MANIPULATORS
    inline
    MyPair<MySalesRecordContainer::ConstItrByOrderNumber, bool>
    MySalesRecordContainer::insert(const MySalesRecord& value)
    {
        // Insert into internal container that will own the record.

        bool                                    isInsertedFlag = false;
        BloombergLP::bslalg::BidirectionalLink *result         =
                d_recordsByOrderNumber.insertIfMissing(&isInsertedFlag, value);

        // Index by other record attributes

        RecordsByOrderNumber::NodeType *nodePtr =
                         static_cast<RecordsByOrderNumber::NodeType *>(result);

        d_recordptrsByCustomerId.insert(&nodePtr->value());
          d_recordptrsByVendorId.insert(&nodePtr->value());

        // Return of insertion.

        return MyPair<ConstItrByOrderNumber, bool>(
                                                 ConstItrByOrderNumber(result),
                                                 isInsertedFlag);
    }

    // ACCESSORS
    inline
    MySalesRecordContainer::ConstItrByOrderNumber
    MySalesRecordContainer::cend() const
    {
        return ConstItrByOrderNumber();
    }

    inline
    MySalesRecordContainer::ConstItrByOrderNumber
    MySalesRecordContainer::findByOrderNumber(int value) const
    {
        return ConstItrByOrderNumber(d_recordsByOrderNumber.find(value));
    }

    inline
    MyPair<MySalesRecordContainer::ConstItrById,
           MySalesRecordContainer::ConstItrById>
    MySalesRecordContainer::findByCustomerId(int value) const
    {
        typedef BloombergLP::bslalg::BidirectionalLink HashTableLink;

        HashTableLink *first;
        HashTableLink *last;
        d_recordptrsByCustomerId.findRange(&first, &last, value);

        return MyPair<ConstItrById, ConstItrById>(ConstItrById(first),
                                                  ConstItrById(last));
    }

    inline
    MyPair<MySalesRecordContainer::ConstItrById,
           MySalesRecordContainer::ConstItrById>
    MySalesRecordContainer::findByVendorId(int value) const
    {
        typedef BloombergLP::bslalg::BidirectionalLink HashTableLink;

        HashTableLink *first;
        HashTableLink *last;
        d_recordptrsByVendorId.findRange(&first, &last, value);

        return MyPair<ConstItrById, ConstItrById>(ConstItrById(first),
                                                  ConstItrById(last));
    }

    void main4()
    {
if (verbose) {
    printf("Usage Example4\n");
}
//..
// Now, create an empty container and load it with some sample data.
//..
        MySalesRecordContainer msrc;

        const MySalesRecord DATA[] = {
            { 1000, 100, 10, "hello" },
            { 1001, 100, 20, "world" },
            { 1002, 200, 10, "how" },
            { 1003, 200, 20, "are" },
            { 1004, 100, 10, "you" },
            { 1005, 100, 20, "today" }
        };
        const int numDATA = sizeof DATA / sizeof *DATA;

if (verbose) {
        printf("Insert sales records into container.\n");
}

        for (int i = 0; i < numDATA; ++i) {
            const int orderNumber   = DATA[i].orderNumber;
            const int customerId    = DATA[i].customerId;
            const int vendorId      = DATA[i].vendorId;
            const char *description = DATA[i].description;

if (verbose) {
            printf("%d: %d %d %s\n",
                   orderNumber,
                   customerId,
                   vendorId,
                   description);
}
            MyPair<MySalesRecordContainer::ConstItrByOrderNumber,
                   bool> status = msrc.insert(DATA[i]);
            ASSERT(msrc.cend() != status.first);
            ASSERT(true        == status.second);
        }
//..
// We find on standard output:
//..
//  Insert sales records into container.
//  1000: 100 10 hello
//  1001: 100 20 world
//  1002: 200 10 how
//  1003: 200 20 are
//  1004: 100 10 you
//  1005: 100 20 today
//..
// We can search our container by order number and find the expected records.
//..
if (verbose) {
        printf("Find sales records by order number.\n");
}
        for (int i = 0; i < numDATA; ++i) {
            const int orderNumber   = DATA[i].orderNumber;
            const int customerId    = DATA[i].customerId;
            const int vendorId      = DATA[i].vendorId;
            const char *description = DATA[i].description;

if (verbose) {
            printf("%d: %d %d %s\n",
                   orderNumber,
                   customerId,
                   vendorId,
                   description);
}
            MySalesRecordContainer::ConstItrByOrderNumber itr =
                                           msrc.findByOrderNumber(orderNumber);
            ASSERT(msrc.cend() != itr);
            ASSERT(orderNumber == itr->orderNumber);
            ASSERT(customerId  == itr->customerId);
            ASSERT(vendorId    == itr->vendorId);
            ASSERT(0 == strcmp(description, itr->description));
        }
//..
// We find on standard output:
//..
//  Find sales records by order number.
//  1000: 100 10 hello
//  1001: 100 20 world
//  1002: 200 10 how
//  1003: 200 20 are
//  1004: 100 10 you
//  1005: 100 20 today
//..
// We can search our container by customer identifier and find the expected
// records.
//..
if (verbose) {
        printf("Find sales records by customer identifier.\n");
}

        for (int customerId = 100; customerId <= 200; customerId += 100) {
            MyPair<MySalesRecordContainer::ConstItrById,
                   MySalesRecordContainer::ConstItrById> result =
                                             msrc.findByCustomerId(customerId);
            int count = std::distance(result.first, result.second);
if (verbose) {
            printf("customerId %d, count %d\n", customerId, count);
}

            for (MySalesRecordContainer::ConstItrById itr  = result.first,
                                                      end  = result.second;
                                                      end != itr; ++itr) {
if (verbose) {
                printf("\t\t%d %d %d %s\n",
                       itr->orderNumber,
                       itr->customerId,
                       itr->vendorId,
                       itr->description);
}
            }
        }
//..
// We find on standard output:
//..
//  Find sales records by customer identifier.
//  customerId 100, count 4
//              1005 100 20 today
//              1004 100 10 you
//              1001 100 20 world
//              1000 100 10 hello
//  customerId 200, count 2
//              1003 200 20 are
//              1002 200 10 how
//..
// Lastly, we can search our container by vendor identifier and find the
// expected records.
//..
if (verbose) {
        printf("Find sales records by vendor identifier.\n");
}

        for (int vendorId = 10; vendorId <= 20; vendorId += 10) {
            MyPair<MySalesRecordContainer::ConstItrById,
                   MySalesRecordContainer::ConstItrById> result =
                                                 msrc.findByVendorId(vendorId);
            int count = std::distance(result.first, result.second);
if (verbose) {
            printf("vendorId %d, count %d\n", vendorId, count);
}

            for (MySalesRecordContainer::ConstItrById itr  = result.first,
                                                      end  = result.second;
                                                      end != itr; ++itr) {
if (verbose) {
                printf("\t\t%d %d %d %s\n",
                       (*itr).orderNumber,
                       (*itr).customerId,
                       (*itr).vendorId,
                       (*itr).description);
}
            }
        }
//..
// We find on standard output:
//..
//  Find sales records by vendor identifier.
//  vendorId 10, count 3
//              1004 100 10 you
//              1002 200 10 how
//              1000 100 10 hello
//  vendorId 20, count 3
//              1005 100 20 today
//              1003 200 20 are
//              1001 100 20 world
//..
    }
}  // close namespace UsageExamples

//=============================================================================
//                              MAIN PROGRAM
//-----------------------------------------------------------------------------

int main(int argc, char *argv[])
{
    int  test                = argc > 1 ? atoi(argv[1]) : 0;
    verbose             = argc > 2;
    veryVerbose         = argc > 3;
    veryVeryVerbose     = argc > 4;
    veryVeryVeryVerbose = argc > 5;

    printf("TEST " __FILE__ " CASE %d\n", test);

    switch (test) { case 0:
#if 0  // Planned test cases, not yet implemented
      case 23: {
        // --------------------------------------------------------------------
        // TESTING PUBLIC TYPEDEFS
        // --------------------------------------------------------------------

        RUN_EACH_TYPE(TestDriver_BasicConfiguation,
                      testCase23,
                      BSLTF_TEMPLATETESTFACILITY_TEST_TYPES_REGULAR);

        RUN_EACH_TYPE(TestDriver_StatefulConfiguation,
                      testCase23,
                      BSLTF_TEMPLATETESTFACILITY_TEST_TYPES_REGULAR);

      } break;
      case 22: {
        // --------------------------------------------------------------------
        // TESTING "max" FUNCTIONS
        // --------------------------------------------------------------------

        RUN_EACH_TYPE(TestDriver_BasicConfiguation,
                      testCase22,
                      BSLTF_TEMPLATETESTFACILITY_TEST_TYPES_REGULAR);

        RUN_EACH_TYPE(TestDriver_StatefulConfiguation,
                      testCase22,
                      BSLTF_TEMPLATETESTFACILITY_TEST_TYPES_REGULAR);

      } break;
      case 21: {
        // --------------------------------------------------------------------
        // TESTING 'countElementsInBucket'
        // --------------------------------------------------------------------

        RUN_EACH_TYPE(TestDriver_BasicConfiguation,
                      testCase21,
                      BSLTF_TEMPLATETESTFACILITY_TEST_TYPES_REGULAR);

        RUN_EACH_TYPE(TestDriver_StatefulConfiguation,
                      testCase21,
                      BSLTF_TEMPLATETESTFACILITY_TEST_TYPES_REGULAR);

      } break;
      case 20: {
        // --------------------------------------------------------------------
        // TESTING 'findRange'
        // --------------------------------------------------------------------

        RUN_EACH_TYPE(TestDriver_BasicConfiguation,
                      testCase20,
                      BSLTF_TEMPLATETESTFACILITY_TEST_TYPES_REGULAR);

        RUN_EACH_TYPE(TestDriver_StatefulConfiguation,
                      testCase20,
                      BSLTF_TEMPLATETESTFACILITY_TEST_TYPES_REGULAR);

      } break;
      case 19: {
        // --------------------------------------------------------------------
        // TESTING 'find'
        // --------------------------------------------------------------------

        RUN_EACH_TYPE(TestDriver_BasicConfiguation,
                      testCase19,
                      BSLTF_TEMPLATETESTFACILITY_TEST_TYPES_REGULAR);

        RUN_EACH_TYPE(TestDriver_StatefulConfiguation,
                      testCase19,
                      BSLTF_TEMPLATETESTFACILITY_TEST_TYPES_REGULAR);

      } break;
      case 18: {
        // --------------------------------------------------------------------
        // TESTING 'insertIfMissing(const KeyType& key);
        // --------------------------------------------------------------------

        RUN_EACH_TYPE(TestDriver_BasicConfiguation,
                      testCase18,
                      BSLTF_TEMPLATETESTFACILITY_TEST_TYPES_REGULAR);

        RUN_EACH_TYPE(TestDriver_StatefulConfiguation,
                      testCase18,
                      BSLTF_TEMPLATETESTFACILITY_TEST_TYPES_REGULAR);

      } break;
      case 17: {
        // --------------------------------------------------------------------
        // TESTING 'insertIfMissing(bool *, VALUE)'
        // --------------------------------------------------------------------

        RUN_EACH_TYPE(TestDriver_BasicConfiguation,
                      testCase17,
                      BSLTF_TEMPLATETESTFACILITY_TEST_TYPES_REGULAR);

        RUN_EACH_TYPE(TestDriver_StatefulConfiguation,
                      testCase17,
                      BSLTF_TEMPLATETESTFACILITY_TEST_TYPES_REGULAR);

      } break;
      case 16: {
        // --------------------------------------------------------------------
        // TESTING 'insert'
        // --------------------------------------------------------------------

        RUN_EACH_TYPE(TestDriver_BasicConfiguation,
                      testCase16,
                      BSLTF_TEMPLATETESTFACILITY_TEST_TYPES_REGULAR);

        RUN_EACH_TYPE(TestDriver_StatefulConfiguation,
                      testCase16,
                      BSLTF_TEMPLATETESTFACILITY_TEST_TYPES_REGULAR);

      } break;
      case 15: {
        // --------------------------------------------------------------------
        // TESTING 'setMaxLoadFactor'
        // --------------------------------------------------------------------

        RUN_EACH_TYPE(TestDriver_BasicConfiguation,
                      testCase15,
                      BSLTF_TEMPLATETESTFACILITY_TEST_TYPES_REGULAR);

        RUN_EACH_TYPE(TestDriver_StatefulConfiguation,
                      testCase15,
                      BSLTF_TEMPLATETESTFACILITY_TEST_TYPES_REGULAR);

      } break;
      case 14: {
        // --------------------------------------------------------------------
        // TESTING 'find'
        // --------------------------------------------------------------------

        RUN_EACH_TYPE(TestDriver_BasicConfiguation,
                      testCase14,
                      BSLTF_TEMPLATETESTFACILITY_TEST_TYPES_REGULAR);

        RUN_EACH_TYPE(TestDriver_StatefulConfiguation,
                      testCase14,
                      BSLTF_TEMPLATETESTFACILITY_TEST_TYPES_REGULAR);

      } break;
#endif
      case 13: {
<<<<<<< HEAD
=======
        // --------------------------------------------------------------------
        // USAGE EXAMPLE
        //   Extracted from component header file.
        //
        // Concerns:
        //: 1 The usage example provided in the component header file compiles,
        //:   links, and runs as shown.
        //
        // Plan:
        //: 1 Incorporate usage example from header into test driver, remove
        //:   leading comment characters, and replace 'assert' with 'ASSERT'.
        //:   (C-1)
        //
        // Testing:
        //   USAGE EXAMPLE
        // --------------------------------------------------------------------

        if (verbose) printf("USAGE EXAMPLE\n"
                            "=============\n");

        UsageExamples::main1();
        UsageExamples::main2();
        UsageExamples::main3();
        UsageExamples::main4();

      } break;
      case 12: {
>>>>>>> 916a9a56
        // --------------------------------------------------------------------
        // TESTING 'rehash...' FUNCTIONS
        // --------------------------------------------------------------------

        if (verbose) printf("\nTesting 'rehash'"
                            "\n================\n");

        RUN_EACH_TYPE(TestDriver_BasicConfiguation,
                      testCase13,
                      bsltf::NonAssignableTestType,
                      bsltf::NonDefaultConstructibleTestType);

        RUN_EACH_TYPE(TestDriver_StatefulConfiguation,
                      testCase13,
                      bsltf::NonAssignableTestType,
                      bsltf::NonDefaultConstructibleTestType);

        RUN_EACH_TYPE(TestDriver_DegenerateConfiguation,
                      testCase13,
                      bsltf::NonAssignableTestType,
                      bsltf::NonDefaultConstructibleTestType);

        RUN_EACH_TYPE(TestDriver_DegenerateConfiguationWithNoSwap,
                      testCase13,
                      bsltf::NonAssignableTestType,
                      bsltf::NonDefaultConstructibleTestType);

        // Remaining special cases
        TestDriver_AwkwardMaplike::testCase13();

      } break;
      case 12: {
        // --------------------------------------------------------------------
        //  TESTING 'remove'
        // --------------------------------------------------------------------

        if (verbose) printf("\nTesting 'remove'"
                            "\n================\n");

        RUN_EACH_TYPE(TestDriver_BasicConfiguation,
                      testCase12,
                      BSLTF_TEMPLATETESTFACILITY_TEST_TYPES_REGULAR);

        RUN_EACH_TYPE(TestDriver_StatefulConfiguation,
                      testCase12,
                      BSLTF_TEMPLATETESTFACILITY_TEST_TYPES_REGULAR);

        RUN_EACH_TYPE(TestDriver_DegenerateConfiguation,
                      testCase12,
                      BSLTF_TEMPLATETESTFACILITY_TEST_TYPES_REGULAR);

        RUN_EACH_TYPE(TestDriver_DegenerateConfiguationWithNoSwap,
                      testCase12,
                      BSLTF_TEMPLATETESTFACILITY_TEST_TYPES_REGULAR);

        // Remaining special cases
        TestDriver_AwkwardMaplike::testCase12();

      } break;
      case 11: {
        // --------------------------------------------------------------------
        // DEFAULT CONSTRUCTOR
        // --------------------------------------------------------------------

        if (verbose) printf("\nTesting default constructor"
                            "\n===========================\n");

        RUN_EACH_TYPE(TestDriver_BasicConfiguation,
                      testCase11,
                      bsltf::NonAssignableTestType,
                      bsltf::NonDefaultConstructibleTestType);

        RUN_EACH_TYPE(TestDriver_StatefulConfiguation,
                      testCase11,
                      bsltf::NonAssignableTestType,
                      bsltf::NonDefaultConstructibleTestType);

        // Remaining special cases
//        TestDriver_AwkwardMaplike::testCase11();

        // Degenerate test cases are not available for the default constructor.
      } break;
      case 10: {
        // --------------------------------------------------------------------
        // STREAMING FUNCTIONALITY
        // --------------------------------------------------------------------

        if (verbose) printf("\nTesting Streaming Functionality"
                            "\n===============================\n");

        if (verbose) printf("There is no streaming for this component.\n");

      } break;
      case 9: {
        // --------------------------------------------------------------------
        // ASSIGNMENT OPERATOR
        // --------------------------------------------------------------------

#if HIDE_LENGTHY_TEST
        if (verbose) printf("\nTesting Assignment Operator"
                            "\n===========================\n");
        RUN_EACH_TYPE(TestDriver_BasicConfiguation,
                      testCase9,
                      BSLTF_TEMPLATETESTFACILITY_TEST_TYPES_REGULAR,
                      bsltf::NonAssignableTestType,
                      bsltf::NonDefaultConstructibleTestType);

        RUN_EACH_TYPE(TestDriver_StatefulConfiguation,
                      testCase9,
                      bsltf::NonAssignableTestType,
                      bsltf::NonDefaultConstructibleTestType);

        RUN_EACH_TYPE(TestDriver_DegenerateConfiguation,
                      testCase9,
<<<<<<< HEAD
                      bsltf::NonAssignableTestType,
                      bsltf::NonDefaultConstructibleTestType);

        // Remaining special cases
        TestDriver_AwkwardMaplike::testCase9();
=======
                      BSLTF_TEMPLATETESTFACILITY_TEST_TYPES_REGULAR);
#endif
>>>>>>> 916a9a56

      } break;
      case 8: {
        // --------------------------------------------------------------------
        // MANIPULATOR AND FREE FUNCTION 'swap'
        // --------------------------------------------------------------------

        if (verbose) printf("\nMANIPULATOR AND FREE FUNCTION 'swap'"
                            "\n====================================\n");

        RUN_EACH_TYPE(TestDriver_BasicConfiguation,
                      testCase8,
                      BSLTF_TEMPLATETESTFACILITY_TEST_TYPES_REGULAR,
                      bsltf::NonAssignableTestType,
                      bsltf::NonDefaultConstructibleTestType);

        RUN_EACH_TYPE(TestDriver_StatefulConfiguation,
                      testCase8,
                      bsltf::NonAssignableTestType,
                      bsltf::NonDefaultConstructibleTestType);

        RUN_EACH_TYPE(TestDriver_DegenerateConfiguation,
                      testCase8,
                      bsltf::NonAssignableTestType,
                      bsltf::NonDefaultConstructibleTestType);

        // Remaining special cases
        TestDriver_AwkwardMaplike::testCase8();

     } break;
      case 7: {
        // --------------------------------------------------------------------
        // COPY CONSTRUCTOR
        // --------------------------------------------------------------------

        if (verbose) printf("\nTesting Copy Constructors"
                            "\n=========================\n");

        RUN_EACH_TYPE(TestDriver_BasicConfiguation,
                      testCase7,
                      BSLTF_TEMPLATETESTFACILITY_TEST_TYPES_REGULAR,
                      bsltf::NonAssignableTestType,
                      bsltf::NonDefaultConstructibleTestType);

        RUN_EACH_TYPE(TestDriver_StatefulConfiguation,
                      testCase7,
                      BSLTF_TEMPLATETESTFACILITY_TEST_TYPES_REGULAR,
                      bsltf::NonAssignableTestType,
                      bsltf::NonDefaultConstructibleTestType);

        RUN_EACH_TYPE(TestDriver_DegenerateConfiguation,
                      testCase7,
                      BSLTF_TEMPLATETESTFACILITY_TEST_TYPES_REGULAR,
                      bsltf::NonAssignableTestType,
                      bsltf::NonDefaultConstructibleTestType);

        RUN_EACH_TYPE(TestDriver_DegenerateConfiguationWithNoSwap,
                      testCase7,
                      BSLTF_TEMPLATETESTFACILITY_TEST_TYPES_REGULAR,
                      bsltf::NonAssignableTestType,
                      bsltf::NonDefaultConstructibleTestType);

        // Be sure to bootstrap the special 'grouped' configurations used in
        // test case 6.
        RUN_EACH_TYPE(TestCase_GroupedUniqueKeys,
                      testCase7,
                      BSLTF_TEMPLATETESTFACILITY_TEST_TYPES_REGULAR,
                      bsltf::NonAssignableTestType,
                      bsltf::NonDefaultConstructibleTestType);

        // Remaining special cases
        TestDriver_AwkwardMaplike::testCase7();

      } break;
      case 6: {
        // --------------------------------------------------------------------
        // EQUALITY OPERATORS
        // --------------------------------------------------------------------

        if (verbose) printf("\nTesting Equality Operators"
                            "\n==========================\n");

        // Note that the 'NonEqualComparableTestType' is not appropriate here.
        RUN_EACH_TYPE(TestDriver_BasicConfiguation,
                      testCase6,
                      BSLTF_TEMPLATETESTFACILITY_TEST_TYPES_REGULAR,
                      bsltf::NonAssignableTestType,
                      bsltf::NonDefaultConstructibleTestType);

        RUN_EACH_TYPE(TestDriver_StatefulConfiguation,
                      testCase6,
                      BSLTF_TEMPLATETESTFACILITY_TEST_TYPES_REGULAR,
                      bsltf::NonAssignableTestType,
                      bsltf::NonDefaultConstructibleTestType);

        RUN_EACH_TYPE(TestDriver_DegenerateConfiguation,
                      testCase6,
                      BSLTF_TEMPLATETESTFACILITY_TEST_TYPES_REGULAR,
                      bsltf::NonAssignableTestType,
                      bsltf::NonDefaultConstructibleTestType);

        RUN_EACH_TYPE(TestDriver_DegenerateConfiguationWithNoSwap,
                      testCase6,
                      BSLTF_TEMPLATETESTFACILITY_TEST_TYPES_REGULAR,
                      bsltf::NonAssignableTestType,
                      bsltf::NonDefaultConstructibleTestType);

        // Grouped tests
        RUN_EACH_TYPE(TestCase_GroupedUniqueKeys,
                      testCase6,
                      BSLTF_TEMPLATETESTFACILITY_TEST_TYPES_REGULAR,
                      bsltf::NonAssignableTestType,
                      bsltf::NonDefaultConstructibleTestType);

        RUN_EACH_TYPE(TestCase_GroupedSharedKeys,
                      testCase6,
                      BSLTF_TEMPLATETESTFACILITY_TEST_TYPES_REGULAR,
                      bsltf::NonAssignableTestType,
                      bsltf::NonDefaultConstructibleTestType);

        RUN_EACH_TYPE(TestCase6_DegenerateConfiguration,
                      testCase6,
                      BSLTF_TEMPLATETESTFACILITY_TEST_TYPES_REGULAR,
                      bsltf::NonAssignableTestType,
                      bsltf::NonDefaultConstructibleTestType);

        RUN_EACH_TYPE(TestCase6_DegenerateConfigurationNoSwap,
                      testCase6,
                      BSLTF_TEMPLATETESTFACILITY_TEST_TYPES_REGULAR,
                      bsltf::NonAssignableTestType,
                      bsltf::NonDefaultConstructibleTestType);

        // Remaining special cases
        TestDriverForCase6_AwkwardMaplike::testCase6();

      } break;
      case 5: {
        // --------------------------------------------------------------------
        // TESTING OUTPUT (<<) OPERATOR
        // --------------------------------------------------------------------

        if (verbose) printf("\nTesting Output (<<) Operator"
                            "\n============================\n");

        if (verbose)
                   printf("There is no output operator for this component.\n");
      } break;
      case 4: {
        // --------------------------------------------------------------------
        // BASIC ACCESSORS
        // --------------------------------------------------------------------

        if (verbose) printf("\nTesting Basic Accessors"
                            "\n=======================\n");

        RUN_EACH_TYPE(TestDriver_BasicConfiguation,
                      testCase4,
                      BSLTF_TEMPLATETESTFACILITY_TEST_TYPES_ALL);

        RUN_EACH_TYPE(TestDriver_StatefulConfiguation,
                      testCase4,
                      BSLTF_TEMPLATETESTFACILITY_TEST_TYPES_ALL);

        RUN_EACH_TYPE(TestDriver_DegenerateConfiguation,
                      testCase4,
                      BSLTF_TEMPLATETESTFACILITY_TEST_TYPES_ALL);

        RUN_EACH_TYPE(TestDriver_DegenerateConfiguationWithNoSwap,
                      testCase4,
                      BSLTF_TEMPLATETESTFACILITY_TEST_TYPES_ALL);

#if 0
        // Be sure to bootstrap the special 'grouped' configurations used in
        // test case 6.
        RUN_EACH_TYPE(TestCase_GroupedUniqueKeys,
                      testCase4,
                      BSLTF_TEMPLATETESTFACILITY_TEST_TYPES_ALL);

        // Remaining special cases
//        TestDriver_AwkwardMaplike::testCase4();
#endif
      } break;
      case 3: {
        // --------------------------------------------------------------------
        // GENERATOR FUNCTIONS 'gg' and 'ggg'
        // --------------------------------------------------------------------

        testCase3_ValidateEvilBooleanType();

        if (verbose) printf("\nTesting 'gg'"
                            "\n============\n");

        RUN_EACH_TYPE(TestDriver_BasicConfiguation,
                      testCase3,
                      BSLTF_TEMPLATETESTFACILITY_TEST_TYPES_ALL);

        RUN_EACH_TYPE(TestDriver_StatefulConfiguation,
                      testCase3,
                      BSLTF_TEMPLATETESTFACILITY_TEST_TYPES_ALL);

        RUN_EACH_TYPE(TestDriver_DegenerateConfiguation,
                      testCase3,
                      BSLTF_TEMPLATETESTFACILITY_TEST_TYPES_ALL);

        RUN_EACH_TYPE(TestDriver_DegenerateConfiguationWithNoSwap,
                      testCase3,
                      BSLTF_TEMPLATETESTFACILITY_TEST_TYPES_ALL);

        // Be sure to bootstrap the special 'grouped' configurations used in
        // test case 6.
        RUN_EACH_TYPE(TestCase_GroupedUniqueKeys,
                      testCase3,
                      BSLTF_TEMPLATETESTFACILITY_TEST_TYPES_ALL);

        RUN_EACH_TYPE(TestCase_GroupedUniqueKeys,
                      testCase3,
                      BSLTF_TEMPLATETESTFACILITY_TEST_TYPES_ALL);

        RUN_EACH_TYPE(TestCase6_DegenerateConfiguration,
                      testCase3,
                      BSLTF_TEMPLATETESTFACILITY_TEST_TYPES_ALL);

        RUN_EACH_TYPE(TestCase6_DegenerateConfigurationNoSwap,
                      testCase3,
                      BSLTF_TEMPLATETESTFACILITY_TEST_TYPES_ALL);

        // Remaining special cases
        TestDriver_AwkwardMaplike::testCase3();

        // Further, need to validate the basic test facilities:
        //   verifyListContents
      } break;
      case 2: {
        // --------------------------------------------------------------------
        // BOOTSTRAP CONSTRUCTOR AND PRIMARY MANIPULATORS
        //   This case is implemented as a method of a template test harness,
        //   where the runtime concerns and test plan are documented.  The test
        //   harness will be instantiated and run with a variety of types to
        //   address the template parameter concerns below.  We note that the
        //   bootstrap case has the widest variety of paraterizing concerns to
        //   test, as latest test cases may be able to place additional
        //   requirements on the types that they operate with, but the primary
        //   bootstrap has to validate bringing any valid container into any
        //   valid state for any of the later cases.
        //
        // Concerns:
        //: 1 The class bootstraps with the default template arguments for the
        //:   unordered containers as policy parameters
        //:
        //: 2 The class supports a wide variery of troublesome element types,
        //:   as covered extensively in the template test facility, 'bsltf'.
        //:
        //:*3 STL allocators that are not (BDE) polymorphic, and that never
        //:   propagate on any operations, just like BDE
        //:
        //:*4 STL allocators that are not (BDE) polymorphic, and propagate on
        //:   all possible operations.
        //:
        //: 5 functors that do not const-qualify 'operator()'
        //:
        //: 6 stateful functors
        //:
        //: 7 function pointers as functors
        //:
        //: 8 non-default-constructible functors
        //:
        //: 9 functors overloading 'operator&'
        //:
        //:10 functors overloading 'operator,'
        //:
        //:11 functors that cannot be swapped ('swap' is required to support
        //:   assignment, not bootstrap, default constructor, or most methods)
        //:
        //:12 functors whose argument(s) are convertible-form the key-type
        //:
        //:13 functors with templated function-call operators
        //:
        //:14 support for simple set-like policy
        //:
        //:15 support for basic map-like policy, where key is a sub-state of
        //:   the element's value
        //:
        //:16 support for a minimal key type, with equality-comparable element
        //:   type
        //:
        //:17 support for comparison functors returning an evil boolean-like
        //:    type
        //
        // Plan:
        //: 1 Run the test harness in a variety of configurations that each, in
        //:   turn, address the concerns and verify that the behavior is as
        //:   expected.
        //
        // Testing:
        //   BOOTSTRAP
        // --------------------------------------------------------------------

        if (verbose) printf("\nTesting Primary Manipulators"
                            "\n============================\n");

        if (verbose) printf("\nTesting basic configurations"
                            "\n----------------------------\n");
        RUN_EACH_TYPE(TestDriver_BasicConfiguation,
                      testCase2,
                      BSLTF_TEMPLATETESTFACILITY_TEST_TYPES_ALL);

        if (verbose) printf("\nTesting stateful functors"
                            "\n-------------------------\n");
        RUN_EACH_TYPE(TestDriver_StatefulConfiguation,
                      testCase2,
                      BSLTF_TEMPLATETESTFACILITY_TEST_TYPES_ALL);

        if (verbose) printf("\nTesting degenerate functors"
                            "\n---------------------------\n");
        RUN_EACH_TYPE(TestDriver_DegenerateConfiguation,
                      testCase2,
                      BSLTF_TEMPLATETESTFACILITY_TEST_TYPES_ALL);

        if (verbose) printf("\nTesting degenerate functors without swap"
                            "\n----------------------------------------\n");
        RUN_EACH_TYPE(TestDriver_DegenerateConfiguationWithNoSwap,
                      testCase2,
                      BSLTF_TEMPLATETESTFACILITY_TEST_TYPES_ALL);

        if (verbose) printf("\nTesting 'bsltf' configuration"
                            "\n-----------------------------\n");
        RUN_EACH_TYPE(TestDriver_BsltfConfiguation,
                      testCase2,
                      BSLTF_TEMPLATETESTFACILITY_TEST_TYPES_ALL);

        if (verbose) printf("\nTesting pointers for functors"
                            "\n-----------------------------\n");
        RUN_EACH_TYPE(TestDriver_FunctionPointers,
                      testCase2,
                      BSLTF_TEMPLATETESTFACILITY_TEST_TYPES_ALL);

        if (verbose) printf("\nTesting functors taking generic arguments"
                            "\n-----------------------------------------\n");
        RUN_EACH_TYPE(TestDriver_GenericFunctors,
                      testCase2,
                      BSLTF_TEMPLATETESTFACILITY_TEST_TYPES_ALL);

        if (verbose) printf("\nTesting stateless STL allocators"
                            "\n--------------------------------\n");
        RUN_EACH_TYPE(TestDriver_StdAllocatorConfiguation,
                      testCase2,
                      BSLTF_TEMPLATETESTFACILITY_TEST_TYPES_ALL);

        if (verbose) printf("\nTesting stateful STL allocators"
                            "\n-------------------------------\n");
        RUN_EACH_TYPE(TestDriver_StatefulAllocatorConfiguation1,
                      testCase2,
                      BSLTF_TEMPLATETESTFACILITY_TEST_TYPES_ALL);

        RUN_EACH_TYPE(TestDriver_StatefulAllocatorConfiguation2,
                      testCase2,
                      BSLTF_TEMPLATETESTFACILITY_TEST_TYPES_ALL);

        RUN_EACH_TYPE(TestDriver_StatefulAllocatorConfiguation3,
                      testCase2,
                      BSLTF_TEMPLATETESTFACILITY_TEST_TYPES_ALL);

        // Be sure to bootstrap the special 'grouped' configurations used in
        // test case 6.
        if (verbose) printf("\nTesting grouped hash with unique key values"
                            "\n-------------------------------------------\n");
        RUN_EACH_TYPE(TestCase_GroupedUniqueKeys,
                      testCase2,
                      BSLTF_TEMPLATETESTFACILITY_TEST_TYPES_ALL);

#if 0
        // These 3 cases do not have unique keys, which fools the final part of
        // the basic test case.  Will review test logic later, to re-enable
        // these tests.
        RUN_EACH_TYPE(TestCase_GroupedUniqueKeys,
                      testCase2,
                      BSLTF_TEMPLATETESTFACILITY_TEST_TYPES_ALL);

        RUN_EACH_TYPE(TestCase6_DegenerateConfiguration,
                      testCase2,
                      BSLTF_TEMPLATETESTFACILITY_TEST_TYPES_ALL);

        RUN_EACH_TYPE(TestCase6_DegenerateConfigurationNoSwap,
                      testCase2,
                      BSLTF_TEMPLATETESTFACILITY_TEST_TYPES_ALL);
#endif

        // Remaining special cases
        if (verbose) printf("\nTesting degenerate map-like"
                            "\n---------------------------\n");
        TestDriver_AwkwardMaplike::testCase2();

      } break;
      case 1: {
        // --------------------------------------------------------------------
        // BREATHING TEST
        //   This case exercises (but does not fully test) basic functionality.
        //
        // Concerns:
        //: 1 The class is sufficiently functional to enable comprehensive
        //:   testing in subsequent test cases.
        //
        // Plan:
        //: 1 Run each method with arbitrary inputs and verify the behavior is
        //:   as expected.
        //
        // Testing:
        //   BREATHING TEST
        // --------------------------------------------------------------------

        if (verbose) printf("\nBREATHING TEST"
                            "\n==============\n");
        {
            int INT_VALUES[]   = { INT_MIN, -2, -1, 0, 1, 2, INT_MAX };
            int NUM_INT_VALUES = sizeof(INT_VALUES) / sizeof(*INT_VALUES);

            typedef BasicKeyConfig<int>          BasicSetOfIntPolicy;
            typedef bsltf::StdTestAllocator<int> StlTestIntAllocator;
            typedef ::bsl::hash<int>             TestIntHash;
            typedef ::bsl::equal_to<int>         TestIntEqual;

            TestDriver<BasicSetOfIntPolicy,
                       TestIntHash,
                       TestIntEqual,
                       StlTestIntAllocator >::testCase1(INT_VALUES,
                                                        NUM_INT_VALUES);
        }
      } break;
      default: {
        fprintf(stderr, "WARNING: CASE `%d' NOT FOUND.\n", test);
        testStatus = -1;
      }
    }

    if (testStatus > 0) {
        fprintf(stderr, "Error, non-zero test status = %d.\n", testStatus);
    }
    return testStatus;
}

// ---------------------------------------------------------------------------
// NOTICE:
//      Copyright (C) Bloomberg L.P., 2012
//      All Rights Reserved.
//      Property of Bloomberg L.P. (BLP)
//      This software is made available solely pursuant to the
//      terms of a BLP license agreement which governs its use.
// ----------------------------- END-OF-FILE ---------------------------------<|MERGE_RESOLUTION|>--- conflicted
+++ resolved
@@ -3,12 +3,10 @@
 
 #include <bslstl_equalto.h>
 #include <bslstl_hash.h>
-<<<<<<< HEAD
-=======
+
 #include <bslstl_hashtableiterator.h>
 #include <bslstl_pair.h>
-#include <bslstl_unorderedsetkeyconfiguration.h>
->>>>>>> 916a9a56
+//#include <bslstl_unorderedsetkeyconfiguration.h>
 
 #include <bslalg_bidirectionallink.h>
 
@@ -6044,7 +6042,7 @@
                                             const HASH&      hash,
                                             const EQUAL&     keyEqual,
                                             const ALLOCATOR& allocator)
-    : d_impl(hash, keyEqual, initialNumBuckets, allocator)
+    : d_impl(hash, keyEqual, initialNumBuckets, 1.0f, allocator)
     {
     }
 //..
@@ -6299,7 +6297,7 @@
                                             const HASH&      hash,
                                             const EQUAL&     keyEqual,
                                             const ALLOCATOR& allocator)
-    : d_impl(hash, keyEqual, initialNumBuckets, allocator)
+    : d_impl(hash, keyEqual, initialNumBuckets, 1.0f, allocator)
     {
     }
 //..
@@ -6479,7 +6477,7 @@
                                            const HASH&      hash,
                                            const EQUAL&     keyEqual,
                                            const ALLOCATOR& allocator)
-    : d_impl(hash, keyEqual, initialNumBuckets, allocator)
+    : d_impl(hash, keyEqual, initialNumBuckets, 1.0f, allocator)
     {
     }
 //..
@@ -7162,151 +7160,9 @@
     printf("TEST " __FILE__ " CASE %d\n", test);
 
     switch (test) { case 0:
-#if 0  // Planned test cases, not yet implemented
-      case 23: {
-        // --------------------------------------------------------------------
-        // TESTING PUBLIC TYPEDEFS
-        // --------------------------------------------------------------------
-
-        RUN_EACH_TYPE(TestDriver_BasicConfiguation,
-                      testCase23,
-                      BSLTF_TEMPLATETESTFACILITY_TEST_TYPES_REGULAR);
-
-        RUN_EACH_TYPE(TestDriver_StatefulConfiguation,
-                      testCase23,
-                      BSLTF_TEMPLATETESTFACILITY_TEST_TYPES_REGULAR);
-
-      } break;
-      case 22: {
-        // --------------------------------------------------------------------
-        // TESTING "max" FUNCTIONS
-        // --------------------------------------------------------------------
-
-        RUN_EACH_TYPE(TestDriver_BasicConfiguation,
-                      testCase22,
-                      BSLTF_TEMPLATETESTFACILITY_TEST_TYPES_REGULAR);
-
-        RUN_EACH_TYPE(TestDriver_StatefulConfiguation,
-                      testCase22,
-                      BSLTF_TEMPLATETESTFACILITY_TEST_TYPES_REGULAR);
-
-      } break;
-      case 21: {
-        // --------------------------------------------------------------------
-        // TESTING 'countElementsInBucket'
-        // --------------------------------------------------------------------
-
-        RUN_EACH_TYPE(TestDriver_BasicConfiguation,
-                      testCase21,
-                      BSLTF_TEMPLATETESTFACILITY_TEST_TYPES_REGULAR);
-
-        RUN_EACH_TYPE(TestDriver_StatefulConfiguation,
-                      testCase21,
-                      BSLTF_TEMPLATETESTFACILITY_TEST_TYPES_REGULAR);
-
-      } break;
-      case 20: {
-        // --------------------------------------------------------------------
-        // TESTING 'findRange'
-        // --------------------------------------------------------------------
-
-        RUN_EACH_TYPE(TestDriver_BasicConfiguation,
-                      testCase20,
-                      BSLTF_TEMPLATETESTFACILITY_TEST_TYPES_REGULAR);
-
-        RUN_EACH_TYPE(TestDriver_StatefulConfiguation,
-                      testCase20,
-                      BSLTF_TEMPLATETESTFACILITY_TEST_TYPES_REGULAR);
-
-      } break;
-      case 19: {
-        // --------------------------------------------------------------------
-        // TESTING 'find'
-        // --------------------------------------------------------------------
-
-        RUN_EACH_TYPE(TestDriver_BasicConfiguation,
-                      testCase19,
-                      BSLTF_TEMPLATETESTFACILITY_TEST_TYPES_REGULAR);
-
-        RUN_EACH_TYPE(TestDriver_StatefulConfiguation,
-                      testCase19,
-                      BSLTF_TEMPLATETESTFACILITY_TEST_TYPES_REGULAR);
-
-      } break;
-      case 18: {
-        // --------------------------------------------------------------------
-        // TESTING 'insertIfMissing(const KeyType& key);
-        // --------------------------------------------------------------------
-
-        RUN_EACH_TYPE(TestDriver_BasicConfiguation,
-                      testCase18,
-                      BSLTF_TEMPLATETESTFACILITY_TEST_TYPES_REGULAR);
-
-        RUN_EACH_TYPE(TestDriver_StatefulConfiguation,
-                      testCase18,
-                      BSLTF_TEMPLATETESTFACILITY_TEST_TYPES_REGULAR);
-
-      } break;
-      case 17: {
-        // --------------------------------------------------------------------
-        // TESTING 'insertIfMissing(bool *, VALUE)'
-        // --------------------------------------------------------------------
-
-        RUN_EACH_TYPE(TestDriver_BasicConfiguation,
-                      testCase17,
-                      BSLTF_TEMPLATETESTFACILITY_TEST_TYPES_REGULAR);
-
-        RUN_EACH_TYPE(TestDriver_StatefulConfiguation,
-                      testCase17,
-                      BSLTF_TEMPLATETESTFACILITY_TEST_TYPES_REGULAR);
-
-      } break;
-      case 16: {
-        // --------------------------------------------------------------------
-        // TESTING 'insert'
-        // --------------------------------------------------------------------
-
-        RUN_EACH_TYPE(TestDriver_BasicConfiguation,
-                      testCase16,
-                      BSLTF_TEMPLATETESTFACILITY_TEST_TYPES_REGULAR);
-
-        RUN_EACH_TYPE(TestDriver_StatefulConfiguation,
-                      testCase16,
-                      BSLTF_TEMPLATETESTFACILITY_TEST_TYPES_REGULAR);
-
-      } break;
-      case 15: {
-        // --------------------------------------------------------------------
-        // TESTING 'setMaxLoadFactor'
-        // --------------------------------------------------------------------
-
-        RUN_EACH_TYPE(TestDriver_BasicConfiguation,
-                      testCase15,
-                      BSLTF_TEMPLATETESTFACILITY_TEST_TYPES_REGULAR);
-
-        RUN_EACH_TYPE(TestDriver_StatefulConfiguation,
-                      testCase15,
-                      BSLTF_TEMPLATETESTFACILITY_TEST_TYPES_REGULAR);
-
-      } break;
       case 14: {
-        // --------------------------------------------------------------------
-        // TESTING 'find'
-        // --------------------------------------------------------------------
-
-        RUN_EACH_TYPE(TestDriver_BasicConfiguation,
-                      testCase14,
-                      BSLTF_TEMPLATETESTFACILITY_TEST_TYPES_REGULAR);
-
-        RUN_EACH_TYPE(TestDriver_StatefulConfiguation,
-                      testCase14,
-                      BSLTF_TEMPLATETESTFACILITY_TEST_TYPES_REGULAR);
-
-      } break;
-#endif
-      case 13: {
-<<<<<<< HEAD
-=======
+        // This case number will rise as remaining tests are implemented.
+
         // --------------------------------------------------------------------
         // USAGE EXAMPLE
         //   Extracted from component header file.
@@ -7333,8 +7189,149 @@
         UsageExamples::main4();
 
       } break;
-      case 12: {
->>>>>>> 916a9a56
+#if 0  // Planned test cases, not yet implemented
+      case 23: {
+        // --------------------------------------------------------------------
+        // TESTING PUBLIC TYPEDEFS
+        // --------------------------------------------------------------------
+
+        RUN_EACH_TYPE(TestDriver_BasicConfiguation,
+                      testCase23,
+                      BSLTF_TEMPLATETESTFACILITY_TEST_TYPES_REGULAR);
+
+        RUN_EACH_TYPE(TestDriver_StatefulConfiguation,
+                      testCase23,
+                      BSLTF_TEMPLATETESTFACILITY_TEST_TYPES_REGULAR);
+
+      } break;
+      case 22: {
+        // --------------------------------------------------------------------
+        // TESTING "max" FUNCTIONS
+        // --------------------------------------------------------------------
+
+        RUN_EACH_TYPE(TestDriver_BasicConfiguation,
+                      testCase22,
+                      BSLTF_TEMPLATETESTFACILITY_TEST_TYPES_REGULAR);
+
+        RUN_EACH_TYPE(TestDriver_StatefulConfiguation,
+                      testCase22,
+                      BSLTF_TEMPLATETESTFACILITY_TEST_TYPES_REGULAR);
+
+      } break;
+      case 21: {
+        // --------------------------------------------------------------------
+        // TESTING 'countElementsInBucket'
+        // --------------------------------------------------------------------
+
+        RUN_EACH_TYPE(TestDriver_BasicConfiguation,
+                      testCase21,
+                      BSLTF_TEMPLATETESTFACILITY_TEST_TYPES_REGULAR);
+
+        RUN_EACH_TYPE(TestDriver_StatefulConfiguation,
+                      testCase21,
+                      BSLTF_TEMPLATETESTFACILITY_TEST_TYPES_REGULAR);
+
+      } break;
+      case 20: {
+        // --------------------------------------------------------------------
+        // TESTING 'findRange'
+        // --------------------------------------------------------------------
+
+        RUN_EACH_TYPE(TestDriver_BasicConfiguation,
+                      testCase20,
+                      BSLTF_TEMPLATETESTFACILITY_TEST_TYPES_REGULAR);
+
+        RUN_EACH_TYPE(TestDriver_StatefulConfiguation,
+                      testCase20,
+                      BSLTF_TEMPLATETESTFACILITY_TEST_TYPES_REGULAR);
+
+      } break;
+      case 19: {
+        // --------------------------------------------------------------------
+        // TESTING 'find'
+        // --------------------------------------------------------------------
+
+        RUN_EACH_TYPE(TestDriver_BasicConfiguation,
+                      testCase19,
+                      BSLTF_TEMPLATETESTFACILITY_TEST_TYPES_REGULAR);
+
+        RUN_EACH_TYPE(TestDriver_StatefulConfiguation,
+                      testCase19,
+                      BSLTF_TEMPLATETESTFACILITY_TEST_TYPES_REGULAR);
+
+      } break;
+      case 18: {
+        // --------------------------------------------------------------------
+        // TESTING 'insertIfMissing(const KeyType& key);
+        // --------------------------------------------------------------------
+
+        RUN_EACH_TYPE(TestDriver_BasicConfiguation,
+                      testCase18,
+                      BSLTF_TEMPLATETESTFACILITY_TEST_TYPES_REGULAR);
+
+        RUN_EACH_TYPE(TestDriver_StatefulConfiguation,
+                      testCase18,
+                      BSLTF_TEMPLATETESTFACILITY_TEST_TYPES_REGULAR);
+
+      } break;
+      case 17: {
+        // --------------------------------------------------------------------
+        // TESTING 'insertIfMissing(bool *, VALUE)'
+        // --------------------------------------------------------------------
+
+        RUN_EACH_TYPE(TestDriver_BasicConfiguation,
+                      testCase17,
+                      BSLTF_TEMPLATETESTFACILITY_TEST_TYPES_REGULAR);
+
+        RUN_EACH_TYPE(TestDriver_StatefulConfiguation,
+                      testCase17,
+                      BSLTF_TEMPLATETESTFACILITY_TEST_TYPES_REGULAR);
+
+      } break;
+      case 16: {
+        // --------------------------------------------------------------------
+        // TESTING 'insert'
+        // --------------------------------------------------------------------
+
+        RUN_EACH_TYPE(TestDriver_BasicConfiguation,
+                      testCase16,
+                      BSLTF_TEMPLATETESTFACILITY_TEST_TYPES_REGULAR);
+
+        RUN_EACH_TYPE(TestDriver_StatefulConfiguation,
+                      testCase16,
+                      BSLTF_TEMPLATETESTFACILITY_TEST_TYPES_REGULAR);
+
+      } break;
+      case 15: {
+        // --------------------------------------------------------------------
+        // TESTING 'setMaxLoadFactor'
+        // --------------------------------------------------------------------
+
+        RUN_EACH_TYPE(TestDriver_BasicConfiguation,
+                      testCase15,
+                      BSLTF_TEMPLATETESTFACILITY_TEST_TYPES_REGULAR);
+
+        RUN_EACH_TYPE(TestDriver_StatefulConfiguation,
+                      testCase15,
+                      BSLTF_TEMPLATETESTFACILITY_TEST_TYPES_REGULAR);
+
+      } break;
+      case 14: {
+        // --------------------------------------------------------------------
+        // TESTING 'find'
+        // --------------------------------------------------------------------
+
+        RUN_EACH_TYPE(TestDriver_BasicConfiguation,
+                      testCase14,
+                      BSLTF_TEMPLATETESTFACILITY_TEST_TYPES_REGULAR);
+
+        RUN_EACH_TYPE(TestDriver_StatefulConfiguation,
+                      testCase14,
+                      BSLTF_TEMPLATETESTFACILITY_TEST_TYPES_REGULAR);
+
+      } break;
+#endif
+      case 13: {
         // --------------------------------------------------------------------
         // TESTING 'rehash...' FUNCTIONS
         // --------------------------------------------------------------------
@@ -7433,7 +7430,6 @@
         // ASSIGNMENT OPERATOR
         // --------------------------------------------------------------------
 
-#if HIDE_LENGTHY_TEST
         if (verbose) printf("\nTesting Assignment Operator"
                             "\n===========================\n");
         RUN_EACH_TYPE(TestDriver_BasicConfiguation,
@@ -7449,16 +7445,11 @@
 
         RUN_EACH_TYPE(TestDriver_DegenerateConfiguation,
                       testCase9,
-<<<<<<< HEAD
                       bsltf::NonAssignableTestType,
                       bsltf::NonDefaultConstructibleTestType);
 
         // Remaining special cases
         TestDriver_AwkwardMaplike::testCase9();
-=======
-                      BSLTF_TEMPLATETESTFACILITY_TEST_TYPES_REGULAR);
-#endif
->>>>>>> 916a9a56
 
       } break;
       case 8: {
