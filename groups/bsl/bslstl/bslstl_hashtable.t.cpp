--- conflicted
+++ resolved
@@ -174,6 +174,8 @@
 //// specialized algorithms:
 //*[ 8] void swap(HashTable& a, HashTable& b);
 //
+// [ 2] insert (boostrap)
+//
 // ----------------------------------------------------------------------------
 // [ 1] BREATHING TEST
 // [  ] USAGE EXAMPLE
@@ -1159,7 +1161,17 @@
     for (int i = 0; spec[i]; ++i) {
         if ('A' <= spec[i] && spec[i] <= 'Z') {
 //            object->insert(VALUES[spec[i] - 'A']);
-            insertElement(object, VALUES[spec[i] - 'A']);
+            if (!insertElement(object, VALUES[spec[i] - 'A'])) {
+                if (verbose) {
+                    printf("Error, spec string longer ('%s') than the"
+                           "'HashTable' can support without a rehash.\n",
+                           spec);
+                }
+
+                // Discontinue processing this spec.
+
+                return i;                                             // RETURN
+            }
         }
         else {
             if (verbose) {
@@ -1672,8 +1684,10 @@
             {
                 bslma::TestAllocator scratch("scratch", veryVeryVeryVerbose);
 
-                Obj mX(&oa);  const Obj& X  = gg(&mX,  SPEC1);
-                Obj mZZ(&scratch);  const Obj& ZZ  = gg(&mZZ,  SPEC1);
+                Obj mX(HASHER(), COMPARATOR(), LENGTH1, &oa);
+                const Obj& X  = gg(&mX,  SPEC1);
+                Obj mZZ(HASHER(), COMPARATOR(), LENGTH1, &scratch);
+                const Obj& ZZ  = gg(&mZZ,  SPEC1);
 
                 const Obj& Z = mX;
 
@@ -2501,30 +2515,8 @@
                     Obj mY(HASHER(), COMPARATOR(), LENGTH2, &ya);
                     const Obj& Y = gg(&mY, SPEC2);
 
-<<<<<<< HEAD
                     ASSERTV(LINE1, LINE2, CONFIG, LENGTH1 == X.size());
                     ASSERTV(LINE1, LINE2, CONFIG, LENGTH2 == Y.size());
-=======
-    for (int i = 0; spec[i]; ++i) {
-        if ('A' <= spec[i] && spec[i] <= 'Z') {
-//            object->insert(VALUES[spec[i] - 'A']);
-            if (!insertElement(object, VALUES[spec[i] - 'A'])) {
-                if (verbose) {
-                    printf("Error, spec string longer ('%d') than the"
-                           "'HashTable' can support without a rehash.\n", spec[i], spec, i);
-                }
-
-                // Discontinue processing this spec.
-
-                return i;                                             // RETURN
-            }
-        }
-        else {
-            if (verbose) {
-                printf("Error, bad character ('%c') "
-                       "in spec \"%s\" at position %d.\n", spec[i], spec, i);
-            }
->>>>>>> 86af789e
 
                     if (veryVerbose) { T_ T_ P_(X) P(Y); }
 
@@ -2533,7 +2525,6 @@
                     bslma::TestAllocatorMonitor oaxm(&xa);
                     bslma::TestAllocatorMonitor oaym(&ya);
 
-<<<<<<< HEAD
                     //TestEqualityComparator<KEY>::disableFunctor();
 
                     ASSERTV(LINE1, LINE2, X, Y, CONFIG,  EXP == (X == Y));
@@ -2552,8 +2543,6 @@
     }
 }
 
-=======
->>>>>>> 86af789e
 template <class KEY_CONFIG, class HASHER, class COMPARATOR, class ALLOCATOR>
 void TestDriver<KEY_CONFIG, HASHER, COMPARATOR, ALLOCATOR>::testCase4()
 {
@@ -2813,11 +2802,7 @@
     //*  int ggg(HashTable *object, const char *spec, int verbose = 1);
     //*  HashTable& gg(HashTable *object, const char *spec);
     //*  verifyListContents(Link *, const COMPARATOR&, const VALUES&, size_t);
-<<<<<<< HEAD
-    //*  bool isValidHashTable(Link *, const HashTableBucket&, int numbucket);
-=======
     //*  bool isValidHashTable(Link *, const HashTableBucket&, int numBuckets);
->>>>>>> 86af789e
     // ------------------------------------------------------------------------
 
 #if 0
@@ -3082,12 +3067,7 @@
     //*  setMaxLoadFactor(float);
     // ------------------------------------------------------------------------
 
-<<<<<<< HEAD
-#if 0
-    typedef typename KEY_CONFIG::ValueType     Element;
-=======
     typedef typename KEY_CONFIG::ValueType Element;
->>>>>>> 86af789e
 
     const bool VALUE_TYPE_USES_ALLOCATOR =
                                      bslma::UsesBslmaAllocator<Element>::value;
@@ -3164,7 +3144,7 @@
                     0 == noa.numBlocksTotal());
 
             // Record blocks used by the initial bucket array
-            const unsigned long long INITIAL_OA_BLOCKS  =  oa.numBlocksTotal();
+            const bsls::Types::Int64 INITIAL_OA_BLOCKS  =  oa.numBlocksTotal();
 
             // Verify attributes of an empty container.
             // Note that not all of these attributes are salient to value.
@@ -3378,12 +3358,6 @@
                     // Hence we run the same test sequence a second time after
                     // clearing the container, so we can validate knowing that
                     // no rehashes should be necessary, and will in fact show
-<<<<<<< HEAD
-                    // up as a memory use error.
-                    if (VALUE_TYPE_USES_ALLOC) {
-                        ASSERTV(CONFIG, tam.isTotalUp());
-                        ASSERTV(CONFIG, tam.isInUseUp());
-=======
                     // up as a memory use error.  'LENGTH' was the high-water
                     // mark of the initial run on the container before removing
                     // all elements.
@@ -3391,7 +3365,6 @@
                         || VALUE_TYPE_USES_ALLOCATOR) {
                         ASSERTV(CONFIG, LENGTH, tam.isTotalUp());
                         ASSERTV(CONFIG, LENGTH, tam.isInUseUp());
->>>>>>> 86af789e
                     }
                     else {
                         ASSERTV(CONFIG, LENGTH, tam.isTotalSame());
@@ -3587,7 +3560,6 @@
                     0 == sa.numBlocksInUse());
         }
     }
-#endif
 }
 
 template <class KEY_CONFIG, class HASHER, class COMPARATOR, class ALLOCATOR>
@@ -4033,7 +4005,6 @@
         if (verbose)
                    printf("There is no output operator for this component.\n");
       } break;
-#endif
       case 4: {
         // --------------------------------------------------------------------
         // BASIC ACCESSORS
