// bslstl_stringref.h                                                 -*-C++-*-
#ifndef INCLUDED_BSLSTL_STRINGREF
#define INCLUDED_BSLSTL_STRINGREF

#ifndef INCLUDED_BSLS_IDENT
#include <bsls_ident.h>
#endif
BSLS_IDENT("$Id: $")

//@PURPOSE: Provide a reference to a 'const' string.
//
//@CLASSES:
//   bslstl::StringRefImp: reference wrapper for a generic string
//      bslstl::StringRef: reference wrapper for a 'char' string
//  bslstl::StringRefWide: reference wrapper for a 'wchar_t' string
//
//@AUTHOR: Vladimir Kliatchko (vkliatch), Anthony Comerico (acomeric)
//
//@DESCRIPTION: This component defines two classes, 'bsls::StringRef' and
// 'bsls::StringRefWide', each providing a reference to a non-modifiable string
// value having an external representation.  The type of characters in the
// string value can be either 'char' (for 'bslstl::StringRef') or 'wchar_t'
// (for 'bslstl::StringRefWide').
//
// The invariant of 'bslstl::StringRef' is that it always has a valid
// non-modifiable 'std::string' value, where non-empty string values have an
// external representation.  Empty string values do not need to have an
// external representation.  Most operations on 'bslstl::StringRef' objects
// have reference semantics and apply to the string value: e.g., 'operator=='
// compares string values, not whether 'bslstl::StringRef' objects reference
// the same string object.
//
// The only operations that do not apply to the string value (i.e., that have
// pointer semantics) are copy construction and assignment.  These operations
// produce a 'bslstl::StringRef' object with the same external representation
// as the original 'bslstl::StringRef' object, which is a stronger
// post-condition than having 'operator==' return 'true' for two
// 'bslstl::StringRef' objects that have the same value.
//
// The standard notion of substitutability defined by the 'operator==' does not
// necessarily apply to 'bslstl::StringRef' since 'bslstl::StringRef' is not a
// value-semantic type (because of the external representation).  Therefore
// there can be a plausible sequence of operations applied to two "equal"
// 'bslstl::StringRef' objects that result in objects that don't compare equal.
//
// The string value that is represented by a 'bslstl::StringRef' object need
// not be null-terminated.  Moreover, the string may contain embedded null
// characters.  As such, the string referenced by 'bslstl::StringRef', in
// general, is not a C-style string.  Moreover, the notion of a null-string
// value is not supported.
//
// The address and extent of the string referenced by 'bslstl::StringRef' are
// indicated by the 'data' and 'length' accessors, respectively.  The
// referenced string is also indicated by the 'begin' and 'end' accessors that
// return STL-compatible iterators to the beginning of the string and one
// character past the end of the string, respectively.  An overloaded
// 'operator[]' is also provided for direct by-index access to individual
// characters in the string.
//
// Several overloaded free operators are provided for 'bslstl::StringRef'
// objects (as well as variants for all combinations involving
// 'bslstl::StringRef' and 'std::string', and 'bslstl::StringRef' and 'char *')
// for (1) lexicographic comparison of values, and (2) concatenation of values
// (producing an 'std::string'); also provided is an overloaded free
// 'operator<<' for writing the value of a 'bslstl::StringRef' object to a
// specified output stream.
//
// The 'bsl::hash' template class is specialized for 'bslstl::StringRef' to
// enable the use of 'bslstl::StringRef' with STL hash containers (e.g.,
// 'bsl::unordered_set' and 'bsl::unordered_map').
//
///Efficiency and Usage Considerations
///-----------------------------------
// Using 'bslstl::StringRef' to pass strings as function arguments can be
// considerably more efficient than passing 'bsl::string' objects by 'const'
// reference.  First, consider a hypothetical class method in which the
// parameter is a reference to a non-modifiable 'bsl::string':
//..
//  void MyClass::setLabel(const bsl::string& label)
//  {
//      d_label = label;  // 'MyClass::d_label' is of type 'bsl::string'
//  }
//..
// Then, consider a typical call to this method:
//..
//  MyClass myClassObj;
//  myClassObj.setLabel("hello");
//..
// As a side-effect of this call, a temporary 'bsl::string' containing a *copy*
// of "hello" is created (using the default allocator), that value is copied to
// 'd_label', and the temporary is eventually destroyed.  The call thus
// requires the string data to be copied twice (as well as a possible
// allocation and deallocation).
//
// Next, consider the same method taking a reference to a non-modifiable
// 'bslstl::StringRef':
//..
//  void MyClass::setLabel(const bslstl::StringRef& label)
//  {
//      d_label.assign(label.begin(), label.end());
//  }
//..
// Now:
//..
//  myClassObj.setLabel("hello");
//..
// This call has the side-effect of creating a temporary 'bslstl::StringRef'
// object, which is likely to be more efficient than creating a temporary
// 'bsl::string' (even which is implemented using the short-string
// optimization).  In this case, instead of copying the *contents* of "hello",
// the *address* of the literal string is copied.  In addition, 'bsl::strlen'
// is applied to the string in order to locate its end.  There are *no*
// allocations done on behalf of the temporary object.
//
///Caveats
///-------
// 1) The string referenced by 'bslstl::StringRef' need not be null-terminated,
// and, in fact, may *contain* embedded null characters.  Thus, it is generally
// not valid to pass the address returned by the 'data' accessor to Standard C
// functions that expect a null-terminated string (e.g., 'std::strlen',
// 'std::strcmp', etc.).
//
// 2) The string referenced by 'bslstl::StringRef' must remain valid as long as
// the 'bslstl::StringRef' references that string.  Lifetime issues should be
// carefully considered when, for example, returning a 'bslstl::StringRef'
// object from a function or storing a 'bslstl::StringRef' object in a
// container.
//
// 3) Passing a null string to any function (e.g., 'operator==') without also
// passing a 0 length results in undefined behavior.
//
///Usage
///-----
// This section illustrates intended use of this component.
//
///Example 1: Basic Operations
///- - - - - - - - - - - - - -
// The following snippets of code illustrate basic and varied use of the
// 'bslstl::StringRef' class.
//
// First, we define a function, 'getNumBlanks', that returns the number of
// blank (' ') characters contained in the string referenced by a specified
// 'bslstl::StringRef':
//..
//  #include <algorithm>
//
//  int getNumBlanks(const bslstl::StringRef& stringRef)
//      // Return the number of blank (' ') characters in the string referenced
//      // by the specified 'stringRef'.
//  {
//      return std::count(stringRef.begin(), stringRef.end(), ' ');
//  }
//..
// Notice that the function delegates the work to the 'std::count' STL
// algorithm.  This delegation is made possible by the STL-compatible iterators
// provided by the 'begin' and 'end' accessors.
//
// Then, call 'getNumBlanks' on a default constructed 'bslstl::StringRef':
//..
//  bslstl::StringRef emptyRef;
//  int numBlanks = getNumBlanks(emptyRef);
//  assert(0 == numBlanks);
//
//  assert(""         == emptyRef);
//  assert("anything" >= emptyRef);
//..
// Notice that the behavior a default constructed 'bslstl::StringRef' object
// behaves the same as if it referenced an empty string.
//
// Next, we (implicitly) construct a 'bsl::string' object from
// 'bslstl::StringRef':
//..
//  bsl::string empty(emptyRef);
//  assert(0 == empty.size());
//..
// Then, we call 'getNumBlanks' on a string literal and assert that the number
// of blanks returned is as expected:
//..
//  numBlanks = getNumBlanks("Good things come to those who wait.");
//  assert(6 == numBlanks);
//..
// Next, we define a longer string literal, 'poem', that we will use in the
// rest of this usage example:
//..
//  const char poem[] =                  // by William Butler Yeats (1865-1939)
//      |....5....|....5....|....5....|....5....|   //  length  blanks
//                                                  //
//      "O love is the crooked thing,\n"            //    29      5
//      "There is nobody wise enough\n"             //    28      4
//      "To find out all that is in it,\n"          //    31      7
//      "For he would be thinking of love\n"        //    33      6
//      "Till the stars had run away\n"             //    28      5
//      "And the shadows eaten the moon.\n"         //    32      5
//      "Ah, penny, brown penny, brown penny,\n"    //    37      5
//      "One cannot begin it too soon.";            //    29      5
//                                                  //          ----
//                                                  //    total: 42
//
//  numBlanks = getNumBlanks(poem);
//  assert(42 == numBlanks);
//..
// Then, we construct a 'bslstl::StringRef' object, 'line', that refers to only
// the first line of the 'poem':
//..
//  bslstl::StringRef line(poem, 29);
//  numBlanks = getNumBlanks(line);
//
//  assert( 5 == numBlanks);
//  assert(29 == line.length());
//  assert( 0 == std::strncmp(poem, line.data(), line.length()));
//..
// Next, we use the 'assign' method to make 'line' refer to the second line of
// the 'poem':
//..
//  line.assign(poem + 29, poem + 57);
//  numBlanks = getNumBlanks(line);
//  assert(4 == numBlanks);
//  assert((57 - 29) == line.length());
//  assert("There is nobody wise enough\n" == line);
//..
// Then, we call 'getNumBlanks' with a 'bsl::string' initialized to the
// contents of the 'poem':
//..
//  const bsl::string poemString(poem);
//  numBlanks = getNumBlanks(poemString);
//  assert(42 == numBlanks);
//  assert(bslstl::StringRef(poemString) == poemString);
//  assert(bslstl::StringRef(poemString) == poemString.c_str());
//..
// Next, we make a 'bslstl::StringRef' object that refers to a string that will
// be able to hold embedded null characters:
//..
//  char poemWithNulls[512];
//  const int poemLength = std::strlen(poem);
//  assert(poemLength < 512);
//
//  std::memcpy(poemWithNulls, poem, poemLength + 1);
//  assert(0 == std::strcmp(poem, poemWithNulls));
//..
// Now, we replace each occurrence of a '\n' in 'poemWithNulls' with a yielding
// '\0':
//..
//  std::replace(poemWithNulls, poemWithNulls + poemLength, '\n', '\0');
//  assert(0 != std::strcmp(poem, poemWithNulls));
//..
// Finally, we observe that 'poemWithNulls' has the same number of blank
// characters as the original 'poem':
//..
//  numBlanks = getNumBlanks(bslstl::StringRef(poemWithNulls, poemLength));
//  assert(42 == numBlanks);
//..

#ifndef INCLUDED_BSLSCM_VERSION
#include <bslscm_version.h>
#endif

#ifndef INCLUDED_BSLS_ASSERT
#include <bsls_assert.h>
#endif

#ifndef INCLUDED_BSLSTL_STRING
#include <bslstl_string.h>
#endif

#ifndef INCLUDED_BSLSTL_STRINGREFDATA
#include <bslstl_stringrefdata.h>
#endif

#ifndef INCLUDED_IOSFWD
#include <iosfwd>
#define INCLUDED_IOSFWD
#endif

#ifndef INCLUDED_ALGORITHM
#include <algorithm>
#define INCLUDED_ALGORITHM
#endif

#ifndef INCLUDED_CSTDDEF
#include <cstddef>              // for 'std::size_t'
#define INCLUDED_CSTDDEF
#endif

namespace BloombergLP {

namespace bslstl {

                    // =============================
                    // class StringRefImp<CHAR_TYPE>
                    // =============================

template <typename CHAR_TYPE>
class StringRefImp : public StringRefData<CHAR_TYPE> {
    // This class provides a reference-semantic-like (see below) mechanism that
    // allows 'const' 'std::string' values, which are represented externally as
    // either an 'std::string' or null-terminated c-style string (or parts
    // thereof), to be treated both uniformly and efficiently when passed as an
    // argument to a function in which the string's length will be needed.  The
    // interface of this class provides a subset of accessor methods found on
    // 'std::string' (but none of the manipulators) -- all of which apply to
    // the referenced string.  But, because only non-modifiable access is
    // afforded to the referenced string value, each of the manipulators on
    // this type -- assignment in particular -- apply to this string-reference
    // object itself (as if it had pointer semantics).  Hence, this class has a
    // hybrid of reference- and pointer-semantics.
    //
    // This class:
    //: o supports a complete set of *value-semantic* operations
    //:   o except for 'bdex' serialization
    //: o is *exception-neutral* (agnostic)
    //: o is *alias-safe*
    //: o is 'const' *thread-safe*
    // For terminology see 'bsldoc_glossary'.

  private:
    typedef StringRefData<CHAR_TYPE> Base;

    // PRIVATE ACCESSORS
    void write(std::basic_ostream<CHAR_TYPE>& stream) const;
        // Write the value of this string reference to the specified output
        // 'stream' in the unformatted way.

    template <typename OTHER_CHAR_TYPE>
    friend
    std::basic_ostream<OTHER_CHAR_TYPE>& operator<<(
                       std::basic_ostream<OTHER_CHAR_TYPE>&         stream,
                       const bslstl::StringRefImp<OTHER_CHAR_TYPE>& stringRef);

  public:
    // PUBLIC TYPES
    typedef const CHAR_TYPE     value_type;
    typedef const CHAR_TYPE&    reference;
    typedef const CHAR_TYPE&    const_reference;
    typedef const CHAR_TYPE    *iterator;
    typedef const CHAR_TYPE    *const_iterator;
    typedef std::ptrdiff_t      difference_type;
    typedef std::size_t         size_type;
        // Standard Library general container requirements.

  public:
    // CREATORS
    StringRefImp();
        // Create an object representing an empty 'std::string' value that is
        // independent of any external representation and with the following
        // attribute values:
        //..
        //  begin() == end()
        //  isEmpty() == true
        //..

    StringRefImp(const CHAR_TYPE *data, int length);
        // Create a string-reference object having a valid 'std::string' value,
        // whose external representation begins at the specified 'data' address
        // and extends for the specified 'numCharacters.  The external
        // representation must remain valid as long as it is bound to this
        // string reference.  Passing 0 has the same effect as default
        // construction.  The behavior is undefined unless '0 <= length' and,
        // if '0 == data', then '0 == length'.  Note that, like an
        // 'std::string', the 'data' need not be null-terminated and may
        // contain embedded null characters.

    StringRefImp(const_iterator begin, const_iterator end);
        // Create a string-reference object having a valid 'std::string' value,
        // whose external representation begins at the specified 'begin'
        // iterator and extends up to, but not including, the specified 'end'
        // iterator.  The external representation must remain valid as long as
        // it is bound to this string reference.  The behavior is undefined
        // unless 'begin <= end'.  Note that, like an 'std::string', the string
        // need not be null-terminated and may contain embedded null
        // characters.

    StringRefImp(const CHAR_TYPE *data);
        // Create a string-reference object having a valid 'std::string' value,
        // whose external representation begins at the specified 'data' address
        // and extends for 'std::char_traits<CHAR_TYPE>::length(data)'
        // characters.  The external representation must remain valid as long
        // as it is bound to this string reference.  The behavior is undefined
        // unless 'data' is null-terminated.

    StringRefImp(const native_std::basic_string<CHAR_TYPE>& str);
    StringRefImp(const bsl::basic_string<CHAR_TYPE>& str);
        // Create a string-reference object having a valid 'std::string' value,
        // whose external representation is defined by the specified 'str'
        // object.  The external representation must remain valid as long as it
        // is bound to this string reference.

    StringRefImp(const StringRefImp& original);
        // Create a string-reference object having a valid 'std::string' value,
        // whose external representation is defined by the specified 'original'
        // object.  The external representation must remain valid as long as it
        // is bound to this string reference.

    StringRefImp(const StringRefImp& original,
                 int                 startIndex,
                 int                 numCharacters);
        // Create a string-reference object having a valid 'std::string' value,
        // whose external representation begins at the specified 'startIndex'
        // in the specified 'original' string reference, and extends either
        // the specified 'numCharacters' or until the end of the 'original'
        // string reference, whichever comes first.  The external
        // representation must remain valid as long as it is bound to this
        // string reference.  The behavior is undefined unless
        // '0 <= startIndex <= original.length()' and '0 <= numCharacters'.
        // Note that if 'startIndex' is 'original.length()' an empty string
        // reference is returned.

    // ~StringRefImp() = default;
        // Destroy this object.

    // MANIPULATORS
    StringRefImp& operator=(const StringRefImp& rhs);
        // Modify this string reference to refer to the same string as the
        // specified 'rhs' string reference and return a reference providing
        // modifiable access to this object.  The assigned object is guaranteed
        // to have values of attributes 'begin' and 'end' equal to the 'rhs'
        // object's attributes.

    void assign(const CHAR_TYPE *data, int length);
        // Bind this string reference to the string at the specified 'data'
        // address and extending for the specified 'length' characters.  The
        // string indicated by 'data' and 'length' must remain valid as long as
        // it is bound to this object.  The behavior is undefined unless
        // '0 <= length' or '0 == data && 0 == length'.  Note that the string
        // need not be null-terminated and may contain embedded null
        // characters.

    void assign(const_iterator begin, const_iterator end);
        // Bind this string reference to the string at the specified 'begin'
        // iterator, extending up to, but not including, the character at the
        // specified 'end' iterator.  The string indicated by 'begin' and 'end'
        // must remain valid as long as it is bound to this object.  The
        // behavior is undefined unless 'begin <= end'.  Note that the string
        // need not be null-terminated and may contain embedded null
        // characters.

    void assign(const CHAR_TYPE *data);
        // Bind this string reference to the string at the specified 'data'
        // address and extending for
        // 'std::char_traits<CHAR_TYPE>::length(data)' characters.  The string
        // at the 'data' address must remain valid as long as it is bound to
        // this string reference.  The behavior is undefined unless 'data' is
        // null-terminated.

    void assign(const bsl::basic_string<CHAR_TYPE>& str);
        // Bind this string reference to the specified 'str' string.  The
        // string indicated by 'str' must remain valid as long as it is bound
        // to this object.

    void assign(const StringRefImp<CHAR_TYPE>& stringRef);
        // Modify this string reference to refer to the same string as the
        // specified 'stringRef'.  Note, that the string bound to 'stringRef'
        // must remain valid as long as it is bound to this object.

    void reset();
        // Reset this string reference to the default-constructed state having
        // an empty 'std::string' value and the following attribute values:
        //..
        //  begin() == end()
        //  isEmpty() == true
        //..

    // ACCESSORS
    const_reference operator[](int index) const;
        // Return a reference providing a non-modifiable access to the
        // character at the specified 'index' in the string bound to this
        // reference.  This reference remains valid as long as the string
        // currently bound to this object remains valid.  The behavior is
        // undefined unless '0 <= index < length()'.

    operator native_std::basic_string<CHAR_TYPE>() const;
        // Return an 'std::basic_string' (synonymous with
        // 'native_std::basic_string') having the value of the string bound to
        // this string reference.

    const_iterator begin() const;
        // Return an STL-compatible iterator to the first character of the
        // string bound to this string reference or 'end()' if the string
        // reference is empty.  The iterator remains valid as long as this
        // object is valid and is bound to the same string.

    const_iterator end() const;
        // Return an STL-compatible iterator one past the last character of the
        // string bound to this string reference or 'begin()' if the string
        // reference is empty.  The iterator remains valid as long as this
        // object is valid and is bound to the same string.

    const CHAR_TYPE *data() const;
        // Return the address of the first character of the string bound to
        // this string reference such that '[data(), data()+length())' is a
        // valid half-open range of characters.  Return 0 for an empty string
        // reference object.  Note that the range of characters may not be
        // null-terminated and may contain embedded null characters.

    bool isEmpty() const;
        // Return 'true' if this object represents an empty string value, and
        // 'false' otherwise.  This object represents an empty string value if
        // 'begin() == end()'.

    size_type length() const;
        // Return the length of the string referred to by this object.  Note
        // that this call is equivalent to 'end() - begin()'.

    int compare(const StringRefImp& other) const;
        // Compare this and 'other' string objects using a lexicographical
        // comparison and return a negative value if this string is less than
        // 'other' string, a positive value if this string is greater than
        // 'other' string, and 0 if this string is equal to 'other' string.
};

// FREE OPERATORS
template <typename CHAR_TYPE>
bool operator==(const StringRefImp<CHAR_TYPE>& lhs,
                const StringRefImp<CHAR_TYPE>& rhs);
template <typename CHAR_TYPE>
bool operator==(const bsl::basic_string<CHAR_TYPE>& lhs,
                const StringRefImp<CHAR_TYPE>&      rhs);
template <typename CHAR_TYPE>
bool operator==(const StringRefImp<CHAR_TYPE>&             lhs,
                const native_std::basic_string<CHAR_TYPE>& rhs);
template <typename CHAR_TYPE>
bool operator==(const native_std::basic_string<CHAR_TYPE>& lhs,
                const StringRefImp<CHAR_TYPE>&             rhs);
template <typename CHAR_TYPE>
bool operator==(const StringRefImp<CHAR_TYPE>&      lhs,
                const bsl::basic_string<CHAR_TYPE>& rhs);
template <typename CHAR_TYPE>
bool operator==(const CHAR_TYPE                *lhs,
                const StringRefImp<CHAR_TYPE>&  rhs);
template <typename CHAR_TYPE>
bool operator==(const StringRefImp<CHAR_TYPE>&  lhs,
                const CHAR_TYPE                *rhs);
    // Return 'true' if the strings referred to by the specified 'lhs' and
    // 'rhs' have the same lexicographic value, and 'false' otherwise.  Two
    // strings have the same lexicographic value if they have the same length,
    // and the respective values at each character position are the same.

template <typename CHAR_TYPE>
bool operator!=(const StringRefImp<CHAR_TYPE>& lhs,
                const StringRefImp<CHAR_TYPE>& rhs);
template <typename CHAR_TYPE>
bool operator!=(const bsl::basic_string<CHAR_TYPE>& lhs,
                const StringRefImp<CHAR_TYPE>&      rhs);
template <typename CHAR_TYPE>
bool operator!=(const StringRefImp<CHAR_TYPE>&      lhs,
                const bsl::basic_string<CHAR_TYPE>& rhs);
template <typename CHAR_TYPE>
bool operator!=(const StringRefImp<CHAR_TYPE>&             lhs,
                const native_std::basic_string<CHAR_TYPE>& rhs);
template <typename CHAR_TYPE>
bool operator!=(const native_std::basic_string<CHAR_TYPE>& lhs,
                const StringRefImp<CHAR_TYPE>&             rhs);
template <typename CHAR_TYPE>
bool operator!=(const CHAR_TYPE                *lhs,
                const StringRefImp<CHAR_TYPE>&  rhs);
template <typename CHAR_TYPE>
bool operator!=(const StringRefImp<CHAR_TYPE>&  lhs,
                const CHAR_TYPE                *rhs);
    // Return 'true' if the strings referred to by the specified 'lhs' and
    // 'rhs' do not have the same lexicographic value, and 'false' otherwise.
    // Two strings do not have the same lexicographic value if they do not have
    // the same length, or respective values at any character position are not
    // the same.

template <typename CHAR_TYPE>
bool operator<(const StringRefImp<CHAR_TYPE>& lhs,
               const StringRefImp<CHAR_TYPE>& rhs);
template <typename CHAR_TYPE>
bool operator<(const bsl::basic_string<CHAR_TYPE>& lhs,
               const StringRefImp<CHAR_TYPE>&      rhs);
template <typename CHAR_TYPE>
bool operator<(const StringRefImp<CHAR_TYPE>&      lhs,
               const bsl::basic_string<CHAR_TYPE>& rhs);
template <typename CHAR_TYPE>
bool operator<(const StringRefImp<CHAR_TYPE>&             lhs,
               const native_std::basic_string<CHAR_TYPE>& rhs);
template <typename CHAR_TYPE>
bool operator<(const native_std::basic_string<CHAR_TYPE>& lhs,
               const StringRefImp<CHAR_TYPE>&             rhs);
template <typename CHAR_TYPE>
bool operator<(const CHAR_TYPE                *lhs,
               const StringRefImp<CHAR_TYPE>&  rhs);
template <typename CHAR_TYPE>
bool operator<(const StringRefImp<CHAR_TYPE>&  lhs,
               const CHAR_TYPE                *rhs);
    // Return 'true' if the string referred to by the specified 'lhs' is
    // lexicographically less than the string referred to by the specified
    // 'rhs', and 'false' otherwise.

template <typename CHAR_TYPE>
bool operator>(const StringRefImp<CHAR_TYPE>& lhs,
               const StringRefImp<CHAR_TYPE>& rhs);
template <typename CHAR_TYPE>
bool operator>(const bsl::basic_string<CHAR_TYPE>& lhs,
               const StringRefImp<CHAR_TYPE>&      rhs);
template <typename CHAR_TYPE>
bool operator>(const StringRefImp<CHAR_TYPE>&      lhs,
               const bsl::basic_string<CHAR_TYPE>& rhs);
template <typename CHAR_TYPE>
bool operator>(const StringRefImp<CHAR_TYPE>&             lhs,
               const native_std::basic_string<CHAR_TYPE>& rhs);
template <typename CHAR_TYPE>
bool operator>(const native_std::basic_string<CHAR_TYPE>& lhs,
               const StringRefImp<CHAR_TYPE>&             rhs);
template <typename CHAR_TYPE>
bool operator>(const CHAR_TYPE                *lhs,
               const StringRefImp<CHAR_TYPE>&  rhs);
template <typename CHAR_TYPE>
bool operator>(const StringRefImp<CHAR_TYPE>&  lhs,
               const CHAR_TYPE                *rhs);
    // Return 'true' if the string referred to by the specified 'lhs' is
    // lexicographically greater than the string referred to by the specified
    // 'rhs', and 'false' otherwise.

template <typename CHAR_TYPE>
bool operator<=(const StringRefImp<CHAR_TYPE>& lhs,
                const StringRefImp<CHAR_TYPE>& rhs);
template <typename CHAR_TYPE>
bool operator<=(const bsl::basic_string<CHAR_TYPE>& lhs,
                const StringRefImp<CHAR_TYPE>&      rhs);
template <typename CHAR_TYPE>
bool operator<=(const StringRefImp<CHAR_TYPE>&      lhs,
                const bsl::basic_string<CHAR_TYPE>& rhs);
template <typename CHAR_TYPE>
bool operator<=(const StringRefImp<CHAR_TYPE>&             lhs,
                const native_std::basic_string<CHAR_TYPE>& rhs);
template <typename CHAR_TYPE>
bool operator<=(const native_std::basic_string<CHAR_TYPE>& lhs,
                const StringRefImp<CHAR_TYPE>&             rhs);
template <typename CHAR_TYPE>
bool operator<=(const CHAR_TYPE                *lhs,
                const StringRefImp<CHAR_TYPE>&  rhs);
template <typename CHAR_TYPE>
bool operator<=(const StringRefImp<CHAR_TYPE>&  lhs,
                const CHAR_TYPE                *rhs);
    // Return 'true' if the string referred to by the specified 'lhs' is
    // lexicographically less than or equal to the string referred to by the
    // specified 'rhs', and 'false' otherwise.

template <typename CHAR_TYPE>
bool operator>=(const StringRefImp<CHAR_TYPE>& lhs,
                const StringRefImp<CHAR_TYPE>& rhs);
template <typename CHAR_TYPE>
bool operator>=(const bsl::basic_string<CHAR_TYPE>& lhs,
                const StringRefImp<CHAR_TYPE>&      rhs);
template <typename CHAR_TYPE>
bool operator>=(const StringRefImp<CHAR_TYPE>&      lhs,
                const bsl::basic_string<CHAR_TYPE>& rhs);
template <typename CHAR_TYPE>
bool operator>=(const StringRefImp<CHAR_TYPE>&             lhs,
                const native_std::basic_string<CHAR_TYPE>& rhs);
template <typename CHAR_TYPE>
bool operator>=(const native_std::basic_string<CHAR_TYPE>& lhs,
                const StringRefImp<CHAR_TYPE>&             rhs);
template <typename CHAR_TYPE>
bool operator>=(const CHAR_TYPE                *lhs,
                const StringRefImp<CHAR_TYPE>&  rhs);
template <typename CHAR_TYPE>
bool operator>=(const StringRefImp<CHAR_TYPE>&  lhs,
                const CHAR_TYPE                *rhs);
    // Return 'true' if the string referred to by the specified 'lhs' is
    // lexicographically greater than or equal to the string referred to by the
    // specified 'rhs', and 'false' otherwise.

template <typename CHAR_TYPE>
bsl::basic_string<CHAR_TYPE>
    operator+(const StringRefImp<CHAR_TYPE>& lhs,
              const StringRefImp<CHAR_TYPE>& rhs);
template <typename CHAR_TYPE>
bsl::basic_string<CHAR_TYPE>
    operator+(const bsl::basic_string<CHAR_TYPE>& lhs,
              const StringRefImp<CHAR_TYPE>&      rhs);
template <typename CHAR_TYPE>
bsl::basic_string<CHAR_TYPE>
    operator+(const StringRefImp<CHAR_TYPE>&      lhs,
              const bsl::basic_string<CHAR_TYPE>& rhs);
template <typename CHAR_TYPE>
bsl::basic_string<CHAR_TYPE>
    operator+(const StringRefImp<CHAR_TYPE>&             lhs,
              const native_std::basic_string<CHAR_TYPE>& rhs);
template <typename CHAR_TYPE>
bsl::basic_string<CHAR_TYPE>
    operator+(const native_std::basic_string<CHAR_TYPE>& lhs,
              const StringRefImp<CHAR_TYPE>&             rhs);
template <typename CHAR_TYPE>
bsl::basic_string<CHAR_TYPE>
    operator+(const CHAR_TYPE                *lhs,
              const StringRefImp<CHAR_TYPE>&  rhs);
template <typename CHAR_TYPE>
bsl::basic_string<CHAR_TYPE>
    operator+(const StringRefImp<CHAR_TYPE>&  lhs,
              const CHAR_TYPE                *rhs);
    // Return a 'bsl::string' having the value of the concatenation of the
    // strings referred to by the specified 'lhs' and rhs' values.

template <typename CHAR_TYPE>
std::basic_ostream<CHAR_TYPE>&
    operator<<(std::basic_ostream<CHAR_TYPE>& stream,
               const StringRefImp<CHAR_TYPE>& stringRef);
    // Write the value of the string bound to the specified 'stringRef' to the
    // specified output 'stream' and return a reference to the modifiable
    // 'stream'.

// FREE FUNCTIONS
template <typename CHAR_TYPE, typename HASHALG>
void hashAppend(HASHALG& hashAlg, const StringRefImp<CHAR_TYPE>&  input);
    // Pass the specified 'input' to the specified 'hashAlg'

// ===========================================================================
//                                  TYPEDEFS
// ===========================================================================

typedef StringRefImp<char>       StringRef;
typedef StringRefImp<wchar_t>    StringRefWide;

// ===========================================================================
//                        INLINE FUNCTION DEFINITIONS
// ===========================================================================

                          // ------------------
                          // class StringRefImp
                          // ------------------

// PRIVATE ACCESSORS
template <typename CHAR_TYPE>
inline
void StringRefImp<CHAR_TYPE>::write(
                                   std::basic_ostream<CHAR_TYPE>& stream) const
{
    if (data()) {
        stream.write(data(), length());
    }
    else {
        BSLS_ASSERT_SAFE(length() == 0);
    }
}

// CREATORS
template <typename CHAR_TYPE>
inline
StringRefImp<CHAR_TYPE>::StringRefImp()
: Base(0, 0)
{
}

template <typename CHAR_TYPE>
inline
StringRefImp<CHAR_TYPE>::StringRefImp(const CHAR_TYPE *data,
                                      int              length)
: Base(data, data + length)
{
    BSLS_ASSERT_SAFE(0 <= length);
    BSLS_ASSERT_SAFE(data || 0 == length);
}

template <typename CHAR_TYPE>
inline
StringRefImp<CHAR_TYPE>::StringRefImp(const_iterator begin,
                                      const_iterator end)
: Base(begin, end)
{
}

template <typename CHAR_TYPE>
inline
StringRefImp<CHAR_TYPE>::StringRefImp(const CHAR_TYPE *data)
: Base(data, data + native_std::char_traits<CHAR_TYPE>::length(data))
{
}

template <typename CHAR_TYPE>
inline
StringRefImp<CHAR_TYPE>::StringRefImp(const bsl::basic_string<CHAR_TYPE>& str)
: Base(str.data(), str.data() + str.length())
{
}

template <typename CHAR_TYPE>
inline
StringRefImp<CHAR_TYPE>::StringRefImp(
                                const native_std::basic_string<CHAR_TYPE>& str)
: Base(str.data(), str.data() + str.length())
{
}

template <typename CHAR_TYPE>
inline
StringRefImp<CHAR_TYPE>::StringRefImp(const StringRefImp<CHAR_TYPE>& original)
: Base(original.begin(), original.end())
{
}

template <typename CHAR_TYPE>
inline
StringRefImp<CHAR_TYPE>::StringRefImp(
                                  const StringRefImp<CHAR_TYPE>& original,
                                  int                            startIndex,
                                  int                            numCharacters)
: Base(original.begin() + startIndex,
       original.begin() + startIndex +
         native_std::min<native_std::size_t>(numCharacters,
                                             original.length() - startIndex))
{
    BSLS_ASSERT_SAFE(0 <= startIndex);
    BSLS_ASSERT_SAFE(0 <= numCharacters);
    BSLS_ASSERT_SAFE(static_cast<native_std::size_t>(startIndex)
                                                        <= original.length());
}


// MANIPULATORS
template <typename CHAR_TYPE>
inline
StringRefImp<CHAR_TYPE>&
    StringRefImp<CHAR_TYPE>::operator=(const StringRefImp& rhs)
{
    Base::operator=(rhs);
    return *this;
}

template <typename CHAR_TYPE>
inline
void StringRefImp<CHAR_TYPE>::assign(const CHAR_TYPE *data,
                                     int              length)
{
    BSLS_ASSERT_SAFE(0 <= length);
    BSLS_ASSERT_SAFE(data || 0 == length);

    *this = StringRefImp(data, data + length);
}

template <typename CHAR_TYPE>
inline
void StringRefImp<CHAR_TYPE>::assign(const_iterator begin,
                                     const_iterator end)
{
    *this = StringRefImp(begin, end);
}

template <typename CHAR_TYPE>
inline
void StringRefImp<CHAR_TYPE>::assign(const CHAR_TYPE *data)
{
    BSLS_ASSERT_SAFE(data);

    *this = StringRefImp(
                data,
                data + native_std::char_traits<CHAR_TYPE>::length(data));
}

template <typename CHAR_TYPE>
inline
void StringRefImp<CHAR_TYPE>::assign(const bsl::basic_string<CHAR_TYPE>& str)
{
    *this = StringRefImp(str.data(), str.data() + str.length());
}

template <typename CHAR_TYPE>
inline
void StringRefImp<CHAR_TYPE>::assign(const StringRefImp<CHAR_TYPE>& stringRef)
{
    *this = stringRef;
}

template <typename CHAR_TYPE>
inline
void StringRefImp<CHAR_TYPE>::reset()
{
    *this = StringRefImp(0, 0);
}

// ACCESSORS
template <typename CHAR_TYPE>
inline
typename StringRefImp<CHAR_TYPE>::const_reference
    StringRefImp<CHAR_TYPE>::operator[](int index) const
{
    BSLS_ASSERT_SAFE(0 <= index);
    BSLS_ASSERT_SAFE(index < static_cast<int>(end() - begin()));

    return begin()[index];
}

}  // close package namespace

template <typename CHAR_TYPE>
inline
bslstl::StringRefImp<CHAR_TYPE>::
                           operator native_std::basic_string<CHAR_TYPE>() const
{
    return native_std::basic_string<CHAR_TYPE>(begin(), end());
}

namespace bslstl {

template <typename CHAR_TYPE>
inline
typename StringRefImp<CHAR_TYPE>::const_iterator
    StringRefImp<CHAR_TYPE>::begin() const
{
    return Base::begin();
}

template <typename CHAR_TYPE>
inline
typename StringRefImp<CHAR_TYPE>::const_iterator
    StringRefImp<CHAR_TYPE>::end() const
{
    return Base::end();
}

template <typename CHAR_TYPE>
inline
const CHAR_TYPE *StringRefImp<CHAR_TYPE>::data() const
{
    return begin();
}

template <typename CHAR_TYPE>
inline
bool StringRefImp<CHAR_TYPE>::isEmpty() const
{
    return begin() == end();
}

template <typename CHAR_TYPE>
inline
typename StringRefImp<CHAR_TYPE>::size_type
    StringRefImp<CHAR_TYPE>::length() const
{
    return static_cast<size_type>(end() - begin());
}

template <typename CHAR_TYPE>
inline
int StringRefImp<CHAR_TYPE>::compare(
        const StringRefImp<CHAR_TYPE>& other) const
{
    int result = native_std::char_traits<CHAR_TYPE>::compare(
                    this->data(),
                    other.data(),
                    native_std::min(this->length(), other.length()));

    return result != 0 ? result : this->length() - other.length();
}

}  // close package namespace

// FREE OPERATORS
template <typename CHAR_TYPE>
inline
bool bslstl::operator==(const StringRefImp<CHAR_TYPE>& lhs,
                        const StringRefImp<CHAR_TYPE>& rhs)
{
    return lhs.compare(rhs) == 0;
}

template <typename CHAR_TYPE>
inline
bool bslstl::operator==(const bsl::basic_string<CHAR_TYPE>& lhs,
                        const StringRefImp<CHAR_TYPE>&      rhs)
{
    return StringRefImp<CHAR_TYPE>(lhs) == rhs;
}

template <typename CHAR_TYPE>
inline
bool bslstl::operator==(const StringRefImp<CHAR_TYPE>&      lhs,
                        const bsl::basic_string<CHAR_TYPE>& rhs)
{
    return lhs == StringRefImp<CHAR_TYPE>(rhs);
}

template <typename CHAR_TYPE>
inline
bool bslstl::operator==(const native_std::basic_string<CHAR_TYPE>& lhs,
                        const StringRefImp<CHAR_TYPE>&             rhs)
{
    return StringRefImp<CHAR_TYPE>(lhs) == rhs;
}

template <typename CHAR_TYPE>
inline
bool bslstl::operator==(const StringRefImp<CHAR_TYPE>&             lhs,
                        const native_std::basic_string<CHAR_TYPE>& rhs)
{
    return lhs == StringRefImp<CHAR_TYPE>(rhs);
}

template <typename CHAR_TYPE>
inline
bool bslstl::operator==(const CHAR_TYPE                *lhs,
                        const StringRefImp<CHAR_TYPE>&  rhs)
{
    return StringRefImp<CHAR_TYPE>(lhs) == rhs;
}

template <typename CHAR_TYPE>
inline
bool bslstl::operator==(const StringRefImp<CHAR_TYPE>&  lhs,
                        const CHAR_TYPE                *rhs)
{
    return lhs == StringRefImp<CHAR_TYPE>(rhs);
}

template <typename CHAR_TYPE>
inline
bool bslstl::operator!=(const StringRefImp<CHAR_TYPE>& lhs,
                        const StringRefImp<CHAR_TYPE>& rhs)
{
    return !(lhs == rhs);
}

template <typename CHAR_TYPE>
inline
bool bslstl::operator!=(const bsl::basic_string<CHAR_TYPE>& lhs,
                        const StringRefImp<CHAR_TYPE>&      rhs)
{
    return StringRefImp<CHAR_TYPE>(lhs) != rhs;
}

template <typename CHAR_TYPE>
inline
bool bslstl::operator!=(const StringRefImp<CHAR_TYPE>&      lhs,
                        const bsl::basic_string<CHAR_TYPE>& rhs)
{
    return lhs != StringRefImp<CHAR_TYPE>(rhs);
}

template <typename CHAR_TYPE>
inline
bool bslstl::operator!=(const native_std::basic_string<CHAR_TYPE>& lhs,
                        const StringRefImp<CHAR_TYPE>&             rhs)
{
    return StringRefImp<CHAR_TYPE>(lhs) != rhs;
}

template <typename CHAR_TYPE>
inline
bool bslstl::operator!=(const StringRefImp<CHAR_TYPE>&             lhs,
                        const native_std::basic_string<CHAR_TYPE>& rhs)
{
    return lhs != StringRefImp<CHAR_TYPE>(rhs);
}

template <typename CHAR_TYPE>
inline
bool bslstl::operator!=(const CHAR_TYPE                *lhs,
                        const StringRefImp<CHAR_TYPE>&  rhs)
{
    return StringRefImp<CHAR_TYPE>(lhs) != rhs;
}

template <typename CHAR_TYPE>
inline
bool bslstl::operator!=(const StringRefImp<CHAR_TYPE>&  lhs,
                        const CHAR_TYPE                *rhs)
{
    return lhs != StringRefImp<CHAR_TYPE>(rhs);
}

template <typename CHAR_TYPE>
inline
bool bslstl::operator<(const StringRefImp<CHAR_TYPE>& lhs,
                       const StringRefImp<CHAR_TYPE>& rhs)
{
    return lhs.compare(rhs) < 0;
}

template <typename CHAR_TYPE>
inline
bool bslstl::operator<(const bsl::basic_string<CHAR_TYPE>& lhs,
                       const StringRefImp<CHAR_TYPE>&      rhs)
{
    return StringRefImp<CHAR_TYPE>(lhs) < rhs;
}

template <typename CHAR_TYPE>
inline
bool bslstl::operator<(const StringRefImp<CHAR_TYPE>&      lhs,
                       const bsl::basic_string<CHAR_TYPE>& rhs)
{
    return lhs < StringRefImp<CHAR_TYPE>(rhs);
}

template <typename CHAR_TYPE>
inline
bool bslstl::operator<(const native_std::basic_string<CHAR_TYPE>& lhs,
                       const StringRefImp<CHAR_TYPE>&             rhs)
{
    return StringRefImp<CHAR_TYPE>(lhs) < rhs;
}

template <typename CHAR_TYPE>
inline
bool bslstl::operator<(const StringRefImp<CHAR_TYPE>&             lhs,
                       const native_std::basic_string<CHAR_TYPE>& rhs)
{
    return lhs < StringRefImp<CHAR_TYPE>(rhs);
}

template <typename CHAR_TYPE>
inline
bool bslstl::operator<(const CHAR_TYPE                *lhs,
                       const StringRefImp<CHAR_TYPE>&  rhs)
{
    return StringRefImp<CHAR_TYPE>(lhs) < rhs;
}

template <typename CHAR_TYPE>
inline
bool bslstl::operator<(const StringRefImp<CHAR_TYPE>&  lhs,
                       const CHAR_TYPE                *rhs)
{
    return lhs < StringRefImp<CHAR_TYPE>(rhs);
}

template <typename CHAR_TYPE>
inline
bool bslstl::operator>(const StringRefImp<CHAR_TYPE>& lhs,
                       const StringRefImp<CHAR_TYPE>& rhs)
{
    return lhs.compare(rhs) > 0;
}

template <typename CHAR_TYPE>
inline
bool bslstl::operator>(const bsl::basic_string<CHAR_TYPE>& lhs,
                       const StringRefImp<CHAR_TYPE>&      rhs)
{
    return StringRefImp<CHAR_TYPE>(lhs) > rhs;
}

template <typename CHAR_TYPE>
inline
bool bslstl::operator>(const StringRefImp<CHAR_TYPE>&      lhs,
                       const bsl::basic_string<CHAR_TYPE>& rhs)
{
    return lhs > StringRefImp<CHAR_TYPE>(rhs);
}

template <typename CHAR_TYPE>
inline
bool bslstl::operator>(const native_std::basic_string<CHAR_TYPE>& lhs,
                       const StringRefImp<CHAR_TYPE>&             rhs)
{
    return StringRefImp<CHAR_TYPE>(lhs) > rhs;
}

template <typename CHAR_TYPE>
inline
bool bslstl::operator>(const StringRefImp<CHAR_TYPE>&             lhs,
                       const native_std::basic_string<CHAR_TYPE>& rhs)
{
    return lhs > StringRefImp<CHAR_TYPE>(rhs);
}

template <typename CHAR_TYPE>
inline
bool bslstl::operator>(const CHAR_TYPE                *lhs,
                       const StringRefImp<CHAR_TYPE>&  rhs)
{
    return StringRefImp<CHAR_TYPE>(lhs) > rhs;
}

template <typename CHAR_TYPE>
inline
bool bslstl::operator>(const StringRefImp<CHAR_TYPE>&  lhs,
                       const CHAR_TYPE                *rhs)
{
    return lhs > StringRefImp<CHAR_TYPE>(rhs);
}

template <typename CHAR_TYPE>
inline
bool bslstl::operator<=(const StringRefImp<CHAR_TYPE>& lhs,
                        const StringRefImp<CHAR_TYPE>& rhs)
{
    return !(lhs > rhs);
}

template <typename CHAR_TYPE>
inline
bool bslstl::operator<=(const bsl::basic_string<CHAR_TYPE>& lhs,
                        const StringRefImp<CHAR_TYPE>&      rhs)
{
    return StringRefImp<CHAR_TYPE>(lhs) <= rhs;
}

template <typename CHAR_TYPE>
inline
bool bslstl::operator<=(const StringRefImp<CHAR_TYPE>&      lhs,
                        const bsl::basic_string<CHAR_TYPE>& rhs)
{
    return lhs <= StringRefImp<CHAR_TYPE>(rhs);
}

template <typename CHAR_TYPE>
inline
bool bslstl::operator<=(const native_std::basic_string<CHAR_TYPE>& lhs,
                        const StringRefImp<CHAR_TYPE>&             rhs)
{
    return StringRefImp<CHAR_TYPE>(lhs) <= rhs;
}

template <typename CHAR_TYPE>
inline
bool bslstl::operator<=(const StringRefImp<CHAR_TYPE>&             lhs,
                        const native_std::basic_string<CHAR_TYPE>& rhs)
{
    return lhs <= StringRefImp<CHAR_TYPE>(rhs);
}

template <typename CHAR_TYPE>
inline
bool bslstl::operator<=(const CHAR_TYPE                *lhs,
                        const StringRefImp<CHAR_TYPE>&  rhs)
{
    return StringRefImp<CHAR_TYPE>(lhs) <= rhs;
}

template <typename CHAR_TYPE>
inline
bool bslstl::operator<=(const StringRefImp<CHAR_TYPE>&  lhs,
                        const CHAR_TYPE                *rhs)
{
    return lhs <= StringRefImp<CHAR_TYPE>(rhs);
}

template <typename CHAR_TYPE>
inline
bool bslstl::operator>=(const StringRefImp<CHAR_TYPE>& lhs,
                        const StringRefImp<CHAR_TYPE>& rhs)
{
    return !(lhs < rhs);
}

template <typename CHAR_TYPE>
inline
bool bslstl::operator>=(const bsl::basic_string<CHAR_TYPE>& lhs,
                        const StringRefImp<CHAR_TYPE>&      rhs)
{
    return StringRefImp<CHAR_TYPE>(lhs) >= rhs;
}

template <typename CHAR_TYPE>
inline
bool bslstl::operator>=(const StringRefImp<CHAR_TYPE>&      lhs,
                        const bsl::basic_string<CHAR_TYPE>& rhs)
{
    return lhs >= StringRefImp<CHAR_TYPE>(rhs);
}

template <typename CHAR_TYPE>
inline
bool bslstl::operator>=(const native_std::basic_string<CHAR_TYPE>& lhs,
                        const StringRefImp<CHAR_TYPE>&             rhs)
{
    return StringRefImp<CHAR_TYPE>(lhs) >= rhs;
}

template <typename CHAR_TYPE>
inline
bool bslstl::operator>=(const StringRefImp<CHAR_TYPE>&             lhs,
                        const native_std::basic_string<CHAR_TYPE>& rhs)
{
    return lhs >= StringRefImp<CHAR_TYPE>(rhs);
}

template <typename CHAR_TYPE>
inline
bool bslstl::operator>=(const CHAR_TYPE                *lhs,
                        const StringRefImp<CHAR_TYPE>&  rhs)
{
    return StringRefImp<CHAR_TYPE>(lhs) >= rhs;
}

template <typename CHAR_TYPE>
inline
bool bslstl::operator>=(const StringRefImp<CHAR_TYPE>&  lhs,
                        const CHAR_TYPE                *rhs)
{
    return lhs >= StringRefImp<CHAR_TYPE>(rhs);
}

template <typename CHAR_TYPE>
bsl::basic_string<CHAR_TYPE>
    bslstl::operator+(const StringRefImp<CHAR_TYPE>& lhs,
                      const StringRefImp<CHAR_TYPE>& rhs)
{
    bsl::basic_string<CHAR_TYPE> result;

    result.reserve(lhs.length() + rhs.length());
    result.assign(lhs.begin(), lhs.end());
    result.append(rhs.begin(), rhs.end());

    return result;
}

template <typename CHAR_TYPE>
inline
bsl::basic_string<CHAR_TYPE>
    bslstl::operator+(const bsl::basic_string<CHAR_TYPE>& lhs,
                      const StringRefImp<CHAR_TYPE>&      rhs)
{
    return StringRefImp<CHAR_TYPE>(lhs) + rhs;
}

template <typename CHAR_TYPE>
inline
bsl::basic_string<CHAR_TYPE>
    bslstl::operator+(const StringRefImp<CHAR_TYPE>&      lhs,
                      const bsl::basic_string<CHAR_TYPE>& rhs)
{
    return lhs + StringRefImp<CHAR_TYPE>(rhs);
}

template <typename CHAR_TYPE>
inline
bsl::basic_string<CHAR_TYPE>
    bslstl::operator+(const native_std::basic_string<CHAR_TYPE>& lhs,
                      const StringRefImp<CHAR_TYPE>&             rhs)
{
    return StringRefImp<CHAR_TYPE>(lhs) + rhs;
}

template <typename CHAR_TYPE>
inline
bsl::basic_string<CHAR_TYPE>
    bslstl::operator+(const StringRefImp<CHAR_TYPE>&             lhs,
                      const native_std::basic_string<CHAR_TYPE>& rhs)
{
    return lhs + StringRefImp<CHAR_TYPE>(rhs);
}

template <typename CHAR_TYPE>
inline
bsl::basic_string<CHAR_TYPE>
    bslstl::operator+(const CHAR_TYPE                *lhs,
                      const StringRefImp<CHAR_TYPE>&  rhs)
{
    return StringRefImp<CHAR_TYPE>(lhs) + rhs;
}

template <typename CHAR_TYPE>
inline
bsl::basic_string<CHAR_TYPE>
    bslstl::operator+(const StringRefImp<CHAR_TYPE>&  lhs,
                      const CHAR_TYPE                *rhs)
{
    return lhs + StringRefImp<CHAR_TYPE>(rhs);
}

template <typename CHAR_TYPE>
std::basic_ostream<CHAR_TYPE>&
bslstl::operator<<(std::basic_ostream<CHAR_TYPE>& stream,
                   const StringRefImp<CHAR_TYPE>& stringRef)
{
    typedef CHAR_TYPE                                           char_type;
    typedef typename std::basic_ostream<char_type>::ios_base    ios_base;
    typedef typename bslstl::StringRefImp<char_type>::size_type size_type;

    size_type width = stream.width();
    size_type len = stringRef.length();

    if (len < width) {
        bool leftAdjusted
            = (stream.flags() & ios_base::adjustfield) == ios_base::left;
        char_type fillChar = stream.fill();

        if (leftAdjusted) {
            stringRef.write(stream);
        }

        for (size_type n = 0; n != width - len; ++n) {
            stream.put(fillChar);
        }

        if (!leftAdjusted) {
            stringRef.write(stream);
        }
    }
    else {
        stringRef.write(stream);
        stream.width(0);
    }

    return stream;
}

<<<<<<< HEAD
#ifndef BDE_OMIT_TRANSITIONAL  // BACKWARD_COMPATIBILITY
// ===========================================================================
//                           BACKWARD COMPATIBILITY
// ===========================================================================

#ifdef bslstl_StringRefImp
#undef bslstl_StringRefImp
#endif
#define bslstl_StringRefImp bslstl::StringRefImp
    // This alias is defined for backward compatibility.

#ifdef bslstl_StringRefWide
#undef bslstl_StringRefWide
#endif
#define bslstl_StringRefWide bslstl::StringRefWide
    // This alias is defined for backward compatibility.

#ifdef bslstl_StringRef
#undef bslstl_StringRef
#endif
#define bslstl_StringRef bslstl::StringRef
    // This alias is defined for backward compatibility.
#endif  // BDE_OMIT_TRANSITIONAL -- BACKWARD_COMPATIBILITY

}  // close enterprise namespace

                      // =================================
                      // struct hash<bslstl::StringRefImp>
                      // =================================

namespace bsl {

template <typename CHAR_TYPE>
struct hash<BloombergLP::bslstl::StringRefImp<CHAR_TYPE> > {
    // This template specialization enables use of 'bslstl::StringRefImp'
    // within STL hash containers, for example,
    // 'bsl::unordered_set<bslstl::StringRefImp>' and
    // 'bsl::unordered_map<bslstl::StringRefImp, Type>' for some type 'Type'.

    // ACCESSORS
    std::size_t
    operator()(const BloombergLP::bslstl::StringRefImp<CHAR_TYPE>&
                                                              stringRef) const;
        // Return a hash corresponding to the string bound to the specified
        // 'stringRef'.
};

// ACCESSORS
template <typename CHAR_TYPE>
std::size_t hash<BloombergLP::bslstl::StringRefImp<CHAR_TYPE> >::
operator()(const BloombergLP::bslstl::StringRefImp<CHAR_TYPE>& stringRef) const
=======
template <typename CHAR_TYPE, typename HASHALG>
inline
void bslstl::hashAppend(HASHALG& hashAlg, 
                        const StringRefImp<CHAR_TYPE>&  input)
>>>>>>> 67a71f03
{
    using ::BloombergLP::bslh::hashAppend;
    hashAlg(input.data(), sizeof(CHAR_TYPE)*input.length());
    hashAppend(hashAlg, input.length());
}

}  // close enterprise namespace

#endif

// ----------------------------------------------------------------------------
// Copyright (C) 2013 Bloomberg Finance L.P.
//
// Permission is hereby granted, free of charge, to any person obtaining a copy
// of this software and associated documentation files (the "Software"), to
// deal in the Software without restriction, including without limitation the
// rights to use, copy, modify, merge, publish, distribute, sublicense, and/or
// sell copies of the Software, and to permit persons to whom the Software is
// furnished to do so, subject to the following conditions:
//
// The above copyright notice and this permission notice shall be included in
// all copies or substantial portions of the Software.
//
// THE SOFTWARE IS PROVIDED "AS IS", WITHOUT WARRANTY OF ANY KIND, EXPRESS OR
// IMPLIED, INCLUDING BUT NOT LIMITED TO THE WARRANTIES OF MERCHANTABILITY,
// FITNESS FOR A PARTICULAR PURPOSE AND NONINFRINGEMENT.  IN NO EVENT SHALL THE
// AUTHORS OR COPYRIGHT HOLDERS BE LIABLE FOR ANY CLAIM, DAMAGES OR OTHER
// LIABILITY, WHETHER IN AN ACTION OF CONTRACT, TORT OR OTHERWISE, ARISING
// FROM, OUT OF OR IN CONNECTION WITH THE SOFTWARE OR THE USE OR OTHER DEALINGS
// IN THE SOFTWARE.
// ----------------------------- END-OF-FILE ----------------------------------<|MERGE_RESOLUTION|>--- conflicted
+++ resolved
@@ -1387,7 +1387,18 @@
     return stream;
 }
 
-<<<<<<< HEAD
+template <typename CHAR_TYPE, typename HASHALG>
+inline
+void bslstl::hashAppend(HASHALG& hashAlg, 
+                        const StringRefImp<CHAR_TYPE>&  input)
+{
+    using ::BloombergLP::bslh::hashAppend;
+    hashAlg(input.data(), sizeof(CHAR_TYPE)*input.length());
+    hashAppend(hashAlg, input.length());
+}
+
+}  // close enterprise namespace
+
 #ifndef BDE_OMIT_TRANSITIONAL  // BACKWARD_COMPATIBILITY
 // ===========================================================================
 //                           BACKWARD COMPATIBILITY
@@ -1412,46 +1423,6 @@
     // This alias is defined for backward compatibility.
 #endif  // BDE_OMIT_TRANSITIONAL -- BACKWARD_COMPATIBILITY
 
-}  // close enterprise namespace
-
-                      // =================================
-                      // struct hash<bslstl::StringRefImp>
-                      // =================================
-
-namespace bsl {
-
-template <typename CHAR_TYPE>
-struct hash<BloombergLP::bslstl::StringRefImp<CHAR_TYPE> > {
-    // This template specialization enables use of 'bslstl::StringRefImp'
-    // within STL hash containers, for example,
-    // 'bsl::unordered_set<bslstl::StringRefImp>' and
-    // 'bsl::unordered_map<bslstl::StringRefImp, Type>' for some type 'Type'.
-
-    // ACCESSORS
-    std::size_t
-    operator()(const BloombergLP::bslstl::StringRefImp<CHAR_TYPE>&
-                                                              stringRef) const;
-        // Return a hash corresponding to the string bound to the specified
-        // 'stringRef'.
-};
-
-// ACCESSORS
-template <typename CHAR_TYPE>
-std::size_t hash<BloombergLP::bslstl::StringRefImp<CHAR_TYPE> >::
-operator()(const BloombergLP::bslstl::StringRefImp<CHAR_TYPE>& stringRef) const
-=======
-template <typename CHAR_TYPE, typename HASHALG>
-inline
-void bslstl::hashAppend(HASHALG& hashAlg, 
-                        const StringRefImp<CHAR_TYPE>&  input)
->>>>>>> 67a71f03
-{
-    using ::BloombergLP::bslh::hashAppend;
-    hashAlg(input.data(), sizeof(CHAR_TYPE)*input.length());
-    hashAppend(hashAlg, input.length());
-}
-
-}  // close enterprise namespace
 
 #endif
 
