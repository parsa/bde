// bslstl_hashtable.h                                                 -*-C++-*-
#ifndef INCLUDED_BSLSTL_HASHTABLE
#define INCLUDED_BSLSTL_HASHTABLE

#ifndef INCLUDED_BSLS_IDENT
#include <bsls_ident.h>
#endif
BSLS_IDENT("$Id: $")

//@PURPOSE: Provide a hash-container with support for duplicate values
//
//@CLASSES:
//   bslimp::HashTable : hashed-map container
//
//@SEE_ALSO: bsl+stdhdrs
//
//@AUTHOR: Alisdair Meredith (ameredith1)
//
//@DESCRIPTION: This component provides an implementation of the container,
// 'HashTable', specified by the C++11 standard.
//
// This implementation will use a single, bidirectional list, indexed by
// a dynamic array of buckets, each of which is a simple pointer to a node
// in the list.
//
// As we do not cache the hashed value, if any hash function throws we will
// either do nothing and allow the exception to propogate, or, if some change
// of state has already been made, clear the whole container to provide the
// basic exception guarantee.  There are similar concerns for the 'equal_to'
// predicate.
//
// Currently not implemented:
//   copy assignment operator
//-----------------------------------------------------------------------------
//..
//
///Usage
///-----

// Prevent 'bslstl' headers from being included directly in 'BSL_OVERRIDES_STD'
// mode.  Doing so is unsupported, and is likely to cause compilation errors.
//#if defined(BSL_OVERRIDES_STD) && !defined(BSL_STDHDRS_PROLOGUE_IN_EFFECT)
//#error "<bslstl_XXX.h> header can't be included directly in
//BSL_OVERRIDES_STD mode"
//#endif

#ifndef INCLUDED_BSLSCM_VERSION
#include <bslscm_version.h>
#endif

#ifndef INCLUDED_BSLSTL_ALLOCATORTRAITS
#include <bslstl_allocatortraits.h>
#endif

#ifndef INCLUDED_BSLSTL_BIDIRECTIONALNODEPOOL
#include <bslstl_bidirectionalnodepool.h>
#endif

#ifndef INCLUDED_BSLALG_BIDIRECTIONALLINK
#include <bslalg_bidirectionallink.h>
#endif

#ifndef INCLUDED_BSLALG_BIDIRECTIONALLINKLISTNODE
#include <bslalg_bidirectionallinklistnode.h>
#endif

#ifndef INCLUDED_BSLALG_FUNCTORADAPTER
#include <bslalg_functoradapter.h>
#endif

#ifndef INCLUDED_BSLALG_HASHTABLEBUCKET
#include <bslalg_hashtablebucket.h>
#endif

#ifndef INCLUDED_BSLALG_HASHTABLEUTIL
#include <bslalg_hashtableutil.h>
#endif

#ifndef INCLUDED_BSLALG_SWAPUTIL
#include <bslalg_swaputil.h>
#endif

#ifndef INCLUDED_BSLS_ASSERT
#include <bsls_assert.h>
#endif

#ifndef INCLUDED_BSLS_NATIVESTD
#include <bsls_nativestd.h>
#endif

#ifndef INCLUDED_ALGORITHM
#include <algorithm>  // for swap
#define INCLUDED_ALGORITHM
#endif

#ifndef INCLUDED_CMATH
#include <cmath> // for 'ceil'
#define INCLUDED_CMATH
#endif
#include <iostream>

#ifndef INCLUDED_ITERATOR
#include <iterator>  // for tag dispatch on iterator traits
#define INCLUDED_ITERATOR
#endif

#ifndef INCLUDED_LIMITS
#include <limits>  // for 'numeric_limits<size_t>'
#define INCLUDED_LIMITS
#endif

namespace BloombergLP {

namespace bslalg { struct BidirectionalLink; }

namespace bslstl {
                    // =====================
                    // class HashTable_Util
                    // =====================

template<class ALLOCATOR>
struct HashTable_Util {
    // This class provides a mechanism for managing an in-place array of
    // elements of a templatized type 'bslalg::HashTableBucket'.  The contained
    // elements are stored contiguously in memory and are constructed using the
    // default constructor of type 'bslalg::HashTableBucket'.  The templatized
    // type 'TYPE' must have a public default constructor, and a public
    // destructor, but an array does not attempt to use the copy constructor or
    // assignment operator of type 'bslalg::HashTableBucket'.  Therefore a
    // 'HashTable_Util' cannot be copied or assigned, and individual elements
    // cannot be appended or removed.
  private:
    // PRIVATE TYPES
    typedef typename ::bsl::allocator_traits<ALLOCATOR>::template
                         rebind_traits<bslalg::HashTableBucket>::allocator_type
                                                                ArrayAllocator;
    typedef ::bsl::allocator_traits<ArrayAllocator> AllocatorTraits;

  public:
    // PUBLIC TYPES
    typedef typename AllocatorTraits::size_type size_type;
    
    static void initAnchor(bslalg::HashTableAnchor *anchor,
                           size_type                size, 
                           const ALLOCATOR&         allocator);
        // Create an array of the specified 'size' of the parameterized type
        // 'bslalg::HashTableBucket', using the default constructor of 'TYPE'
        // to initialize the individual elements in the array.  Optionally
        // specify a 'basicAllocator' used to supply memory.  If
        // 'basicAllocator' is 0, the currently installed default allocator is
        // used.  The behavior is undefined unless '0 <= size'.  Note that if
        // 'size' is 0, no memory is required for this instantiation.
    
    static void destroyBucketArray(bslalg::HashTableBucket *data,
                                   size_type                size,
                                   const ALLOCATOR&         allocator);

 };

                    // ===============
                    // class HashTable
                    // ===============

// No need for any defaults below, this imp.-detail component is intended to be
// instantiated and used from the public interface of a std container that
// provides all the user-friendly defaults, and explicitly pass down what is
// needed.
template <class VALUE_POLICY, class HASH, class EQUAL, class ALLOCATOR>
class HashTable : private bslalg::FunctorAdapter<HASH>::Type
                , private bslalg::FunctorAdapter<EQUAL>::Type
{
  public:
<<<<<<< HEAD
    typedef typename VALUE_POLICY::ValueType             ValueType;
    typedef typename VALUE_POLICY::KeyType               KeyType;
    typedef ALLOC                                        AllocatorType;
    typedef bslalg::BidirectionalLinkListNode<ValueType> NodeType;
=======
    typedef typename VALUE_POLICY::ValueType         ValueType;
    typedef typename VALUE_POLICY::KeyType           KeyType;
    typedef ALLOCATOR                                AllocatorType;
    typedef bslalg::BidirectionalListNode<ValueType> NodeType;
>>>>>>> 6ba245ac


    typedef typename ALLOCATOR::size_type            size_type; // should find via allocator_traits?
  private:
    // PRIVATE TYPES
    typedef typename ::bsl::allocator_traits<ALLOCATOR>::template
                                        rebind_traits<NodeType>::allocator_type
                                                                 NodeAllocator;


    typedef BidirectionalNodePool<ValueType, NodeAllocator> NodeFactory;

    typedef typename bslalg::FunctorAdapter<HASH>::Type  HasherBaseType;
    typedef typename bslalg::FunctorAdapter<EQUAL>::Type ComparatorBaseType;

  private:
    // DATA
    bslalg::HashTableAnchor d_anchor;
    size_type               d_size;
    NodeFactory             d_nodeFactory;
    size_t                  d_loadLimit;  // Rehash if d_data.size() > d_loadLimit.
    double                  d_maxLoadFactor; // preserve rounding in d_loadLimit.

  private:
    // this type is not copyable/clonable
    // an efficient clone should be implemented before a production release.
    HashTable(const HashTable&);
    HashTable& operator=(const HashTable&);

  private:
    size_t hashCodeForNode(bslalg::BidirectionalLink *node) const;

    bslalg::HashTableBucket *getBucketAddress(size_type bucketNumber);

    void clearAndDeallocate();
  public:
    // CREATORS
    HashTable(const HASH&          hash,
              const EQUAL&         compare,
              size_type            initialBucketCount,
              const AllocatorType& a);
        // Behavior is undefined unless '0 < intialBucketCount'.

    HashTable(const HashTable& other, const AllocatorType& a);
        // Copy the specified 'other' using the specified allocator 'a'.

    ~HashTable();

    // ACCESSORS
    AllocatorType allocator() const;
        // TBD..
    bool isEmpty() const;
        // TBD..

    size_type size() const;
        // TBD..
    
    size_type maxSize() const;
        // TBD..

    //SP: we must find a better name, can't think of anything right now.
    bslalg::BidirectionalLink *begin() const;

    // MANIPULATORS
    void clear();

    template <class SOURCE_TYPE>
    bslalg::BidirectionalLink *doEmplace(const SOURCE_TYPE& obj);
    bslalg::BidirectionalLink *insertValueBefore(
                                            const ValueType&           obj,
                                            bslalg::BidirectionalLink *before);

    bslalg::BidirectionalLink *eraseNode(bslalg::BidirectionalLink *node);

    void expandTable();

    void swap(HashTable&);

    // observers
    const HASH& hasher()     const;
    const EQUAL& comparator() const;

    // lookup
    bslalg::BidirectionalLink *find(const KeyType& k) const;

    void findKeyRange(bslalg::BidirectionalLink **first,
                      bslalg::BidirectionalLink **last,
                      const KeyType&              k) const;

    bslalg::BidirectionalLink *findEndOfRange(
                                       bslalg::BidirectionalLink *first) const;
        // Return the address of the first node in the total sequence of the
        // hash table following the specified 'first' node that holds a value
        // with a key that does not have the same value as the key stored in
        // the node pointed to by 'first'.

    // bucket interface
    size_type numOfBuckets() const;
    size_type maxNumOfbuckets() const;
    size_type bucket_size(size_type n) const;

    template<class key_type> // hope to determine from existing policy when done
    size_type bucket(const key_type& k) const;

    const bslalg::HashTableBucket& getBucket(size_type n) const;
        // Return a reference to the 'n'th non-modifiable bucket in the
        // sequence of buckets.  The behavior is undefined unless 'n < TBD'.

    // hash policy
    float load_factor() const;
    float max_load_factor() const;
    void max_load_factor(float z);
    void rehash(size_type n);
    void reserve(size_type n);

    bool hasSameValue(const HashTable& other) const;
};

template <class VALUE_TYPE, class HASH, class EQUAL, class ALLOCATOR>
void swap(HashTable<VALUE_TYPE, HASH, EQUAL, ALLOCATOR>& x,
          HashTable<VALUE_TYPE, HASH, EQUAL, ALLOCATOR>& y);

template <class VALUE_TYPE, class HASH, class EQUAL, class ALLOCATOR>
bool operator==(const HashTable<VALUE_TYPE, HASH, EQUAL, ALLOCATOR>& lhs,
                const HashTable<VALUE_TYPE, HASH, EQUAL, ALLOCATOR>& rhs);

template <class VALUE_TYPE, class HASH, class EQUAL, class ALLOCATOR>
bool operator!=(const HashTable<VALUE_TYPE, HASH, EQUAL, ALLOCATOR>& lhs,
                const HashTable<VALUE_TYPE, HASH, EQUAL, ALLOCATOR>& rhs);

// Move this to its own component, and avoid 'iterator' dependency
// This is used only in higher level components anyway - does not belong.
// Generally useful for all container implementations, probably already exists
// somewhere in bslalg.
struct HashTable_IterUtil {

    // generic utility that needs a non-template hosted home
    template <class InputIterator>
    static std::size_t insertDistance(InputIterator first, InputIterator last);
        // Return 0 if InputIterator really is limitted to the standard
        // input-iterator category, otherwise return the distance from first
        // to last.
};

struct HashTable_GrowthUtil {
    static size_t nextPrime(size_t n);
};

// ============================================================================
//                      TEMPLATE AND INLINE FUNCTION DEFINITIONS
// ============================================================================

                    // ---------------------
                    // class HashTable_Util
                    // ---------------------

template <class ALLOCATOR>
inline
void HashTable_Util<ALLOCATOR>::initAnchor(bslalg::HashTableAnchor *anchor,
                                           size_type                size,
                                           const ALLOCATOR&         allocator)
{
    BSLS_ASSERT_SAFE(anchor);
    BSLS_ASSERT_SAFE(0 != size);
    
    using bslalg::HashTableBucket;;

    ArrayAllocator reboundAllocator(allocator);
    
    HashTableBucket *data = static_cast<HashTableBucket *>(0); 
    data = AllocatorTraits::allocate(reboundAllocator, size);
    
    native_std::fill_n(data, size, HashTableBucket());
  
    anchor->setBucketArrayAddress(data);
    anchor->setArraySize(size);
}

template <class ALLOCATOR>
inline
void HashTable_Util<ALLOCATOR>::destroyBucketArray(
                                           bslalg::HashTableBucket  *data,
                                           size_type                 size,
                                           const ALLOCATOR&          allocator)
{
    ArrayAllocator reboundAllocator(allocator);
    if (size) {
        AllocatorTraits::deallocate(reboundAllocator, data, size);
    }
}


                    // ------------------------
                    // class HashTable_IterUtil
                    // ------------------------

template <class InputIterator>
native_std::size_t HashTable_IterUtil::insertDistance(InputIterator first,
                                                      InputIterator last)
{
#if defined(BSLS_PLATFORM__CMP_SUN)
    // Need to work around Sun library broken treatment of iterator tag
    // dispatch.
    return 0;
#else
    struct impl {
        // This local class provides a utility to determine the maximum
        // number of elements to be inserted, and so minimize the number of
        // rehashes.
        // We note that this utility might be useful for other container
        // implementations.
        static native_std::size_t calc(InputIterator first,
                                       InputIterator last,
                                       native_std::input_iterator_tag)
        {
            return 0;
        }

        static native_std::size_t calc(InputIterator first,
                                       InputIterator last,
                                       native_std::forward_iterator_tag)
        {
            return native_std::distance(first, last);
        }
    };

    typedef typename 
                  native_std::iterator_traits<InputIterator>::iterator_category
                                                                  IterCategory;
    return impl::calc(first, last, IterCategory());
#endif
}
                        //--------------------------
                        // class HashTable
                        //--------------------------

template <class VALUE_POLICY, class HASH, class EQUAL, class ALLOCATOR>
native_std::size_t HashTable<VALUE_POLICY, HASH, EQUAL, ALLOCATOR>::hashCodeForNode(
                                         bslalg::BidirectionalLink *node) const
{
    BSLS_ASSERT_SAFE(node);
    return hasher()(VALUE_POLICY::extractKey(node));
}

// CREATORS
template <class VALUE_POLICY, class HASH, class EQUAL, class ALLOCATOR>
inline
HashTable<VALUE_POLICY, HASH, EQUAL, ALLOCATOR>::
HashTable(const HASH&          hash,
          const EQUAL&         compare,
          size_type            initialBucketCount,
          const AllocatorType& a)
: HasherBaseType(hash)
, ComparatorBaseType(compare)
, d_anchor()
, d_size()
, d_nodeFactory(a)
, d_loadLimit(initialBucketCount)
, d_maxLoadFactor(1.0)
{
    BSLS_ASSERT_SAFE(0 < initialBucketCount);
    HashTable_Util<ALLOCATOR>::initAnchor(&d_anchor, initialBucketCount, a);
}

template <class VALUE_POLICY, class HASH, class EQUAL, class ALLOCATOR>
inline
HashTable<VALUE_POLICY, HASH, EQUAL, ALLOCATOR>::
HashTable(const HashTable& other, const AllocatorType& a)
: HasherBaseType(static_cast<const HasherBaseType&>(other))
, ComparatorBaseType(static_cast<const ComparatorBaseType&>(other))
, d_anchor()
, d_size(other.d_size)
, d_nodeFactory(a)
, d_loadLimit(other.d_loadLimit)
, d_maxLoadFactor(other.d_maxLoadFactor)
{
    using bslalg::BidirectionalLink;
    using bslalg::HashTableBucket;
    using bslalg::HashTableUtil;
    
    HashTable_Util<ALLOCATOR>::initAnchor(&d_anchor, 
                                          other.d_anchor.arraySize(), 
                                          a);
    
    if (other.d_anchor.listRootAddress()) {
        BidirectionalLink *prevNode   = 0;
        size_type          prevBucketNumber = 0;
        try {
            for (const BidirectionalLink *cursor = 
                                              other.d_anchor.listRootAddress();
                 cursor;
                 cursor = cursor->next())
            {
                BidirectionalLink *curNode = d_nodeFactory.createNode(*cursor);

                // After this point, no operations can throw
                size_type curBucketNumber =
                             HashTableUtil::bucketNumberForHashCode(
                                                      hashCodeForNode(curNode),
                                                      d_anchor.arraySize());
 
                HashTableBucket *curBucket = this->getBucketAddress(
                                                      curBucketNumber);
                
                HashTableBucket *lastBucket = this->getBucketAddress(
                                                             prevBucketNumber);
 
                // APPEND 'next' after 'prevNode', and update any buckets or 
                // end-markers.

                if (!prevNode) {
                    curBucket->setFirstLast(curNode);
                    d_anchor.setListRootAddress(curNode);
                    prevBucketNumber = curBucketNumber;
                    curNode->reset();
                }
                else {
                    prevNode->setNext(curNode);
                    curNode->setPrev(prevNode);
                    curNode->setNext(0);

                    if (curBucketNumber != prevBucketNumber) {
                        curBucket->setFirstLast(curNode);
                        lastBucket->setLast(prevNode);
                        prevBucketNumber = curBucketNumber;
                    }
                }
                prevNode = curNode;
            }
            getBucketAddress(prevBucketNumber)->setLast(prevNode);
        }
        catch(...) {
            // reclaim any allocated nodes, the vector will clean up
            // after itself.
            this->clearAndDeallocate();

            throw;
        }
    }
}

template <class VALUE_POLICY, class HASH, class EQUAL, class ALLOCATOR>
inline
HashTable<VALUE_POLICY, HASH, EQUAL, ALLOCATOR>::~HashTable()
{
    // This is overly expensive, as we need only reclaim memory, and need not
    // update bucket indices and other sentries.  We might also want to reclaim
    // any leading sentinel node.
    // We can factor 'clear' into a two-part implementation later.
    // Note that the 'vector' member will reclaim its own memory, so nothing
    // additional beyond clear needed there.
    this->clearAndDeallocate();
}

template <class VALUE_POLICY, class HASH, class EQUAL, class ALLOCATOR>
inline
bool
HashTable<VALUE_POLICY, HASH, EQUAL, ALLOCATOR>::isEmpty() const
{
    return !d_size;
}

template <class VALUE_POLICY, class HASH, class EQUAL, class ALLOCATOR>
inline
typename HashTable<VALUE_POLICY, HASH, EQUAL, ALLOCATOR>::size_type
HashTable<VALUE_POLICY, HASH, EQUAL, ALLOCATOR>::size() const
{
    return d_size;
}

template <class VALUE_POLICY, class HASH, class EQUAL, class ALLOCATOR>
inline
typename HashTable<VALUE_POLICY, HASH, EQUAL, ALLOCATOR>::size_type
HashTable<VALUE_POLICY, HASH, EQUAL, ALLOCATOR>::maxSize() const
{
    return native_std::numeric_limits<size_type>::max();
}

    // iterators
template <class VALUE_POLICY, class HASH, class EQUAL, class ALLOCATOR>
inline
bslalg::BidirectionalLink *
HashTable<VALUE_POLICY, HASH, EQUAL, ALLOCATOR>::begin() const
{
    return d_anchor.listRootAddress();
}

// PRIVATE ACCESSORS
template <class VALUE_POLICY, class HASH, class EQUAL, class ALLOCATOR>
inline
bslalg::HashTableBucket *
HashTable<VALUE_POLICY, HASH, EQUAL, ALLOCATOR>::getBucketAddress(size_type n)
                                                                          
{
    BSLS_ASSERT_SAFE(n < this->numOfBuckets());
    return &(d_anchor.bucketArrayAddress()[n]);
}

// template on SOURCE_TYPE to avoid binding an un-necessary temporary object.
// Typically an optimization for iterator-range inserts rather than inserting
// a single value.
template <class VALUE_POLICY, class HASH, class EQUAL, class ALLOCATOR>
template <class SOURCE_TYPE>
inline
bslalg::BidirectionalLink *
HashTable<VALUE_POLICY, HASH, EQUAL, ALLOCATOR>::doEmplace(
                                                        const SOURCE_TYPE& obj)
{
    if (d_size >= d_loadLimit) {
        this->expandTable();
    }

    bslalg::BidirectionalLink *newNode = d_nodeFactory.createNode(obj);
    bslalg::HashTableUtil::insertAtFrontOfBucket(&d_anchor,
                                                 newNode,
                                                 hashCodeForNode(newNode));
    ++d_size;
    return newNode;
}

template <class VALUE_POLICY, class HASH, class EQUAL, class ALLOCATOR>
inline
bslalg::BidirectionalLink *
HashTable<VALUE_POLICY, HASH, EQUAL, ALLOCATOR>::
insertValueBefore(const ValueType& obj, bslalg::BidirectionalLink *before)
{
    BSLS_ASSERT(before);

    if (d_size >= d_loadLimit) {
        this->expandTable();
    }

    bslalg::BidirectionalLink *newNode = d_nodeFactory.createNode(obj);
    bslalg::HashTableUtil::insertDuplicateAtPosition(&d_anchor,
                                                     newNode,
                                                     hashCodeForNode(newNode),
                                                     before);
    ++d_size;
    return newNode;
}

template <class VALUE_TYPE, class HASH, class EQUAL, class ALLOCATOR>
inline
void
HashTable<VALUE_TYPE, HASH, EQUAL, ALLOCATOR>::expandTable()
{
    this->rehash(this->numOfBuckets() + 1);
}

template <class VALUE_POLICY, class HASH, class EQUAL, class ALLOCATOR>
inline
void HashTable<VALUE_POLICY, HASH, EQUAL, ALLOCATOR>::clearAndDeallocate()
{
    this->clear();
    HashTable_Util<ALLOCATOR>::destroyBucketArray(
                                                 d_anchor.bucketArrayAddress(),
                                                 d_anchor.arraySize(),
                                                 d_nodeFactory.allocator());
}

template <class VALUE_POLICY, class HASH, class EQUAL, class ALLOCATOR>
inline
bslalg::BidirectionalLink *
HashTable<VALUE_POLICY, HASH, EQUAL, ALLOCATOR>::eraseNode(
                                               bslalg::BidirectionalLink *node)
{
    BSLS_ASSERT_SAFE(node);
    BSLS_ASSERT_SAFE(node->prev() || d_anchor.listRootAddress() == node);

    bslalg::HashTableUtil::removeNodeFromTable(&d_anchor,
                                               node,
                                               hashCodeForNode(node));
    --d_size;

    bslalg::BidirectionalLink *result = node->next();
    d_nodeFactory.deleteNode((NodeType *)node);

    return result;
}

template <class VALUE_POLICY, class HASH, class EQUAL, class ALLOCATOR>
void
HashTable<VALUE_POLICY, HASH, EQUAL, ALLOCATOR>::clear()
{
    using bslalg::BidirectionalLink;
    using bslalg::HashTableBucket;

    // Doing too much book-keeping of hash table - look for a more efficient
    // dispose-as-we-walk, that simply resets table.Anchor.next = 0, and
    // assigns the buckets index all null pointers
    if (BidirectionalLink *root = d_anchor.listRootAddress()) {
        BidirectionalLink *next;
        do {
            next = root->next();
            d_nodeFactory.deleteNode((NodeType *)root);
        }
        while((root = next));
    }
    
    // TBD REFACTOR
    
    // should we really be memsetting here? we should put default onstructed
    // buckets.
    native_std::memset(d_anchor.bucketArrayAddress(),
                0, 
                sizeof(HashTableBucket) * d_anchor.arraySize());

    d_anchor.setListRootAddress(0);
    d_size = 0;
}

template <class VALUE_POLICY, class HASH, class EQUAL, class ALLOCATOR>
inline
void
HashTable<VALUE_POLICY, HASH, EQUAL, ALLOCATOR>::swap(HashTable& other)
{
    // assert that allocators are compatible
    // TBD: We do not yet support allocator propagation by allocator traits
    BSLS_ASSERT(this->d_nodeFactory.allocator() ==
                other.d_nodeFactory.allocator());

    using native_std::swap;    // otherwise it is hidden by this very definition!
  
    bslalg::SwapUtil::swap(
                     static_cast<HasherBaseType*>(this),
                     static_cast<HasherBaseType*>(BSLS_UTIL_ADDRESSOF(other)));

    bslalg::SwapUtil::swap(
                 static_cast<ComparatorBaseType*>(this),
                 static_cast<ComparatorBaseType*>(BSLS_UTIL_ADDRESSOF(other)));

    swap(d_anchor,        other.d_anchor);
    swap(d_size,          other.d_size); 
    swap(d_nodeFactory,   other.d_nodeFactory); 
    swap(d_loadLimit,     other.d_loadLimit);
    swap(d_maxLoadFactor, other.d_maxLoadFactor);
}

// observers
template <class VALUE_POLICY, class HASH, class EQUAL, class ALLOCATOR>
inline
const HASH& HashTable<VALUE_POLICY, HASH, EQUAL, ALLOCATOR>::hasher() const
{
    return *this;
}

template <class VALUE_POLICY, class HASH, class EQUAL, class ALLOCATOR>
inline
const EQUAL& HashTable<VALUE_POLICY, HASH, EQUAL, ALLOCATOR>::comparator() const
{
    return *this;
}

template <class VALUE_POLICY, class HASH, class EQUAL, class ALLOCATOR>
inline
typename HashTable<VALUE_POLICY, HASH, EQUAL, ALLOCATOR>::AllocatorType
HashTable<VALUE_POLICY, HASH, EQUAL, ALLOCATOR>::allocator() const
{
    return d_nodeFactory.allocator();
}

// lookup
template <class VALUE_POLICY, class HASH, class EQUAL, class ALLOCATOR>
inline
bslalg::BidirectionalLink *
HashTable<VALUE_POLICY, HASH, EQUAL, ALLOCATOR>::find(const KeyType& k) const
{
    return bslalg::HashTableUtil::find<VALUE_POLICY>(this->comparator(),
                                                     d_anchor,
                                                     k,
                                                     this->hasher()(k));
}

template <class VALUE_POLICY, class HASH, class EQUAL, class ALLOCATOR>
inline
void
HashTable<VALUE_POLICY, HASH, EQUAL, ALLOCATOR>::findKeyRange(
                                           bslalg::BidirectionalLink **first,
                                           bslalg::BidirectionalLink **last,
                                           const KeyType&              k) const
{
    BSLS_ASSERT_SAFE(first);
    BSLS_ASSERT_SAFE(last);

    *last = (*first = this->find(k))
          ? this->findEndOfRange(*first)
          : 0;
}

template <class VALUE_POLICY, class HASH, class EQUAL, class ALLOCATOR>
bslalg::BidirectionalLink *
HashTable<VALUE_POLICY, HASH, EQUAL, ALLOCATOR>::findEndOfRange(
                                        bslalg::BidirectionalLink *first) const
{
    BSLS_ASSERT_SAFE(first);

    const KeyType& k = VALUE_POLICY::extractKey(first);
    while ((first = first->next()) &&
           this->comparator()(k, VALUE_POLICY::extractKey(first))) {
    }
    return first;
}

// bucket interface
template <class VALUE_POLICY, class HASH, class EQUAL, class ALLOCATOR>
inline
typename HashTable<VALUE_POLICY, HASH, EQUAL, ALLOCATOR>::size_type
HashTable<VALUE_POLICY, HASH, EQUAL, ALLOCATOR>::numOfBuckets() const
{
    return d_anchor.arraySize();
}

template <class VALUE_POLICY, class HASH, class EQUAL, class ALLOCATOR>
inline
typename HashTable<VALUE_POLICY, HASH, EQUAL, ALLOCATOR>::size_type
HashTable<VALUE_POLICY, HASH, EQUAL, ALLOCATOR>::maxNumOfbuckets() const
{
    return this->max_size();
}

template <class VALUE_POLICY, class HASH, class EQUAL, class ALLOCATOR>
inline
typename HashTable<VALUE_POLICY, HASH, EQUAL, ALLOCATOR>::size_type
HashTable<VALUE_POLICY, HASH, EQUAL, ALLOCATOR>::bucket_size(size_type n) const
{
    BSLS_ASSERT_SAFE(n < this->numOfBuckets());
    return getBucket(n).size();
}

template <class VALUE_POLICY, class HASH, class EQUAL, class ALLOCATOR>
template <class key_type> // hope to determine from existing policy when done
inline
typename HashTable<VALUE_POLICY, HASH, EQUAL, ALLOCATOR>::size_type
HashTable<VALUE_POLICY, HASH, EQUAL, ALLOCATOR>::bucket(const key_type& k) const
{
    size_t hashCode = this->hasher()(k);
    return bslalg::HashTableUtil::bucketNumberForHashCode(
                                                         hashCode,
                                                         d_anchor.arraySize());
}

template <class VALUE_POLICY, class HASH, class EQUAL, class ALLOCATOR>
inline
const bslalg::HashTableBucket&
HashTable<VALUE_POLICY, HASH, EQUAL, ALLOCATOR>::getBucket(size_type n) const
{
    BSLS_ASSERT_SAFE(n < this->numOfBuckets());
    return d_anchor.bucketArrayAddress()[n];
}


    // hash policy
template <class VALUE_POLICY, class HASH, class EQUAL, class ALLOCATOR>
inline
float HashTable<VALUE_POLICY, HASH, EQUAL, ALLOCATOR>::load_factor() const
{
    return (double)size() / this->numOfBuckets();
}

template <class VALUE_POLICY, class HASH, class EQUAL, class ALLOCATOR>
inline
float HashTable<VALUE_POLICY, HASH, EQUAL, ALLOCATOR>::max_load_factor() const
{
    return d_maxLoadFactor;
}

template <class VALUE_POLICY, class HASH, class EQUAL, class ALLOCATOR>
inline
void HashTable<VALUE_POLICY, HASH, EQUAL, ALLOCATOR>::max_load_factor(float z) { 
    d_maxLoadFactor = z;
    d_loadLimit = this->numOfBuckets() * z;
    if (d_loadLimit < this->size()) {
        this->reserve(this->size());
    }
}

template <class VALUE_POLICY, class HASH, class EQUAL, class ALLOCATOR>
inline
void
HashTable<VALUE_POLICY, HASH, EQUAL, ALLOCATOR>::rehash(size_type n)
{
    using bslalg::HashTableUtil;
    using bslalg::HashTableAnchor;
    
    // compute a "good" number of buckets, e.g., pick a prime number
    // from a sorted array of exponentially increasing primes.
    n = HashTable_GrowthUtil::nextPrime(n);
    
    if (n > this->numOfBuckets()) {
        d_loadLimit = n * this->max_load_factor();
        
        HashTableAnchor newAnchor;
        HashTable_Util<ALLOCATOR>::initAnchor(&newAnchor, 
                                              n, 
                                              d_nodeFactory.allocator());

        if (d_anchor.listRootAddress()) {
            bslalg::HashTableUtil::rehash<VALUE_POLICY>(
                                                    &newAnchor,
                                                    d_anchor.listRootAddress(),
                                                    hasher());
        }
        d_anchor.swap(newAnchor);
        HashTable_Util<ALLOCATOR>::destroyBucketArray(
                                               newAnchor.bucketArrayAddress(),
                                               newAnchor.arraySize(),
                                               d_nodeFactory.allocator());
    }
}

template <class VALUE_POLICY, class HASH, class EQUAL, class ALLOCATOR>
inline
void
HashTable<VALUE_POLICY, HASH, EQUAL, ALLOCATOR>::reserve(size_type n)
{
    this->rehash(ceil(n / this->max_load_factor()));
}

template <class VALUE_POLICY, class HASH, class EQUAL, class ALLOCATOR>
inline
bool HashTable<VALUE_POLICY, HASH, EQUAL, ALLOCATOR>::hasSameValue(
                                                  const HashTable& other) const
{

    typedef typename VALUE_POLICY::KeyType   KeyType;
    typedef typename VALUE_POLICY::ValueType ValueType;

    // First test - are the containers the same size?
    if (this->size() != other.size()) {
        return false;                                                 // RETURN
    }
    bslalg::BidirectionalLink *cursor = this->begin();
    if (!cursor) {
        // containers are the same size, and empty.
        return true;                                                  // RETURN
    }

    while (cursor) {
        bslalg::BidirectionalLink *rhsFirst =
                                  other.find(VALUE_POLICY::extractKey(cursor));
        if (!rhsFirst) {
            return false;  // no matching key                         // RETURN
        }

        bslalg::BidirectionalLink *endRange = this->findEndOfRange(cursor);
        bslalg::BidirectionalLink *rhsLast  = other.findEndOfRange(rhsFirst);

        // Check the key-groups have the same length - another quick-fail test.
        bslalg::BidirectionalLink *endWalker = cursor->next();
        bslalg::BidirectionalLink *rhsWalker = rhsFirst->next();
        
       
        while (endWalker != endRange) {

            
            if (rhsWalker == rhsLast) {
                return false;   // different length subsequences      // RETURN
            }
            endWalker = endWalker->next();
            rhsWalker = rhsWalker->next();
        }

        if (rhsWalker != rhsLast) {
            return false;   // different length subsequences          // RETURN
        }

        // Efficiently compare identical prefixes: O(N) if sequences
        // have the same elements in the same order.  Note that comparison of
        // values in nodes is tested using 'operator==' and not the
        // key-equality comparator stored in the hash table.
        while (cursor != endRange &&
                   VALUE_POLICY::extractValue(cursor) ==
                   VALUE_POLICY::extractValue(rhsFirst))
        {
            cursor   = cursor->next();
            rhsFirst = rhsFirst->next();
        }

        if (cursor == endRange) {
            continue;
        }


        // Now comes the harder part of validating one subsequence is a
        // permutation of another, by counting elements that compare equal
        // using the equality operator, 'operator=='.
        // Note that this code could be simplified for hash-tables with unique
        // keys, as we can omit the counting-scan, and merely test for any
        // match within the other range.  Trade off the ease of a single
        // well-tested code path, vs. the importance of an efficient operator==
        // for hash containers.  This is currently the only place the table
        // would care about uniqueness, and risk different table types for
        // unique vs. multi-containers.
        for (bslalg::BidirectionalLink *marker = cursor;
             marker != endRange;
             marker = marker->next())
        {
            const ValueType& valueAtMarker =
                                            VALUE_POLICY::extractValue(marker);

            if (cursor != marker) {  // skip on first pass only
                bslalg::BidirectionalLink *scanner = cursor;
                while (scanner != marker &&
                       VALUE_POLICY::extractValue(scanner) == valueAtMarker) {
                    scanner = scanner->next();
                }
                if (scanner != marker) {
                    // We've seen this one before.
                    continue;
                }
            }

            size_type matches = 0;
            for (bslalg::BidirectionalLink *scanner = rhsFirst;
                 scanner != rhsLast;
                 scanner = scanner->next())
            {
                if (VALUE_POLICY::extractValue(scanner) == valueAtMarker) {
                    ++matches;
                }
            }
            if (!matches) {
                return false;                                         // RETURN
            }

            // Remember, *scanner is by definition a good match
            for (bslalg::BidirectionalLink *scanner = marker->next();
                 scanner != endRange;
                 scanner = scanner->next())
            {
                if (VALUE_POLICY::extractValue(scanner) == valueAtMarker) {
                    if (!--matches) {  // equal matches, but excluding initial
                        return false;                                 // RETURN
                    }
                }
            }
            if (1 != matches) {
                return false;                                         // RETURN
            }
        }

        cursor = endRange;
    }

    return true;
}


}  // close namespace BloombergLP::bslstl

//----------------------------------------------------------------------------
//                  free functions and opterators
//----------------------------------------------------------------------------

template <class VALUE_POLICY, class HASH, class EQUAL, class ALLOCATOR>
inline
void
bslstl::swap(bslstl::HashTable<VALUE_POLICY, HASH, EQUAL, ALLOCATOR>& x,
             bslstl::HashTable<VALUE_POLICY, HASH, EQUAL, ALLOCATOR>& y)
{
    x.swap(y);
}

template <class VALUE_POLICY, class HASH, class EQUAL, class ALLOCATOR>
inline
bool
bslstl::operator==(
                const bslstl::HashTable<VALUE_POLICY, HASH, EQUAL, ALLOCATOR>& lhs,
                const bslstl::HashTable<VALUE_POLICY, HASH, EQUAL, ALLOCATOR>& rhs)
{
    return lhs.hasSameValue(rhs);
}

template <class VALUE_POLICY, class HASH, class EQUAL, class ALLOCATOR>
inline
bool
bslstl::operator!=(
                const bslstl::HashTable<VALUE_POLICY, HASH, EQUAL, ALLOCATOR>& lhs,
                const bslstl::HashTable<VALUE_POLICY, HASH, EQUAL, ALLOCATOR>& rhs)
{
    return !(lhs == rhs);
}

}  // close namespace BloombergLP

#endif

// ---------------------------------------------------------------------------
// NOTICE:
//      Copyright (C) Bloomberg L.P., 2012
//      All Rights Reserved.
//      Property of Bloomberg L.P. (BLP)
//      This software is made available solely pursuant to the
//      terms of a BLP license agreement which governs its use.
// ----------------------------- END-OF-FILE ---------------------------------<|MERGE_RESOLUTION|>--- conflicted
+++ resolved
@@ -170,20 +170,12 @@
                 , private bslalg::FunctorAdapter<EQUAL>::Type
 {
   public:
-<<<<<<< HEAD
     typedef typename VALUE_POLICY::ValueType             ValueType;
     typedef typename VALUE_POLICY::KeyType               KeyType;
-    typedef ALLOC                                        AllocatorType;
+    typedef ALLOCATOR                                    AllocatorType;
     typedef bslalg::BidirectionalLinkListNode<ValueType> NodeType;
-=======
-    typedef typename VALUE_POLICY::ValueType         ValueType;
-    typedef typename VALUE_POLICY::KeyType           KeyType;
-    typedef ALLOCATOR                                AllocatorType;
-    typedef bslalg::BidirectionalListNode<ValueType> NodeType;
->>>>>>> 6ba245ac
-
-
-    typedef typename ALLOCATOR::size_type            size_type; // should find via allocator_traits?
+
+    typedef typename ALLOCATOR::size_type                size_type; // should find via allocator_traits?
   private:
     // PRIVATE TYPES
     typedef typename ::bsl::allocator_traits<ALLOCATOR>::template
