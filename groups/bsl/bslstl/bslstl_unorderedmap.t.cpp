// bslstl_unorderedmap.t.cpp                                          -*-C++-*-
#include <bslstl_unorderedmap.h>

#include <bslma_allocator.h>
#include <bslma_default.h>
#include <bslma_defaultallocatorguard.h>
#include <bslma_testallocator.h>
#include <bslma_testallocatormonitor.h>
#include <bslma_usesbslmaallocator.h>

#include <bslmf_issame.h>

#include <bsls_asserttest.h>
#include <bsls_bsltestutil.h>

#include <bsltf_templatetestfacility.h>
#include <bsltf_testvaluesarray.h>
#include <bsltf_stdtestallocator.h>

#include <stdexcept>   // to confirm that the contractual exceptions are thrown

#include <stdio.h>
#include <stdlib.h>

using namespace BloombergLP;

//=============================================================================
//                             TEST PLAN
//-----------------------------------------------------------------------------
// Initial breathing test iterates all operations with a single template
// instantiation and test obvious boundary conditions and iterator stability
// guarantees.
//-----------------------------------------------------------------------------
// [ ]
//-----------------------------------------------------------------------------
// [1] BREATHING TEST
// [ ] USAGE EXAMPLE
//-----------------------------------------------------------------------------

// ============================================================================
//                      STANDARD BDE ASSERT TEST MACROS
// ----------------------------------------------------------------------------
// NOTE: THIS IS A LOW-LEVEL COMPONENT AND MAY NOT USE ANY C++ LIBRARY
// FUNCTIONS, INCLUDING IOSTREAMS.
<<<<<<< HEAD

namespace {

=======

namespace {

>>>>>>> cfe54c37
int testStatus = 0;

void aSsErT(bool b, const char *s, int i)
{
    if (b) {
        printf("Error " __FILE__ "(%d): %s    (failed)\n", i, s);
        if (testStatus >= 0 && testStatus <= 100) ++testStatus;
    }
}

}  // close unnamed namespace

//=============================================================================
//                       STANDARD BDE TEST DRIVER MACROS
//-----------------------------------------------------------------------------

#define ASSERT       BSLS_BSLTESTUTIL_ASSERT
#define LOOP_ASSERT  BSLS_BSLTESTUTIL_LOOP_ASSERT
#define LOOP0_ASSERT BSLS_BSLTESTUTIL_LOOP0_ASSERT
#define LOOP1_ASSERT BSLS_BSLTESTUTIL_LOOP1_ASSERT
#define LOOP2_ASSERT BSLS_BSLTESTUTIL_LOOP2_ASSERT
#define LOOP3_ASSERT BSLS_BSLTESTUTIL_LOOP3_ASSERT
#define LOOP4_ASSERT BSLS_BSLTESTUTIL_LOOP4_ASSERT
#define LOOP5_ASSERT BSLS_BSLTESTUTIL_LOOP5_ASSERT
#define LOOP6_ASSERT BSLS_BSLTESTUTIL_LOOP6_ASSERT
#define ASSERTV      BSLS_BSLTESTUTIL_ASSERTV

#define Q   BSLS_BSLTESTUTIL_Q   // Quote identifier literally.
#define P   BSLS_BSLTESTUTIL_P   // Print identifier and value.
#define P_  BSLS_BSLTESTUTIL_P_  // P(X) without '\n'.
#define T_  BSLS_BSLTESTUTIL_T_  // Print a tab (w/o newline).
#define L_  BSLS_BSLTESTUTIL_L_  // current Line number

#define RUN_EACH_TYPE BSLTF_TEMPLATETESTFACILITY_RUN_EACH_TYPE

// ============================================================================
//                  NEGATIVE-TEST MACRO ABBREVIATIONS
// ----------------------------------------------------------------------------

#define ASSERT_SAFE_PASS(EXPR) BSLS_ASSERTTEST_ASSERT_SAFE_PASS(EXPR)
#define ASSERT_SAFE_FAIL(EXPR) BSLS_ASSERTTEST_ASSERT_SAFE_FAIL(EXPR)
#define ASSERT_PASS(EXPR)      BSLS_ASSERTTEST_ASSERT_PASS(EXPR)
#define ASSERT_FAIL(EXPR)      BSLS_ASSERTTEST_ASSERT_FAIL(EXPR)
#define ASSERT_OPT_PASS(EXPR)  BSLS_ASSERTTEST_ASSERT_OPT_PASS(EXPR)
#define ASSERT_OPT_FAIL(EXPR)  BSLS_ASSERTTEST_ASSERT_OPT_FAIL(EXPR)

//=============================================================================
//                              TEST SUPPORT
//-----------------------------------------------------------------------------

#if defined BSLS_PLATFORM_CMP_MSVC
#  define ZU "%Iu"
#else
#  define ZU "%zu"
#endif

bool g_verbose;
bool g_veryVerbose;
bool g_veryVeryVerbose;
bool g_veryVeryVeryVerbose;
bool g_veryVeryVeryVeryVerbose;

template <class KEY, class VALUE, class HASH, class EQUAL, class ALLOC>
void debugPrint(const bsl::unordered_map<KEY, VALUE, HASH, EQUAL, ALLOC>& s)
{
    if (s.empty()) {
        printf("<empty>");
    }
    else {
        typedef bsl::unordered_map<KEY, VALUE, HASH, EQUAL, ALLOC> TObj;
        typedef typename TObj::const_iterator CIter;
        typedef typename TObj::const_local_iterator LCIter;

        for (size_t n = 0; n < s.bucket_count(); ++n) {
            if (s.cbegin(n) == s.cend(n)) {
                continue;
            }
            printf("\nBucket ["ZU"]: ", n);
            for (LCIter lci = s.cbegin(n); lci != s.cend(n); ++lci) {
                printf("[%d, %d], ", lci->first, lci->second);

//              bsls::BslTestUtil::callDebugprint(
//                       static_cast<char>(
//                          bsltf::TemplateTestFacility::getIdentifier(*lci)));
            }
            printf("\n");
        }
    }
    fflush(stdout);
}


//=============================================================================
//    FREE FUNCTIONS FOR REVISED TESTING SCHEME
//    IMPLEMENTATION SHOULD BE (MOSTLY) CONTAINER INDEPENDENT
//=============================================================================

template<class CONTAINER>
const typename CONTAINER::key_type
keyForValue(const typename CONTAINER::value_type v)
{
//    return v;        // for 'set' containers
    return v.first;  // for 'map' containers
}

template <class CONTAINER>
void testConstEmptyContainer(const CONTAINER& x)
{
    typedef CONTAINER TestType;
    typedef typename TestType::size_type SizeType;

    ASSERT(x.empty());
    LOOP_ASSERT(x.size(), 0 == x.size());
    LOOP_ASSERT(x.load_factor(), 0.f == x.load_factor());

    ASSERT(x.begin() == x.end());
    ASSERT(x.cbegin() == x.cend());

    ASSERT(0 == x.count(5));
    ASSERT(x.end() == x.find(5));

    SizeType nBuckets = x.bucket_count();
    for (SizeType i = 0; i != nBuckets; ++i) {
        ASSERT(0 == x.bucket_size(i));
        ASSERT(x.begin(i) == x.end(i));
        ASSERT(x.cbegin(i) == x.cend(i));
    }

    const bsl::pair<typename TestType::const_iterator,
                    typename TestType::const_iterator>
                                                  emptyRange(x.end(), x.end());
    ASSERT(x.equal_range(42) == emptyRange);

    ASSERT(0 == x.count(37));
    ASSERT(x.end() == x.find(26));

    ASSERT(x == x);
    ASSERT(!(x != x));
}

template <class CONTAINER>
void testEmptyContainer(CONTAINER& x)
{
    typedef CONTAINER TestType;
    typedef typename TestType::size_type SizeType;

    ASSERT(x.empty());
    ASSERT(0 == x.size());
    ASSERT(0.f == x.load_factor());

    ASSERT(x.begin() == x.end());
    ASSERT(x.cbegin() == x.cend());
    // Check iterator/const_iterator comparisons compile
    ASSERT(x.begin() == x.cend());
    ASSERT(x.cbegin() == x.end());

    ASSERT(0 == x.count(5));
    ASSERT(x.end() == x.find(5));

    SizeType nBuckets = x.bucket_count();
    for (SizeType i = 0; i != nBuckets; ++i) {
        ASSERT(0 == x.bucket_size(i));
        ASSERT(x.begin(i) == x.end(i));
        ASSERT(x.cbegin(i) == x.cend(i));
    }

    const bsl::pair<typename TestType::iterator, typename TestType::iterator>
                                                  emptyRange(x.end(), x.end());
    ASSERT(x.equal_range(42) == emptyRange);

    ASSERT(0 == x.count(37));
    ASSERT(x.end() == x.find(26));

    // should not assert

    typename TestType::iterator it = x.erase(x.begin(), x.end());
    ASSERT(x.end() == it);

    ASSERT(0 == x.erase(93));

    ASSERT(x == x);
    ASSERT(!(x != x));
}

template <class CONTAINER>
void testContainerHasData(const CONTAINER&                      x,
                          typename CONTAINER::size_type         nCopies,
                          const typename CONTAINER::value_type *data,
                          typename CONTAINER::size_type         size)
{
    typedef CONTAINER TestType;
    typedef typename TestType::size_type      SizeType;
    typedef typename TestType::const_iterator TestIterator;

    ASSERT(x.size() == nCopies * size);

    for (SizeType i = 0; i != size; ++i) {
        TestIterator it = x.find(keyForValue<CONTAINER>(data[i]));
        ASSERT(x.end() != it);
        ASSERT(*it == data[i]);
        ASSERT(x.count(keyForValue<CONTAINER>(data[i])) == nCopies);

        bsl::pair<TestIterator, TestIterator> range =
                                x.equal_range(keyForValue<CONTAINER>(data[i]));
        ASSERT(range.first == it);
        for(int iterations = nCopies; --iterations; ++it) {
            ASSERT(*it == data[i]);
        }
        // Need one extra increment to reach past-the-range iterator.
        if (++it != x.end()) {
            ASSERT(*it != data[i]);
        }
        ASSERT(range.second == it);
    }
}

template <class CONTAINER>
void fillContainerWithData(CONTAINER& x,
                           const typename CONTAINER::value_type *data,
                           int       size)
{
    typedef CONTAINER TestType;
    typedef typename TestType::size_type SizeType;

    SizeType initialSize = x.size();
    x.insert(data, data + size);
    ASSERT(x.size() == initialSize + size);

    for (SizeType i = 0; i != size; ++i) {
        typename TestType::iterator it =
                                       x.find(keyForValue<CONTAINER>(data[i]));
        ASSERT(x.end() != it);
        ASSERT(*it == data[i]);
    }
}

template<class CONTAINER>
void validateIteration(CONTAINER &c)
{
    typedef typename CONTAINER::iterator       iterator;
    typedef typename CONTAINER::const_iterator const_iterator;

    const int size = c.size();

    int counter = 0;
    for (iterator it = c.begin(); it != c.end(); ++it, ++counter) {}
    ASSERT(size == counter);

    counter = 0;
    for (const_iterator it = c.cbegin(); it != c.cend(); ++it, ++counter) {}
    ASSERT(size == counter);

    const CONTAINER& cc = c;

    counter = 0;
    for (const_iterator it = cc.begin(); it != cc.end(); ++it, ++counter) {}
    ASSERT(size == counter);

    counter = 0;
    for (const_iterator it = cc.cbegin(); it != cc.cend(); ++it, ++counter) {}
    ASSERT(size == counter);
}

template <class CONTAINER>
void testBuckets(CONTAINER& mX)
{
    // Basic test of buckets:
    // number of buckets is returned by bucket_count
    // Number of buckets should reflect load_factor and max_load_factor
    // Each bucket hold a number of elements specified by bucket_size
    // bucket can be iterated from bucket_begin to bucket_end
    //    each element should match the bucket number via bucket(key)
    //    should have as many elements as reported by bucket_count
    // adding elements from all buckets should exactly equal 'size'
    // large buckets imply many hash collisions, which is undesirable
    //    large buckets may be consequence of multicontainers
    typedef typename             CONTAINER::size_type            SizeType;
    typedef typename             CONTAINER::iterator             iterator;
    typedef typename       CONTAINER::const_iterator       const_iterator;
    typedef typename       CONTAINER::local_iterator       local_iterator;
    typedef typename CONTAINER::const_local_iterator const_local_iterator;


    const CONTAINER &x = mX;

    SizeType bucketCount = x.bucket_count();
    SizeType collisions = 0;
    SizeType itemCount  = 0;

    for (SizeType i = 0; i != bucketCount; ++i ) {
        const SizeType count = x.bucket_size(i);
        if (0 == count) {
            ASSERT(x.begin(i) == x.end(i));
            ASSERT(mX.begin(i) == mX.end(i));
            ASSERT(mX.cbegin(i) == mX.cend(i));
            // compile test iterator compatibility here, not needed later
            ASSERT(mX.cbegin(i) == mX.end(i));
            ASSERT(mX.begin(i) == mX.cend(i));
            continue;
        }

        itemCount += count;
        collisions += count-1;
        SizeType bucketItems = 0;
        for (const_local_iterator iter = x.begin(i); iter != x.end(i); ++iter)
        {
            ASSERT(i == x.bucket(keyForValue<CONTAINER>(*iter)));
            ++bucketItems;
        }
        ASSERT(count == bucketItems);

        bucketItems = 0;
        for (local_iterator iter = mX.begin(i); iter != mX.end(i); ++iter) {
            ASSERT(i == x.bucket(keyForValue<CONTAINER>(*iter)));
            ++bucketItems;
        }
        ASSERT(count == bucketItems);

        bucketItems = 0;
        for (const_local_iterator iter = mX.cbegin(i);
             iter != mX.cend(i);
             ++iter)
        {
            ASSERT(i == x.bucket(keyForValue<CONTAINER>(*iter)));
            ++bucketItems;
        }
        ASSERT(count == bucketItems);

    }
    ASSERT(itemCount == x.size());
}


template <class CONTAINER>
void testErase(CONTAINER& mX)
{
    typedef typename CONTAINER::      size_type      SizeType;
    typedef typename CONTAINER::      iterator       iterator;
    typedef typename CONTAINER::const_iterator const_iterator;

    const CONTAINER& x = mX;
    SizeType size = x.size();

    // test empty sub-ranges
    ASSERT(x.begin() == mX.erase(x.cbegin(), x.cbegin()));
    ASSERT(x.size() == size);

    ASSERT(x.begin() == mX.erase(x.begin(), x.begin()));
    ASSERT(x.size() == size);

    ASSERT(x.end() == mX.erase(x.cend(), x.cend()));
    ASSERT(x.size() == size);

    ASSERT(x.end() == mX.erase(x.end(), x.end()));
    ASSERT(x.size() == size);

    // eliminate all elements with a matching key
    const_iterator cIter = x.begin();
    bsl::advance(cIter, x.size()/10);
    typename CONTAINER::key_type key = keyForValue<CONTAINER>(*cIter);
    SizeType duplicates = x.count(key);
    ASSERT(0 != duplicates);  // already tested, just a sanity check
    bsl::pair<const_iterator, const_iterator> valRange = x.equal_range(key);
    ASSERT(valRange.second != x.end());  // or else container is *tiny*
    ASSERT(mX.erase(valRange.first, valRange.second) == valRange.second);
    ASSERT(x.size() + duplicates == size);
    ASSERT(x.end() == x.find(key));
    validateIteration(mX);

    // cIter is invalidated, so reset and start next sub-test
    // 10 range-erase all matching values for a given key value
    size = x.size();
    cIter = x.begin();
    bsl::advance(cIter, x.size()/5);
    key = keyForValue<CONTAINER>(*cIter);
    duplicates = x.count(key);
    ASSERT(0 != duplicates);  // already tested, just a sanity check
    valRange = x.equal_range(keyForValue<CONTAINER>(*cIter));
    ASSERT(valRange.second != x.end());  // or else container is *tiny*
                            // Will handle subranges terminating in 'end' later
    cIter = valRange.first;
    while (cIter != valRange.second) {
        iterator next = mX.erase(cIter);  // compile check for return type
        cIter = next;
    }
    ASSERT(x.size() + duplicates == size);
    ASSERT(x.end() == x.find(key));
    validateIteration(mX);

    // cIter is invalidated, so reset and start next sub-test
    // range-erase all matching values for a given key value
    size = x.size();
    cIter = x.begin();
    bsl::advance(cIter, x.size()/3);
    key = keyForValue<CONTAINER>(*cIter);
    duplicates = x.count(key);
    ASSERT(0 != duplicates);  // already tested, just a sanity check
    ASSERT(mX.erase(key) == duplicates);
    ASSERT(x.end() == x.find(key));
    ASSERT(x.size() + duplicates == size);
    validateIteration(mX);

    // erase elements straddling a bucket
    // cIter is invalidated, so reset and start next sub-test
    // range-erase all matching values for a given key value
    size = x.size();
    cIter = x.begin();
    key = keyForValue<CONTAINER>(*cIter);
    const_iterator next = cIter;
    while (key == keyForValue<CONTAINER>(*++next)) {
        cIter = next;
    }
    key = keyForValue<CONTAINER>(*next);
    while (key == keyForValue<CONTAINER>(*++next)) {}
    // cIter/next now point to elements either side of a key-range
    // confirm they are not in the same bucket:
    //ASSERT(x.bucket(key) != x.bucket(keyForValue<CONTAINER>(*cIter)));
    //ASSERT(x.bucket(key) != x.bucket(keyForValue<CONTAINER>(*next)));
    SizeType erasures = 0;
    while (cIter != next) {
        cIter = mX.erase(cIter);  // compile check for return type
        ++erasures;
    }
    ASSERT(x.size() + erasures == size);
    ASSERT(x.end() == x.find(key));
    validateIteration(mX);

    // erase elements straddling a bucket, in reverse order
    // cIter is invalidated, so reset and start next sub-test
    // range-erase all matching values for a given key value
    size = x.size();
    cIter = x.begin();
    key = keyForValue<CONTAINER>(*cIter);
    next = cIter;
    while (key == keyForValue<CONTAINER>(*++next)) {
        cIter = next;
    }
    key = keyForValue<CONTAINER>(*next);
    while (key == keyForValue<CONTAINER>(*++next)) {}
    ++next;
    // cIter/next now point to elements either side of a key-range
    // confirm they are not in the same bucket:
    // LOOP2_ASSERT(
    //         key,
    //         cIter->first,
    //         x.bucket(key) != x.bucket(keyForValue<CONTAINER>(*cIter)));
    // ASSERT(x.bucket(key) != x.bucket(keyForValue<CONTAINER>(*next)));
    erasures = 0;
    while (cIter != next) {
        const_iterator cursor = cIter;
        const_iterator testCursor = cursor;
        while(++testCursor != next) {
            cursor = testCursor;
        }
        if (cursor == cIter) {
            cIter = mX.erase(cursor);  // compile check for return type
            ASSERT(cIter == next);
            ++erasures;
        }
        else {
            cursor = mX.erase(cursor);  // compile check for return type
            ASSERT(cursor == next);
            ++erasures;
        }
    }
    ASSERT(x.size() + erasures == size);
    ASSERT(x.end() == x.find(key));
    validateIteration(mX);

    // Finally, test erasing the tail of the container, as 'end' is often
    // invalidated.
    // first truncate with a range-based erase
    cIter = mX.erase(cIter, mX.end());  // mixed const/mutable iterators
    ASSERT(cIter == x.end());
    validateIteration(mX);

    // then erase the rest of the container, one item at a time, from the front
    for(iterator it = mX.begin(); it != x.end(); it = mX.erase(it)) {}
    testEmptyContainer(mX);
}


template <class CONTAINER>
void testMapLookup(CONTAINER& mX)
{
    typedef typename CONTAINER::      size_type      SizeType;
    typedef typename CONTAINER::      iterator       iterator;
    typedef typename CONTAINER::const_iterator const_iterator;

    typedef typename CONTAINER::   key_type    key_type;
    typedef typename CONTAINER::mapped_type mapped_type;

    const CONTAINER& x = mX;
    // Assume there are no default key-values.
    // Enforce assumption with an erase!
    if (mX.erase(key_type())) {
        // do we write a note that we just erased an element?
    }

    SizeType size = x.size();

    iterator it = mX.begin();
    key_type    key   = it->first;
    mapped_type value = it->second;
    ASSERT(value != mapped_type());  // value is not defaulted - known value

    ASSERT(x.at(key) == value);
    ASSERT(x.size() == size);

    ASSERT(mX[key] == value);
    ASSERT(x.size() == size);

    mX[key] = mapped_type();
    ASSERT(x.size() == size);

    ASSERT(x.at(key) == mapped_type());
    ASSERT(x.size() == size);

    ASSERT(it->second == mapped_type());
    ASSERT(mX[key] == mapped_type());
    ASSERT(x.size() == size);

    try {
        mapped_type v = x.at(key_type());
        ASSERT(false); // prior line should throw
        (void)v;       // resolve unused variable warning
    }
    catch(const std::exception&) {
        // expected code path
        // need to catch more specific exception though
    }

    try {
        mapped_type v = mX.at(key_type());
        ASSERT(false); // prior line should throw
        (void)v;       // resolve unused variable warning
    }
    catch(const std::exception&) {
        // expected code path
        // need to catch more specific exception though
    }

    ASSERT(mX[key_type()] == mapped_type());
    ASSERT(x.size() == ++size);  // want to see an error here before continuing

    try {
        mapped_type v = x.at(key_type());
        ASSERT(mapped_type() == v);
    }
    catch(const std::exception&) {
        ASSERT(false); // default key has been inserted, should not throw
    }

    try {
        mapped_type v = mX.at(key_type());
        ASSERT(mapped_type() == v);
    }
    catch(const std::exception&) {
        ASSERT(false); // default key has been inserted, should not throw
    }
}


template <class CONTAINER>
void testImplicitInsert(CONTAINER& mX)
{
    typedef typename CONTAINER::   key_type    key_type;
    typedef typename CONTAINER::mapped_type mapped_type;

    const CONTAINER& x = mX;
    ASSERT(x.empty());  // assumption on entry

    try {
        mapped_type v = x.at(key_type());
        ASSERT(false); // prior line should throw
        (void)v;       // resolve unused variable warning
    }
    catch(const std::out_of_range&) {
        // expected code path
        // need to catch more specific exception though
    }

    try {
        mapped_type v = mX.at(key_type());
        ASSERT(false); // prior line should throw
        (void)v;       // resolve unused variable warning
    }
    catch(const std::out_of_range&) {
        // expected code path
        // need to catch more specific exception though
    }

    ASSERT(mX[key_type()] == mapped_type());
    ASSERT(x.size() == 1);  // want to see an error here before continuing

    try {
        mapped_type v = x.at(key_type());
        ASSERT(mapped_type() == v);
    }
    catch(const std::exception&) {
        ASSERT(false); // default key has been inserted, should not throw
    }

    try {
        mapped_type v = mX.at(key_type());
        ASSERT(mapped_type() == v);
    }
    catch(const std::exception&) {
        ASSERT(false); // default key has been inserted, should not throw
    }
}

//=============================================================================
//                              MAIN PROGRAM
//-----------------------------------------------------------------------------

int main(int argc, char *argv[])
{
    int test = argc > 1 ? atoi(argv[1]) : 0;
    bool             verbose = argc > 2;
    bool         veryVerbose = argc > 3;
    bool     veryVeryVerbose = argc > 4;
    bool veryVeryVeryVerbose = argc > 5;

                g_verbose =             verbose;
            g_veryVerbose =         veryVerbose;
        g_veryVeryVerbose =     veryVeryVerbose;
    g_veryVeryVeryVerbose = veryVeryVeryVerbose;

    printf("TEST " __FILE__ " CASE %d\n", test);

    bslma::TestAllocator testAlloc("A");
    bslma::Default::setDefaultAllocator(&testAlloc);

    switch (test) { case 0:
      case 1: {
        // --------------------------------------------------------------------
        // BREATHING TEST
        //
        // Concerns:
        //   That basic functionality appears to work as advertised before
        //   before beginning testing in earnest:
        //   - default and copy constructors
        //   - assignment operator
        //   - primary manipulators, basic accessors
        //   - 'operator==', 'operator!='
        //
        // Plan:
        //
        // Testing:
        //   BREATHING TEST
        // --------------------------------------------------------------------

        if (verbose) printf("\nBREATHING TEST"
                            "\n==============\n");

        typedef bsl::unordered_map<int, int> TestType;

        if (veryVerbose) printf("Default construct an unordered map, 'x'\n");

        TestType mX;
        const TestType &x = mX;

        if (veryVerbose) printf("Validate default behavior of 'x'\n");

        ASSERT(1.0f == x.max_load_factor());

        testConstEmptyContainer(x);
        testEmptyContainer(mX);

        swap(mX, mX);

        testConstEmptyContainer(x);
        testEmptyContainer(mX);

        validateIteration(mX);

        if (veryVerbose) printf("Prepare a test array of data samples\n");

        typedef TestType::value_type BaseValue;
        const int MAX_SAMPLE = 5000;
        BaseValue *dataSamples = new BaseValue[MAX_SAMPLE];
        for(int i = 0; i != MAX_SAMPLE; ++i) {
            new(&dataSamples[i]) BaseValue(i, i*i);  // inplace-new needed to
                                                     // supply 'const' key
        }

        if (veryVerbose)  printf(
               "Range-construct an unordered_map, 'y', from the test array\n");

        TestType mY(dataSamples, dataSamples + MAX_SAMPLE);
        const TestType &y = mY;

        if (veryVerbose)
            printf("Validate behavior of freshly constructed 'y'\n");

        ASSERT(1.0f == y.max_load_factor());

        testContainerHasData(y, 1, dataSamples, MAX_SAMPLE);
        validateIteration(mY);

        if (veryVerbose)
            printf("Assert equality relationships, noting 'x != y'\n");

        ASSERT(x == x);
        ASSERT(!(x != x));
        ASSERT(y != x);
        ASSERT(!(y == x));
        ASSERT(x != y);
        ASSERT(!(x == y));
        ASSERT(y == y);
        ASSERT(!(y != y));

        if (veryVerbose) printf("Swap 'x' and 'y'\n");

        swap(mX, mY);

        if (veryVerbose) printf("Validate swapped values\n");

        testConstEmptyContainer(y);
        testEmptyContainer(mY);
        validateIteration(mY);

        testContainerHasData(x, 1, dataSamples, MAX_SAMPLE);
        validateIteration(mX);

        if (veryVerbose)
            printf("Assert swapped equality relationships, noting 'x != y'\n");

        ASSERT(x == x);
        ASSERT(!(x != x));
        ASSERT(y != x);
        ASSERT(!(y == x));
        ASSERT(x != y);
        ASSERT(!(x == y));
        ASSERT(y == y);
        ASSERT(!(y != y));

        if (veryVerbose) printf("Try to fill 'x' with duplicate values\n");

        for (int i = 0; i != MAX_SAMPLE; ++i) {
            typedef bsl::pair<TestType::iterator, bool> InsertResult;
            InsertResult iterBool = mX.insert(dataSamples[i]);
            ASSERT(!iterBool.second); // Already inserted with initial value
            ASSERT(x.end() != iterBool.first);
            ASSERT(*iterBool.first == dataSamples[i]);
        }

        if (veryVerbose) printf("Validate 'x' with the expected value\n");

        validateIteration(mX);
        testContainerHasData(x, 1, dataSamples, MAX_SAMPLE);

        if (veryVerbose) printf("Fill 'y' with the same values as 'x'\n");

        for (int i = 0; i != MAX_SAMPLE; ++i) {
            typedef bsl::pair<TestType::iterator, bool> InsertResult;
            InsertResult iterBool = mY.insert(dataSamples[i]);
            ASSERT(iterBool.second); // Already inserted with initial value
            ASSERT(x.end() != iterBool.first);
            ASSERT(*iterBool.first == dataSamples[i]);
        }

        if (veryVerbose) printf("Validate 'y' with the expected value\n");

        validateIteration(mY);
        testContainerHasData(y, 1, dataSamples, MAX_SAMPLE);

        if (veryVerbose) printf("'x' and 'y' should now compare equal\n");

        ASSERT(x == x);
        ASSERT(!(x != x));
        ASSERT(y == x);
        ASSERT(!(y != x));
        ASSERT(x == y);
        ASSERT(!(x != y));
        ASSERT(y == y);
        ASSERT(!(y != y));

        testContainerHasData(x, 1, dataSamples, MAX_SAMPLE);
        testContainerHasData(y, 1, dataSamples, MAX_SAMPLE);

        if (veryVerbose)
            printf("Create an unordered_map, 'z', that is a copy of 'x'\n");

        TestType mZ = x;
        const TestType &z = mZ;

        if (veryVerbose)
            printf("Validate behavior of freshly constructed 'z'\n");

        ASSERT(1.0f == z.max_load_factor());
        ASSERT(x == z);
        ASSERT(!(x != z));
        ASSERT(z == x);
        ASSERT(!(z != x));

        validateIteration(mZ);

        if (veryVerbose)
            printf("Confirm that 'x' is unchanged by making the copy.\n");

        testBuckets(mX);
        validateIteration(mX);
        ASSERT(y == x);

        if (veryVerbose)
            printf("Clear 'x' and confirm that it is empty.\n");

        mX.clear();
        testEmptyContainer(mX);
        testBuckets(mX);

        if (veryVerbose)
            printf("Assign the value of 'y' to 'x'.\n");

        mX = y;

        if (veryVerbose) printf("Confirm 'x' has the expected value.\n");

        ASSERT(x == y);
        validateIteration(mX);
        testBuckets(mX);

        if (veryVeryVerbose) {
            debugPrint(mZ);
        }
        testErase(mZ);


        // quickly confirm assumptions on state of the containers
        ASSERT(z.empty());
        ASSERT(!x.empty());

        testMapLookup(mX);
        testImplicitInsert(mZ);  // double-check with an empty map

        if (veryVerbose)
            printf("Final message to confim the end of the breathing test.\n");
      } break;
      default: {
        fprintf(stderr, "WARNING: CASE `%d' NOT FOUND.\n", test);
        testStatus = -1;
      }
    }

    if (testStatus > 0) {
        fprintf(stderr, "Error, non-zero test status = %d.\n", testStatus);
    }

    return testStatus;
}  // Breathing test driver

// ---------------------------------------------------------------------------
// NOTICE:
//      Copyright (C) Bloomberg L.P., 2012
//      All Rights Reserved.
//      Property of Bloomberg L.P. (BLP)
//      This software is made available solely pursuant to the
//      terms of a BLP license agreement which governs its use.
// ----------------------------- END-OF-FILE ---------------------------------<|MERGE_RESOLUTION|>--- conflicted
+++ resolved
@@ -42,15 +42,9 @@
 // ----------------------------------------------------------------------------
 // NOTE: THIS IS A LOW-LEVEL COMPONENT AND MAY NOT USE ANY C++ LIBRARY
 // FUNCTIONS, INCLUDING IOSTREAMS.
-<<<<<<< HEAD
 
 namespace {
 
-=======
-
-namespace {
-
->>>>>>> cfe54c37
 int testStatus = 0;
 
 void aSsErT(bool b, const char *s, int i)
