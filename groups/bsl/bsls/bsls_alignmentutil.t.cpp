// bsls_alignmentutil.t.cpp                                           -*-C++-*-

#include <bsls_alignmentutil.h>

#include <bsls_alignmentfromtype.h>
#include <bsls_asserttest.h>
#include <bsls_asserttestexception.h>
#include <bsls_platform.h>

#include <bsls_types.h>  // for testing only

#include <iostream>
#include <limits>

#include <cstddef>  // offsetof() macro
#include <cstdlib>  // atoi()
#include <cstring>

using namespace BloombergLP;
using namespace std;

//=============================================================================
//                             TEST PLAN
//-----------------------------------------------------------------------------
//                             Overview
//                             --------
// Most of what this component implements are compile-time computations that
// differ among platforms.  The tests do assume that alignment of 'char' is 1,
// 'short' is 2, 'int' is 4, and 'double' is at least 4.  In addition, certain
// invariants are tested, including:
//
//: 1  That all alignment calculations result in a power of 2.
//:
//: 2  That 'bsls::AlignmentUtil::BSLS_MAX_ALIGNMENT' really is the largest
//:    value that will be produced by the alignment calculations and that
//:    'bsls::AlignmentUtil::MaxAlignedType' is aligned at
//:    'bsls::AlignmentUtil::BSLS_MAX_ALIGNMENT'.
//
// For the few run-time functions provided in this component, we establish
// post-conditions and test that the postconditions hold over a reasonable
// range of inputs.
//-----------------------------------------------------------------------------
// TYPES
// [ 1] static BSLS_MAX_ALIGNMENT
// [ 2] static MaxAlignedType
//
// CLASS METHODS
// [ 3] static int calculateAlignmentFromSize(std::size_t size);
// [ 4] static int calculateAlignmentOffset(void *, int);
// [ 5] static bool is2ByteAligned(const void *);
// [ 5] static bool is4ByteAligned(const void *);
// [ 5] static bool is8ByteAligned(const void *);
// [ 6] static int roundUpToMaximalAlignment(std::size_t);
//-----------------------------------------------------------------------------
// [ 7] USAGE EXAMPLE -- Ensure the usage example compiles and works.
//=============================================================================

//-----------------------------------------------------------------------------
//                  STANDARD BDE ASSERT TEST MACRO
//-----------------------------------------------------------------------------

static int testStatus = 0;

static void aSsErT(int c, const char *s, int i) {
    if (c) {
        cout << "Error " << __FILE__ << "(" << i << "): " << s
             << "    (failed)" << endl;
        if (testStatus >= 0 && testStatus <= 100) ++testStatus;
    }
}
#define ASSERT(X) { aSsErT(!(X), #X, __LINE__); }

//=============================================================================
//                    STANDARD BDE LOOP-ASSERT TEST MACROS
//-----------------------------------------------------------------------------

#define LOOP_ASSERT(I,X) { \
    if (!(X)) { cout << #I << ": " << I << "\n"; aSsErT(1, #X, __LINE__);}}

#define LOOP2_ASSERT(I,J,X) { \
    if (!(X)) { cout << #I << ": " << I << "\t" << #J << ": " \
              << J << "\n"; aSsErT(1, #X, __LINE__); } }

#define LOOP3_ASSERT(I,J,K,X) { \
   if (!(X)) { cout << #I << ": " << I << "\t" << #J << ": " << J << "\t" \
              << #K << ": " << K << "\n"; aSsErT(1, #X, __LINE__); } }

#define LOOP4_ASSERT(I,J,K,L,X) { \
   if (!(X)) { cout << #I << ": " << I << "\t" << #J << ": " << J << "\t" << \
       #K << ": " << K << "\t" << #L << ": " << L << "\n"; \
       aSsErT(1, #X, __LINE__); } }

//=============================================================================
//                      SEMI-STANDARD TEST OUTPUT MACROS
//-----------------------------------------------------------------------------

#define P(X) cout << #X " = " << (X) << endl; // Print identifier and value.
#define Q(X) cout << "<| " #X " |>" << endl;  // Quote identifier literally.
#define P_(X) cout << #X " = " << (X) << ", " << flush; // P(X) without '\n'
#define A(X) cout << #X " = " << ((void *) X) << endl;  // Print address
#define A_(X) cout << #X " = " << ((void *) X) << ", " << flush;
#define L_ __LINE__                           // current Line number
#define TAB cout << '\t';

//=============================================================================
//                  GLOBAL DEFINITIONS FOR TESTING
//-----------------------------------------------------------------------------

typedef bsls::AlignmentUtil Class;

#if defined(BSLS_PLATFORM__CPU_X86) && defined(BSLS_PLATFORM__CMP_GNU)
// On Linux x86, no natural type is aligned on a 64-bit boundary, but we need
// such a type to implement low-level constructs (e.g 64-bit atomic types).

struct Test8BytesAlignedType {
    long long d_dummy __attribute__((__aligned__(8)));
};
#endif

//=============================================================================
//                             USAGE EXAMPLE
//-----------------------------------------------------------------------------

///Usage
///-----
// A sequential memory allocator is used to return a sequence of memory blocks
// of varying requested sizes from a larger chunk of contiguous memory.  Each
// block returned must also have an alignment that is sufficient for any
// conceivable object of that size.  To achieve a fully factored
// implementation, we might choose to provide a low-level helper function
// 'naturallyAlign' that, given the 'address' of the next available byte in
// the larger chunk along with the requested block 'size' (in bytes), returns
// the first appropriately (or *naturally*) aligned address for the requested
// block at or after 'address':
//..
    void *naturallyAlign(void **currentAddress, int size);
        // Return the closest memory address at or after the specified
        // '*currentAddress' that is sufficiently aligned to accommodate any
        // object of the specified 'size', and update '*currentAddress' to
        // refer to the first available byte after the allocated object.  The
        // behavior is undefined unless '1 <= size'.
//..
// We can implement the 'naturallyAlign' helper function easily using the
// methods defined in this class:
//..
    void *naturallyAlign(void **currentAddress, std::size_t size)
    {
        int   alignment = bsls::AlignmentUtil::calculateAlignmentFromSize(
                                                                size);
        int   offset    = bsls::AlignmentUtil::calculateAlignmentOffset(
                                                               *currentAddress,
                                                                alignment);
        char *result    = static_cast<char *>(*currentAddress) + offset;
        *currentAddress = result + size;
        return result;
    }
//..
// We will then be able to use this 'naturallyAlign' helper function to
// allocate, from a buffer of contiguous memory, efficiently (but not
// necessarily optimally) aligned memory for objects of varying sizes based
// solely on the size of each object (i.e., determined by its natural, not
// actual, alignment).
//
// To illustrate the functionality provided in this component, we begin by
// assuming that we have some user-defined type, 'MyType', comprising several
// data members:
//..
    class MyType {          // size 24; actual alignment 8; natural alignment 8
        int     d_int;
        double  d_double;   // Assume 8-byte alignment.
        char   *d_charPtr;  // Assume size <= 8 bytes.
    };
//..
// We then define a function, 'f', which starts off by creating a maximally
// aligned 'buffer' on the program stack:
//..
//  void f()
//  {
//      // The remainder of the usage example is in the USAGE test case.
//  }

//=============================================================================
//                  CLASSES AND FUNCTIONS USED IN TESTS
//-----------------------------------------------------------------------------

#define IS_POW2(X) (((X) | ((X)-1)) + 1 == 2 * (X))

struct S1 { char d_buff[8]; S1(char); };
struct S2 { char d_buff[8]; int d_int; S2(); private: S2(const S2&); };
struct S3 { S1 d_s1; double d_double; short d_short; };
struct S4 { short d_shorts[5]; char d_c;  S4(int); private: S4(const S4&); };
#if defined(BSLS_PLATFORM__OS_LINUX) && defined(BSLS_PLATFORM__CPU_X86)
struct S5 { long long d_longLong __attribute__((__aligned__(8))); };
#endif
union  U1 { char d_c; int *d_pointer; };

template <typename T>
inline
bool samePtrType(T *, void *)
{
    return false;
}

template <typename T>
inline
bool samePtrType(T *, T *)
{
    return true;
}

template <typename T1, typename T2>
inline
bool sameType(T1 t1, T2 t2)
{
    return samePtrType(&t1, &t2);
}

typedef void (*FuncPtr)();
enum {
    // Define alignments for kinds of primitive types.

    CHAR_ALIGNMENT        = bsls::AlignmentFromType<char>::VALUE,
    SHORT_ALIGNMENT       = bsls::AlignmentFromType<short>::VALUE,
    INT_ALIGNMENT         = bsls::AlignmentFromType<int>::VALUE,
    LONG_ALIGNMENT        = bsls::AlignmentFromType<long>::VALUE,
    INT64_ALIGNMENT       = bsls::AlignmentFromType<long long>::VALUE,
    BOOL_ALIGNMENT        = bsls::AlignmentFromType<bool>::VALUE,
    WCHAR_T_ALIGNMENT     = bsls::AlignmentFromType<wchar_t>::VALUE,
    PTR_ALIGNMENT         = bsls::AlignmentFromType<void*>::VALUE,
    FUNC_PTR_ALIGNMENT    = bsls::AlignmentFromType<FuncPtr>::VALUE,
    FLOAT_ALIGNMENT       = bsls::AlignmentFromType<float>::VALUE,
    DOUBLE_ALIGNMENT      = bsls::AlignmentFromType<double>::VALUE,
    LONG_DOUBLE_ALIGNMENT = bsls::AlignmentFromType<long double>::VALUE
};

//=============================================================================
//                              MAIN PROGRAM
//-----------------------------------------------------------------------------

int main(int argc, char *argv[])
{
    int test = argc > 1 ? atoi(argv[1]) : 0;
    int verbose = argc > 2;
    int veryVerbose = argc > 3;

    cout << "TEST " << __FILE__ << " CASE " << test << endl;

    switch (test) { case 0:
      case 7: {
        // --------------------------------------------------------------------
        // USAGE TEST
        //   Make sure main usage examples compile and work as advertized.
        //   Thoroughly test the example function 'allocateFromBuffer'.
        //
        // Test plan:
        //   Copy usage example verbatim into test driver then change 'assert'
        //   to 'ASSERT'.  Since usage example code declares template classes
        //   and functions, it must be placed outside of main().  Within this
        //   test case, therefore, we call the externally-declared functions
        //   defined above.
        //
        //   For completeness, test allocateFromBuffer by allocating
        //   various-sized and aligned objects.  Note that both scenarios of
        //   when 'memory.d_buffer' is 4-byte aligned and 8-byte aligned are
        //   tested.  If 'memory.d_buffer' is 8-byte aligned, 'cursor' is
        //   offset by 4 to simulate a 4-byte aligned buffer.  If
        //   'memory.d_buffer' is 4-byte aligned, 'cursor' is offset by 4 to
        //   simulate an 8-byte aligned buffer.
        //
        // Testing:
        //   USAGE EXAMPLE -- Ensure the usage example compiles and works.
        // --------------------------------------------------------------------

        if (verbose) cout << "\nUSAGE" << endl
                          << "\n=====" << endl;

        const int BUFFER_SIZE = 1024;

// TBD the following was determined by Oleg
// Re alignment of __int64 and double:
// 1) __alignof() returns 8 for both
// 2) struct members of these types get properly aligned
// 3) local variables of these types get properly aligned in the stack frame
// _HOWEVER_
// when variables of these types are on the stack, the compiler does not
// make any effort to align the stack frame to 8 bytes.
#if defined(BSLS_PLATFORM__CMP_MSVC)
        static
#endif
        union {
            bsls::AlignmentUtil::MaxAlignedType d_dummy;  // force max. align.
            char                                d_buffer[BUFFER_SIZE];
        } buffer;
//..
// Next we use the 'bsls::AlignmentUtil' functions directly to confirm that
// 'buffer' is sufficiently aligned to accommodate a 'MaxAlignedType' object:
//..
        int alignment = bsls::AlignmentFromType<
                                   bsls::AlignmentUtil::MaxAlignedType>::VALUE;
        int offset =
                  bsls::AlignmentUtil::calculateAlignmentOffset(
                                                               buffer.d_buffer,
                                                               alignment);
        ASSERT(0 == offset);  // sufficient alignment
//..
// Below we perform various memory allocations using our 'naturallyAlign'
// helper function:
//..
        void *p         = static_cast<void *>(buffer.d_buffer);
//
        (void)            naturallyAlign(&p, sizeof(char));
//
        void *shortPtr5 = naturallyAlign(&p, 5 * sizeof(short));
//
// Note that the address held in 'shortPtr' is numerically divisible by the
// alignment of a 'short' on the current platform:
//..
        ASSERT(0 == ((static_cast<char *>(shortPtr5) - buffer.d_buffer) %
                                       bsls::AlignmentFromType<short>::VALUE));
//
        ASSERT(bsls::AlignmentUtil::is2ByteAligned(shortPtr5));
//..
// Next we use 'naturallyAlign' to allocate a block of appropriate size and
// sufficient alignment to store a 'MyType' object:
//..
        void *objPtr = naturallyAlign(&p, sizeof(MyType));
//..
// Note that the alignment of the address held in 'objPtr' is numerically
// divisible by the actual alignment requirement:
//..
        ASSERT(0 == bsls::AlignmentUtil::calculateAlignmentOffset(
                                      objPtr,
                                      bsls::AlignmentFromType<MyType>::VALUE));
//..
// Assuming 'buffer' has sufficient capacity, and the alignments for 'char',
// 'short', and 'MyType' are, respectively, 1, 2, and 8, we would expect this
// layout within 'buffer.d_buffer':
//..
//  charPtr shortPtr5                            objPtr
//  |       |                                                       |
//  V       V                                                       V
//  .---.---.---.---.---.---.---.---.---.---.---.---.---.---.---.---.---.---.-
//  |ccc|   |sssssss:sssssss:sssssss:sssssss:sssssss|   :   :   :   |oooooo...
//  ^---^---^---^---^---^---^---^---^---^---^---^---^---^---^---^---^---^---^-
//  0   1   2   3   4   5   6   7   8   9   10  11  12  13  14  15  16  17  18
//..
// Note that on an atypical 32-bit platform where a 'double' is 4-byte
// aligned, the actual alignment of 'MyType' would be 4, but its natural
// alignment would still be 8 because its size would be 16; it is highly
// unlikely that 'MyType' would have an actual (and therefore natural)
// alignment of 4 on a 64-bit platform when using default compiler settings.

      } break;
      case 6: {
        // --------------------------------------------------------------------
        // TESTING MAXIMUM ALIGNMENT:
        //   Memory management and allocation functions must be able to return
        //   the address of a block of memory into which any type of data can
        //   be stored.  Such a block of memory is called maximally aligned.
        //
        // Concerns:
        //   At compile time, a series of conditional compilation
        //   statements determine what the maximally-aligned type is
        //   based on macros set for the platform.  It is possible that
        //   the logic could be flawed or a new platform (combination
        //   of compiler, OS, and CPU) introduced.  While it is possible
        //   programmatically to determine the maximally-aligned type, the
        //   calculation is not efficient.  However, such functionality is
        //   well suited for a test driver.
        //
        // Plan:
        //   First, ensure that 'MaxAlign' is the maximally aligned type.
        //
        //   Next, ensure that the size of the maximally aligned type is
        //   equal to its alignment offset.
        //
        //   Finally, ensure that 'roundUpToMaximalAlignment' rounds its
        //   argument up to the nearest multiple of 'sizeof(MaxAlign)'.
        //
        // Testing:
        //   static int roundUpToMaximalAlignment(std::size size);
        // --------------------------------------------------------------------

        ASSERT(0 == Class::roundUpToMaximalAlignment(0));

        struct MaxAlignAlign    { char c; Class::MaxAlignedType d_maxAlign; };

        const int maxAlignment = offsetof(MaxAlignAlign, d_maxAlign);
        if (veryVerbose) {
            TAB; P_(maxAlignment);
            P_(sizeof(Class::MaxAlignedType));
        }

        int i;
        for (i = 1; i <= maxAlignment; ++i) {
            ASSERT(    maxAlignment ==
                                    (int) Class::roundUpToMaximalAlignment(i));
        }
        for (i = maxAlignment + 1; i <= 2 * maxAlignment; ++i) {
            ASSERT(2 * maxAlignment ==
                                    (int) Class::roundUpToMaximalAlignment(i));
        }
      } break;
      case 5: {
        // --------------------------------------------------------------------
        // TESTING 'is[248]ByteAligned'
        //
        // Plan:
        //
        // Testing:
        //   bool bsls::AlignmentUtil::is2ByteAligned(const void *);
        //   bool bsls::AlignmentUtil::is4ByteAligned(const void *);
        //   bool bsls::AlignmentUtil::is8ByteAligned(const void *);
        // --------------------------------------------------------------------

        if (verbose) {
            cout << endl << "isXByteAligned" << endl
                         << "==============" << endl;
        }

        static const struct {
            int         d_line;     // line number
            const void *d_address;  // address
            bool        d_is2;      // is address 2-byte aligned?
            bool        d_is4;      // "     "    4-byte    "
            bool        d_is8;      // "     "    8-byte    "
        } DATA[] = {
            { L_,  (const void *)0x0,         true,   true,   true  },
            { L_,  (const void *)0x1,         false,  false,  false },
            { L_,  (const void *)0x4,         true,   true,   false },
            { L_,  (const void *)0x5,         false,  false,  false },
            { L_,  (const void *)0x6,         true,   false,  false },
            { L_,  (const void *)0x8,         true,   true,   true  },
            { L_,  (const void *)0x2FE2,      true,   false,  false },
            { L_,  (const void *)0x2FE3,      false,  false,  false },
            { L_,  (const void *)0x2FE4,      true,   true,   false },
            { L_,  (const void *)0x2FE8,      true,   true,   true  },
            { L_,  (const void *)0x2FE9,      false,  false,  false },
            { L_,  (const void *)0xFFFFFFFF,  false,  false,  false },
            { L_,  (const void *)0xFFFFFFFE,  true,   false,  false },
            { L_,  (const void *)0xFFFFFFFC,  true,   true,   false },
            { L_,  (const void *)0xFFFFFFF8,  true,   true,   true  }
        };
        const int NUM_DATA = sizeof DATA / sizeof *DATA;

        for (int ti = 0; ti < NUM_DATA; ++ti) {
             const int   LINE   = DATA[ti].d_line;
             const void *ADDR   = DATA[ti].d_address;
             const bool  ALIGN2 = DATA[ti].d_is2;
             const bool  ALIGN4 = DATA[ti].d_is4;
             const bool  ALIGN8 = DATA[ti].d_is8;

            LOOP_ASSERT(LINE, ALIGN2 == Class::is2ByteAligned(ADDR));
            LOOP_ASSERT(LINE, ALIGN4 == Class::is4ByteAligned(ADDR));
            LOOP_ASSERT(LINE, ALIGN8 == Class::is8ByteAligned(ADDR));
        }
      } break;
      case 4: {
        // --------------------------------------------------------------------
        // TESTING FUNCTION 'bsls::AlignmentUtil::calculateAlignmentOffset'
        //   Ensure correctness for each pair of (ma, a), where 'ma' is a
        //   memory address from 'baseAddr' to
        //   'baseAddr + 2 * BSLS_MAX_ALIGNMENT + 1'
        //   and 'a' is an alignment in [1 2 4 .. BSLS_MAX_ALIGNMENT] such
        //   that:
        //     0 <= result
        //     result < a
        //     0 == (ma + result - baseAddr) % a;
        //     for each k in [ 0 .. result - 1 ]
        //         0 != (ma + k - baseAddr) % a;
        // Plan:
        //   Declare baseAddr as a pointer to a maximally-aligned memory
        //     buffer of size 2 * BSLS_MAX_ALIGNMENT + 1.
        //   Iterate 'ma' over each address in buffer and iterate 'a' each
        //     power of two up to BSLS_MAX_ALIGNMENT.
        //   Compute bsls::AlignmentUtil::calculateAlignmentOffset(ma, a) and
        //     verify all concerns listed above.
        //
        // Tactics:
        //   Area test over meaningful range of inputs.
        //
        // Testing:
        //   int bsls::AlignmentUtil::calculateAlignmentOffset(void *, int);
        // --------------------------------------------------------------------

        if (verbose) cout << endl << "Test calculateAlignmentOffset" << endl
                                  << "=============================" << endl;

        // MSC compiler lays out structs with 8-byte alignment, but then
        // allows those structs to appear on the stack with 4-byte alignment.
        // This is not necessarily a bug, but it is counter-intuitive.  To be
        // sure that this buffer has max alignment, we put it in static
        // storage.  This is for testing only -- in practice, it is rarely
        // necessary to force the alignment of a stack variable beyond what
        // the compiler requires.  Moreover, this trick does not even work for
        // gcc builds on AIX.
#if !defined(BSLS_PLATFORM__CMP_GNU) || !defined(BSLS_PLATFORM__OS_AIX)
        const int BUF_SIZE = 3 * bsls::AlignmentUtil::BSLS_MAX_ALIGNMENT;

        static union {
            char                                d_buffer[BUF_SIZE];
            bsls::AlignmentUtil::MaxAlignedType d_align;
        } alignedBuf;
#endif

        char *baseAddr = alignedBuf.d_buffer;

        for (char *ma = baseAddr;
             ma < baseAddr + 2 * bsls::AlignmentUtil::BSLS_MAX_ALIGNMENT + 1;
             ++ma) {
            for (int a = 1;
                 a <= bsls::AlignmentUtil::BSLS_MAX_ALIGNMENT;
                 a <<= 1) {

                int offset = bsls::AlignmentUtil::calculateAlignmentOffset(ma,
                                                                           a);

                if (veryVerbose) {
                    cout << "\tMemory address = " << (void*) ma
                         << "\tAlignment = " << a
                         << "\tOffset = " << offset << endl;
                }

                LOOP2_ASSERT(a, ma, 0 <= offset);
                LOOP2_ASSERT(a, ma, offset < a);
                LOOP2_ASSERT(a, ma, 0 == (ma - baseAddr + offset) % a);
                for (int k = 0; k < offset; ++k) {
                    LOOP3_ASSERT(a, ma, k, 0 != (ma + k - baseAddr) % a);
                }
            }
        }

        if (verbose) cout << "\nNegative Testing" << endl;

        {
#ifdef BDE_BUILD_TARGET_EXC
            bsls::Assert::setFailureHandler(&bsls::AssertTest::failTestDriver);

            // '0' in the expected 'ALIGN' column indicates that the call is
            // out of contract, so any result will be accepted unless the
            // relevant 'BSLS_ASSERT' macro is enabled.

            static struct {
                int         d_lineNumber;
                const char *d_assertBuildType;
                char        d_expectedResult;
                const void *d_address;
                int         d_align;
            } const DATA[] = {
                // LINE  TYPE  RESULT  ADDRESS  ALIGN
                // ----  ----  ------  ----     -----
                {  L_,   "S",  'F',     0,      -1 },
                {  L_,   "S",  'F',     0,       0 },
                {  L_,   "S",  'P',     0,       1 },
                {  L_,   "S",  'P',     0,       2 },
                {  L_,   "S",  'F',     0,       3 },
                {  L_,   "S",  'P',     0,       4 },
                {  L_,   "S",  'F',     0,       5 },
                {  L_,   "S",  'F',     0,       6 },
                {  L_,   "S",  'F',     0,       7 },
                {  L_,   "S",  'P',     0,       8 },
                {  L_,   "S",  'F',     0,       9 },
                {  L_,   "S",  'F',     0,       65535 },
                {  L_,   "S",  'P',     0,       65536 },
                {  L_,   "S",  'F',     0,       65537 }
            };
            const int DATA_SIZE = sizeof DATA / sizeof *DATA;

            for (int i = 0; i < DATA_SIZE; ++i) {
                const int         LINE    = DATA[i].d_lineNumber;
                const char *const TYPE    = DATA[i].d_assertBuildType;
                const int         RESULT  = DATA[i].d_expectedResult;
                const void *const ADDRESS = DATA[i].d_address;
                const int         ALIGN   = DATA[i].d_align;

                if(veryVerbose) {
                    TAB P_(TYPE) P_(RESULT) P_(ADDRESS) P(ALIGN)
                }

                LOOP_ASSERT(LINE, bsls::AssertTest::isValidAssertBuild(TYPE));
                LOOP_ASSERT(LINE, bsls::AssertTest::isValidExpected(RESULT));

                // Skip this test if the relevant assert is not active in this
                // build.
                if ('F' == RESULT && !BSLS_ASSERTTEST_IS_ACTIVE(TYPE)) {
                    continue;
                }

                // The relevant assert is active in this build
                try {
<<<<<<< HEAD
                    (void) bsls_AlignmentUtil::calculateAlignmentOffset(
                                                                      ADDRESS,
                                                                      ALIGN);
                    LOOP_ASSERT(LINE, bsls_AssertTest::tryProbe(RESULT));
=======
                    int a = bsls::AlignmentUtil::calculateAlignmentOffset(
                                                                       ADDRESS,
                                                                       ALIGN);
                    LOOP_ASSERT(LINE, bsls::AssertTest::tryProbe(RESULT));
>>>>>>> bc933a59

//                  LOOP4_ASSERT(LINE, ADDRESS, ALIGN, a, ALIGN == a);
                }
                catch (const bsls::AssertTestException& e) {
                    LOOP_ASSERT(LINE, bsls::AssertTest::catchProbe(RESULT,
                                                                   e,
                                                                   __FILE__));
                }
            }
#else
            if (verbose) cout <<
                "\nDISABLED in this (non-exception) build mode." << endl;
#endif
        }
      } break;
      case 3: {
        // --------------------------------------------------------------------
        // TESTING FUNCTION 'bsls::AlignmentUtil::calculateAlignmentFromSize'
        //   Ensure correctness for all object sizes:
        //     Result must be greater than 0.
        //     Result must be less than or equal to 'BSLS_MAX_ALIGNMENT'.
        //     Size must be evenly divisible by result.
        //     Size must not be evenly divisible by '2 * result' unless
        //     'result == BSLS_MAX_ALIGNMENT'.
        //
        // Plan:
        //   Assume 'BSLS_MAX_ALIGNMENT <= 16'.
        //   Compare results against expected values for inputs from 1 to 16.
        //   Try all sizes up to '2 * BSLS_MAX_ALIGNMENT + 1'.
        //   Test all concerns listed above.
        //
        // Tactics:
        //   Area test over meaningful range of inputs.
        //
        // Testing:
        //   int bsls::AlignmentUtil::calculateAlignmentFromSize(std::size_t);
        // --------------------------------------------------------------------

        if (verbose) cout << endl
            << "Test calculateAlignmentFromSize" << endl
            << "===============================" << endl;

        static struct {
            int d_line;
            int d_input;
            int d_expected;
        } const DATA[] = {
            // line input expected
            // ---- ----- --------
            {  L_,    1,    1 },
            {  L_,    2,    2 },
            {  L_,    3,    1 },
            {  L_,    4,    4 },
            {  L_,    5,    1 },
            {  L_,    6,    2 },
            {  L_,    7,    1 },
            {  L_,    8,    8 },
            {  L_,    9,    1 },
            {  L_,   10,    2 },
            {  L_,   11,    1 },
            {  L_,   12,    4 },
            {  L_,   13,    1 },
            {  L_,   14,    2 },
            {  L_,   15,    1 }
        };
        const int DATA_SIZE = sizeof DATA / sizeof *DATA;

        for (int i = 0; i < DATA_SIZE; ++i) {
            const int LINE     = DATA[i].d_line;
            const int INPUT    = DATA[i].d_input;
            const int EXPECTED = DATA[i].d_expected;

            int a = bsls::AlignmentUtil::calculateAlignmentFromSize(INPUT);
            LOOP_ASSERT(LINE, EXPECTED == a);
        }

        for (int size = 1;
             size <= 2 * bsls::AlignmentUtil::BSLS_MAX_ALIGNMENT + 1;
             ++size) {
            int a = bsls::AlignmentUtil::calculateAlignmentFromSize(size);

            if (veryVerbose) {
                cout << "    Object size = " << size
                     << "\tGuessed alignment = " << a << endl;
            }

            LOOP_ASSERT(size,  a > 0);
            LOOP_ASSERT(size,  IS_POW2(a));
            LOOP_ASSERT(size,  a <= bsls::AlignmentUtil::BSLS_MAX_ALIGNMENT);
            LOOP_ASSERT(size,  0 == size % a);
            LOOP_ASSERT(size, (0 != size % (2 * a) ||
                               a == bsls::AlignmentUtil::BSLS_MAX_ALIGNMENT));

        }

        if (verbose) cout << "\nNegative Testing" << endl;

        {
#ifdef BDE_BUILD_TARGET_EXC
            bsls::Assert::setFailureHandler(&bsls::AssertTest::failTestDriver);

            // '0' in the expected 'ALIGN' column indicates that the call is
            // out of contract, so any result will be accepted unless the
            // relevant 'BSLS_ASSERT' macro is enabled.

            static struct {
                int          d_lineNumber;
                const char  *d_assertBuildType;
                char         d_expectedResult;
                std::size_t  d_input;
                int          d_expected;
            } const DATA[] = {
                // LINE  TYPE  RESULT  SIZE  ALIGN
                // ----  ----  ------  ----  -----
                {  L_,   "S",  'F',     0,      0 },
                {  L_,   "S",  'P',     1,      1 },
                {  L_,   "S",  'P',    std::numeric_limits<std::size_t>::max(),
                                                1 }
            };
            const int DATA_SIZE = sizeof DATA / sizeof *DATA;

            for (int i = 0; i < DATA_SIZE; ++i) {
                const int         LINE   = DATA[i].d_lineNumber;
                const char *const TYPE   = DATA[i].d_assertBuildType;
                const int         RESULT = DATA[i].d_expectedResult;
                const int         SIZE   = DATA[i].d_input;
                const int         ALIGN  = DATA[i].d_expected;

                if(veryVerbose) {
                    TAB P_(TYPE) P_(RESULT) P_(SIZE) P(ALIGN)
                }

                LOOP_ASSERT(LINE, bsls::AssertTest::isValidAssertBuild(TYPE));
                LOOP_ASSERT(LINE, bsls::AssertTest::isValidExpected(RESULT));

                // Skip this test if the relevant assert is not active in this
                // build.
                if ('F' == RESULT && !BSLS_ASSERTTEST_IS_ACTIVE(TYPE)) {
                    continue;
                }

                // The relevant assert is active in this build
                try {
                    int a = 0;
                    a = bsls::AlignmentUtil::calculateAlignmentFromSize(SIZE);
                    LOOP_ASSERT(LINE, bsls::AssertTest::tryProbe(RESULT));

                    LOOP4_ASSERT(LINE, SIZE, ALIGN, a, ALIGN == a);
                }
                catch (const bsls::AssertTestException& e) {
                    LOOP_ASSERT(LINE, bsls::AssertTest::catchProbe(RESULT,
                                                                   e,
                                                                   __FILE__));
                }
            }
#else
            if (verbose) cout <<
                "\nDISABLED in this (non-exception) build mode." << endl;
#endif
        }
      } break;
      case 2: {
        // --------------------------------------------------------------------
        // TESTING bsls::AlignmentUtil::MaxAlignedType
        //   Ensure that alignment of MaxAlignedType is BSLS_MAX_ALIGNMENT
        //     and sizeof(MaxAlignedType) == BSLS_MAX_ALIGNMENT
        //
        // Plan:
        //   Use bsls::AlignmentUtilFromType<T>::VALUE to verify
        //   alignment of MaxAlignedType.
        //
        // Tactics:
        //   Exhaustive test over entire input range.
        //
        // Testing:
        //   bsls::AlignmentUtil::MaxAlignedType
        // --------------------------------------------------------------------

        if (verbose) cout << endl << "MaxAlignedType TEST" << endl
                                  << "===================" << endl;

        typedef bsls::Types U;

        ASSERT((int) bsls::AlignmentFromType<Class::MaxAlignedType>::VALUE ==
               (int) Class::BSLS_MAX_ALIGNMENT);

        ASSERT(sizeof(Class::MaxAlignedType) == Class::BSLS_MAX_ALIGNMENT);

        if (verbose) cout << endl << "MAXIMUM ALIGNMENT TEST" << endl
                                  << "======================" << endl;

        struct ShortAlign       { char c; short  d_short;           };
        struct IntAlign         { char c; int    d_int;             };
        struct LongAlign        { char c; long   d_long;            };
        struct Int64Align       { char c; U::Int64 d_int64;         };
        struct FloatAlign       { char c; float  d_float;           };
        struct DoubleAlign      { char c; double d_double;          };
        struct LongDoubleAlign  { char c; long double d_longDouble; };
        struct VoidPtrAlign     { char c; void  *d_voidPtr;         };
#if defined(BSLS_PLATFORM__CPU_X86) && defined(BSLS_PLATFORM__CMP_GNU)
        struct Test8bytesAlign  { char c; Test8BytesAlignedType
                                               d_8BytesAlignedType; };
#endif
// TBD broke *lots* of stuff (bdem, etc.)
#if 0
#if defined(BSLS_PLATFORM__OS_HPUX)
        struct Test16bytesAlign { char c; __float80 d_float80;      };
#endif
#endif

        struct MaxAlignAlign    { char c; Class::MaxAlignedType d_maxAlign; };

        const int EXP =
            1 + ( (1                                       - 1) // char
                | (offsetof(ShortAlign, d_short)           - 1)
                | (offsetof(IntAlign, d_int)               - 1)
                | (offsetof(LongAlign, d_long)             - 1)
                | (offsetof(Int64Align, d_int64)           - 1)
                | (offsetof(FloatAlign, d_float)           - 1)
                | (offsetof(DoubleAlign, d_double)         - 1)
                | (offsetof(LongDoubleAlign, d_longDouble) - 1)
                | (offsetof(VoidPtrAlign, d_voidPtr)       - 1)
#if defined(BSLS_PLATFORM__CPU_X86) && defined(BSLS_PLATFORM__CMP_GNU)
                | (offsetof(Test8bytesAlign,
                            d_8BytesAlignedType)           - 1)
#endif
// TBD broke *lots* of stuff (bdem, etc.)
#if 0
#if defined(BSLS_PLATFORM__OS_HPUX)
                | (offsetof(Test16bytesAlign, d_float80)   - 1)
#endif
#endif
                );

        const int maxAlignment = offsetof(MaxAlignAlign, d_maxAlign);
        if (veryVerbose) {
            TAB; P_(maxAlignment);
            P_(sizeof(Class::MaxAlignedType)); P(EXP);
        }

        ASSERT(EXP == maxAlignment);
        ASSERT(EXP == sizeof(Class::MaxAlignedType));

      } break;
      case 1: {
        // --------------------------------------------------------------------
        // TESTING COMPILE-TIME CONSTANTS
        //   BSLS_MAX_ALIGNMENT is divisible by the alignment constant,
        //   The alignment is a non-negative integral power of 2.
        //   Ensure that BSLS_MAX_ALIGNMENT is the same as one or more of the
        //   primitive alignments.
        //   Ensure that BSLS_MAX_ALIGNMENT is the largest primitive alignment.
        //
        // Plan:
        //   Verify each concern for each primitive data type.
        //   Note: Verifying that BSLS_MAX_ALIGNMENT is divisible by each
        //   alignment constant guarantees that BSLS_MAX_ALIGNMENT is at least
        //   as big as each alignment constant.
        //   Display alignments in very verbose mode (only).
        //
        //   In veryVerbose mode, print the alignment of each type being
        //     tested.
        //
        // Tactics:
        //   Exhaustive test over entire input range.
        //
        // Testing:
        //   bsls::AlignmentUtil::BSLS_MAX_ALIGNMENT
        //
        //   PRINT ALIGNMENTS IN VERY VERBOSE MODE
        // --------------------------------------------------------------------

        if (verbose) cout << endl << "Test compile-time constants" << endl
                                  << "===========================" << endl;
        if (veryVerbose) {
            cout << endl << "ALIGNMENTS" << endl
                         << "----------" << endl;
            P(bsls::AlignmentUtil::BSLS_MAX_ALIGNMENT);
        }

        if (veryVerbose) {
            cout << endl << "SIZES" << endl
                         << "-----" << endl;
            P(sizeof(bsls::AlignmentUtil::MaxAlignedType));
        }

        if (verbose) cout << "\nVerify 0 == BSLS_MAX_ALIGNMENT % alignment"
                          << endl;

        ASSERT(0 == Class::BSLS_MAX_ALIGNMENT % CHAR_ALIGNMENT);
        ASSERT(0 == Class::BSLS_MAX_ALIGNMENT % SHORT_ALIGNMENT);
        ASSERT(0 == Class::BSLS_MAX_ALIGNMENT % INT_ALIGNMENT);
        ASSERT(0 == Class::BSLS_MAX_ALIGNMENT % LONG_ALIGNMENT);
        ASSERT(0 == Class::BSLS_MAX_ALIGNMENT % INT64_ALIGNMENT);
        ASSERT(0 == Class::BSLS_MAX_ALIGNMENT % BOOL_ALIGNMENT);
        ASSERT(0 == Class::BSLS_MAX_ALIGNMENT % WCHAR_T_ALIGNMENT);
        ASSERT(0 == Class::BSLS_MAX_ALIGNMENT % PTR_ALIGNMENT);
        ASSERT(0 == Class::BSLS_MAX_ALIGNMENT % FUNC_PTR_ALIGNMENT);
        ASSERT(0 == Class::BSLS_MAX_ALIGNMENT % FLOAT_ALIGNMENT);
        ASSERT(0 == Class::BSLS_MAX_ALIGNMENT % DOUBLE_ALIGNMENT);
        ASSERT(0 == Class::BSLS_MAX_ALIGNMENT % LONG_DOUBLE_ALIGNMENT);

        if (verbose) cout <<
            "\nVerify alignment is non-negative integral power of 2." << endl;

        ASSERT(IS_POW2(Class::BSLS_MAX_ALIGNMENT));

      } break;
      default: {
        cerr << "WARNING: CASE `"<< test << "' NOT FOUND." <<endl;
        testStatus = -1;
      } break;
    }

    if (testStatus > 0) {
        cerr << "Error, non-zero test status = " << testStatus << "." << endl;
    }
    return testStatus;
}

// ---------------------------------------------------------------------------
// NOTICE:
//      Copyright (C) Bloomberg L.P., 2004
//      All Rights Reserved.
//      Property of Bloomberg L.P. (BLP)
//      This software is made available solely pursuant to the
//      terms of a BLP license agreement which governs its use.
// ----------------------------- END-OF-FILE ---------------------------------<|MERGE_RESOLUTION|>--- conflicted
+++ resolved
@@ -588,17 +588,10 @@
 
                 // The relevant assert is active in this build
                 try {
-<<<<<<< HEAD
-                    (void) bsls_AlignmentUtil::calculateAlignmentOffset(
-                                                                      ADDRESS,
-                                                                      ALIGN);
-                    LOOP_ASSERT(LINE, bsls_AssertTest::tryProbe(RESULT));
-=======
                     int a = bsls::AlignmentUtil::calculateAlignmentOffset(
                                                                        ADDRESS,
                                                                        ALIGN);
                     LOOP_ASSERT(LINE, bsls::AssertTest::tryProbe(RESULT));
->>>>>>> bc933a59
 
 //                  LOOP4_ASSERT(LINE, ADDRESS, ALIGN, a, ALIGN == a);
                 }
