// bsls_alignmentimp.h                                                -*-C++-*-
#ifndef INCLUDED_BSLS_ALIGNMENTIMP
#define INCLUDED_BSLS_ALIGNMENTIMP

#ifndef INCLUDED_BSLS_IDENT
#include <bsls_ident.h>
#endif
BSLS_IDENT("$Id: $")

//@PURPOSE: Provide implementation meta-functions for alignment computation.
//
//@CLASSES:
//  bsls::AlignmentImpCalc: 'TYPE' parameter to alignment 'VALUE' map
//  bsls::AlignmentImpMatch: namespace for overloaded 'match' functions
//  bsls::AlignmentImpPriorityToType: 'PRIORITY' param to primitive type map
//  bsls::AlignmentImpTag: unique type of size 'SIZE' (parameter)
//
//@SEE_ALSO: bsls_alignmentfromtype, bsls_alignmenttotype, bsls_alignmentutil
//
//@AUTHOR: Pablo Halpern (phalpern), Rohan Bhindwale (rbhindwa)
//
//@DESCRIPTION: This component provides a suite of template meta-functions that
// can be used to compute (at compile-time) various platform-dependent
// alignment information.  The clients of this component are expected to be
// 'bsls' components such as 'bsls_alignmentfromtype', 'bsls_alignmenttotype',
// and 'bsls_alignmentutil'.  Other client code should use one of these 'bsls'
// components instead of using this component directly.
//
///Computing Alignment for a Type
///------------------------------
// The compiler alignment for a given type, 'T', can be computed by creating a
// structure containing a single 'char' member followed by a 'T' member:
//..
//  struct X {
//      char d_c;
//      T    d_t;
//  };
//..
// The compiler lays this structure out in memory as follows:
//..
//  +---+---+-------+
//  |d_c| P |  d_t  |
//  +---+---+-------+
//..
// where 'P' is padding added by the compiler to ensure that 'd_t' is properly
// aligned.  The alignment for 'T' is the number of bytes from the start of the
// structure to the beginning of 'd_t', which is also the total size of the
// structure minus the size of 'd_t':
//..
//  bsls::AlignmentImpCalc<T>::VALUE == sizeof(X) - sizeof(T);
//..
// Since 'sizeof' yields a compile-time constant, the alignment can be computed
// at compile time.
//
///Computing a Type Requiring an Alignment
///---------------------------------------
// A considerably more difficult compile-time computation supported by this
// component is that of determining a fundamental type with the same alignment
// requirements of a given type 'T'.  This involves computing the alignment for
// 'T', as above, and then performing an alignment-to-type lookup, all at
// compile time.  The general principles of this computation follow.
//
// We would like to create a template class that is specialized for each
// fundamental type's alignment.  Unfortunately, multiple types will have the
// same alignment and the compiler would issue a diagnostic if the same
// specialization was defined more than once.  To disambiguate, we create a
// "priority" class for each fundamental type that arbitrarily ranks that type
// relative to all of the other fundamental types.  Each priority class is
// derived from the next-lower priority class.  A set of overloaded functions
// are created such that, given two fundamental types with the same alignment,
// overload resolution will pick the one with the highest priority (i.e., the
// most-derived priority type).  The 'sizeof' operator and several template
// specializations are used to determine the compiler's choice of overloaded
// 'match' function.  The return value is mapped to a priority, which is, in
// turn, mapped to an appropriate primitive type.
//
///Usage
///-----
// This section illustrates the intended use of this component.
//
///Example 1: 'AlignmentImpCalc' Template
/// - - - - - - - - - - - - - - - - - - -
// Suppose that we want to write a program that needs to calculate the
// alignment requirements of both user-defined types and built-in types.
// Further suppose that the program will run on a platform where the alignment
// requirement of 'int' is 4 bytes.
//
// First, we define a 'struct', 'MyStruct', for which want to determine the
// alignment requirement:
//..
//  struct MyStruct {
//      char  d_c;
//      int   d_i;
//      short d_s;
//  };
//..
// Note that 'int' is the most alignment-demanding type within 'MyStruct'.
//
// Now, we use 'AlignmentImpCalc' to calculate the alignments of two
// types, 'short' and the 'MyStruct' we just defined:
//..
//  enum {
//      SHORT_ALIGNMENT     = bsls::AlignmentImpCalc<short   >::VALUE,
//      MY_STRUCT_ALIGNMENT = bsls::AlignmentImpCalc<MyStruct>::VALUE };
//..
// Finally, we observe the values of our alignments, we observe that
// the size of the 2 objects is a multiple of each object's alignment
// (which is true for all C++ types), and we observe that the size of
// 'MyStruct' is greater than its alignment.
//..
//  assert(2 == SHORT_ALIGNMENT);
//  assert(4 == MY_STRUCT_ALIGNMENT);
//
//  assert(0 == sizeof(short   ) % SHORT_ALIGNMENT);
//  assert(0 == sizeof(MyStruct) % MY_STRUCT_ALIGNMENT);
//
//  assert(sizeof(MyStruct) > MY_STRUCT_ALIGNMENT);
//..
//
///Example 2: Types Supporting 'AlignmentToType'
///- - - - - - - - - - - - - - - - - - - - - - -
// Suppose we to be able to determine a fundamental or pointer type that has
// both its size and alignment requirement equal to the alignment requirement
// of a specified template parameter type.  We can use the 'AlignmentImpTag'
// 'struct' template, the overloads of 'AlignmentImpMatch::match' class method,
// the 'AiignmentImp_Priority' template class, and the
// 'AlignmentImpPrioriityToType' template class to do this calculation.
//
// First, we define a class template, 'ConvertAlignmentToType', that provides a
// 'Type' alias to a fundamental or pointer type that has both its alignment
// requirement and size equal to the compile-time constant 'ALIGNMENT' 'int'
// parameter of the template.
//..
//  template <int ALIGNMENT>
//  struct ConvertAlignmentToType {
//      // This 'struct' provides a 'typedef', 'Type', that aliases a primitive
//      // type having the specified 'ALIGNMENT' requirement and size.
//
//    private:
//      // PRIVATE TYPES
//      typedef typename bsls::AlignmentImpMatch::MaxPriority MaxPriority;
//          // 'MaxPriority' is a typedef to the 'AlignmentImp_Priority'
//          // template class having the highest permissible priority value.
//
//      typedef          bsls::AlignmentImpTag<ALIGNMENT>     Tag;
//          // 'Tag' provides a typedef to the 'AlignmentImpTag' class
//          // configured with this 'struct's 'ALIGNMENT' parameter.
//
//      enum {
//          // Compute the priority of the primitive type corresponding to the
//          // specified 'ALIGNMENT'.  Many 'match' functions are declared, and
//          // at least one whose alignment and size fields are identical and
//          // equal to 'ALIGNMENT'.  Of those who match, the first match will
//          // be the one with the highest priority 'AlignmentImp_Priority'
//          // arg.
//
//          PRIORITY = sizeof(bsls::AlignmentImpMatch::match(Tag(),
//                                                           Tag(),
//                                                           MaxPriority()))
//      };
//
//    public:
//      // TYPES
//      typedef typename bsls::AlignmentImpPriorityToType<PRIORITY>::Type Type;
//          // Convert the 'PRIORITY' value we calculated back to a type that
//          // has the value 'ALIGNMENT' for both its alignment and it's size.
//  };
//..
// Then, we define two user defined types on which we will use
// 'ConvertAlignmentToType' on:
//..
//  struct MyStructA {
//      short  d_s;
//      double d_d;
//      int    d_i;
//  };
//
//  struct MyStructB {
//      double d_d[20];
//  };
//..
// Here, we calculate alignments for our 3 types with 'AlignmentImpCalc'.
//..
//  const int INT_ALIGNMENT = bsls::AlignmentImpCalc<int      >::VALUE;
//  const int A_ALIGNMENT   = bsls::AlignmentImpCalc<MyStructA>::VALUE;
//  const int B_ALIGNMENT   = bsls::AlignmentImpCalc<MyStructB>::VALUE;
//..
// Now, for each alignment requirement we just calculated, we utilize
// 'ConvertAlignmentToType' to determine the fundamental or pointer
// type having both size and alignment requirement equal to the
// calculated alignment requirement:
//..
//  typedef ConvertAlignmentToType<INT_ALIGNMENT>::Type IntAlignType;
//  typedef ConvertAlignmentToType<A_ALIGNMENT  >::Type ThisAlignType;
//  typedef ConvertAlignmentToType<B_ALIGNMENT  >::Type ThatAlignType;
//..
// Finally, we observe that the alignments of the '*AlignType's are the
// same as the alignments of the types from which they are derived, and that
// all the type determined by 'ConvertAlignmentToType' have sizes
// equal to their alignment requirements:
//..
//  assert(INT_ALIGNMENT == bsls::AlignmentImpCalc<IntAlignType >::VALUE);
//  assert(A_ALIGNMENT   == bsls::AlignmentImpCalc<ThisAlignType>::VALUE);
//  assert(B_ALIGNMENT   == bsls::AlignmentImpCalc<ThatAlignType>::VALUE);
//
//  assert(INT_ALIGNMENT == sizeof(IntAlignType));
//  assert(A_ALIGNMENT   == sizeof(ThisAlignType));
//  assert(B_ALIGNMENT   == sizeof(ThatAlignType));
//..

#ifndef INCLUDED_BSLS_PLATFORM
#include <bsls_platform.h>
#endif

namespace BloombergLP {

namespace bsls {

                // ======================
                // struct AlignmentImpTag
                // ======================

template <int SIZE>
struct AlignmentImpTag {
    // This 'struct' defines a unique type having the specified compile-time
    // 'SIZE'.

    // DATA
    char d_dummy[SIZE];
};

                // =======================
                // struct AlignmentImpCalc
                // =======================

template <class TYPE>
struct AlignmentImpCalc {
    // This 'struct' provides an enumerator 'VALUE' that is initialized to the
    // required alignment for the specified 'TYPE'.

  private:
    // PRIVATE TYPES
    struct AlignmentCalc {
        // This private 'struct' computes the required alignment for 'TYPE'.
        // The compiler inserts sufficient padding after the 'char' member so
        // that 'd_aligned' is correctly aligned for 'TYPE'.  The distance from
        // the start of the structure to 'd_aligned' is the alignment of
        // 'TYPE', and is computed as follows:
        //..
        //  sizeof(AlignmentImpCalc<TYPE>::AlignmentCalc) - sizeof(TYPE)
        //..

        // DATA
        char d_c;
        TYPE d_aligned;

      private:
        // NOT IMPLEMENTED
        AlignmentCalc();
        AlignmentCalc(const AlignmentCalc&);
        ~AlignmentCalc();
            // Prevent the compiler from automatically generating
            // default & copy constructors and destructor, as this could cause
            // problems if 'TYPE' has constructors / destructor that are
            // private or unimplemented.
    };

  public:
    // TYPES
    enum {
        // Define the compile-time computed alignment value for 'TYPE'.

        VALUE = sizeof(AlignmentCalc) - sizeof(TYPE)
    };

    typedef AlignmentImpTag<VALUE> Tag;
        // Alias for the unique type for each alignment value.
};

#if defined(BSLS_PLATFORM_CPU_POWERPC) && defined(BSLS_PLATFORM_OS_LINUX)
template <>
struct AlignmentImpCalc <long double> {
    // This 'struct' provides an enumerator 'VALUE' that is initialized to the
    // required alignment for long double on Linux on POWER.  This template
    // specialization is for long double on Linux on POWER where default malloc
    // in glibc returns memory aligned to 8-bytes, not 16-bytes.  8-byte
    // alignment is sufficient for proper long double operation on POWER even
    // though 16-byte alignment is more optimal (and is required for vector
    // instructions).
    //
    // Note: the optional tcmalloc library returns memory aligned to 16-bytes.

  public:
    // TYPES
    enum {
        // Define the alignment value for long double on Linux on POWER.

        VALUE = 8
    };

    typedef AlignmentImpTag<VALUE> Tag;
        // Alias for the unique type for each alignment value.
};
#endif

                // ===================================
                // struct AlignmentImp8ByteAlignedType
                // ===================================

#if defined(BSLS_PLATFORM_CPU_X86)                                            \
 && (defined(BSLS_PLATFORM_CMP_GNU) || defined(BSLS_PLATFORM_CMP_CLANG))
struct AlignmentImp8ByteAlignedType {
    // On Linux or Solaris x86, no natural type is aligned on an 8-byte
    // boundary, but we need such a type to implement low-level constructs
    // (e.g., 64-bit atomic types).

    long long d_dummy __attribute__((__aligned__(8)));
};
#endif

                // =================================
                // struct AlignmentImpPriorityToType
                // =================================

template <int PRIORITY>
struct AlignmentImpPriorityToType {
    // Specializations of this 'struct' provide a primitive type (as a 'Type'
    // 'typedef') that corresponds to the specified 'PRIORITY' level.
};

template <>
struct AlignmentImpPriorityToType< 1> {
    typedef long double Type;
};

template <>
struct AlignmentImpPriorityToType< 2> {
    typedef double      Type;
};

template <>
struct AlignmentImpPriorityToType< 3> {
    typedef float       Type;
};

template <>
struct AlignmentImpPriorityToType< 4> {
    typedef void      (*Type)();
};

template <>
struct AlignmentImpPriorityToType< 5> {
    typedef void       *Type;
};

template <>
struct AlignmentImpPriorityToType< 6> {
    typedef wchar_t     Type;
};

template <>
struct AlignmentImpPriorityToType< 7> {
    typedef bool        Type;
};

template <>
struct AlignmentImpPriorityToType< 8> {
    typedef long long   Type;
};

template <>
struct AlignmentImpPriorityToType< 9> {
    typedef long        Type;
};

template <>
struct AlignmentImpPriorityToType<10> {
    typedef int         Type;
};

template <>
struct AlignmentImpPriorityToType<11> {
    typedef short       Type;
};

template <>
struct AlignmentImpPriorityToType<12> {
    typedef char        Type;
};

#if defined(BSLS_PLATFORM_CPU_X86)                                            \
 && (defined(BSLS_PLATFORM_CMP_GNU) || defined(BSLS_PLATFORM_CMP_CLANG))
template <>
struct AlignmentImpPriorityToType<13> {
    typedef AlignmentImp8ByteAlignedType Type;
};
#endif

                // ============================
                // struct AlignmentImp_Priority
                // ============================

template <int VALUE>
struct AlignmentImp_Priority : AlignmentImp_Priority<VALUE - 1> {
    // This 'struct' provides a unique type that can be used as a trailing
    // function parameter for overloaded functions having otherwise identical
    // parameters.  The highest-priority overloaded function can be selected by
    // calling it with a high-priority argument.  Note that "highest priority"
    // means the largest 'VALUE' in this case.
};

template <>
struct AlignmentImp_Priority<1> {
    // Specialization of 'AlignmentImp_Priority' to terminate template
    // instantiation.
};

}  // close package namespace

namespace bsls {

    // Declare a 'match' function that is overloaded based on the alignment and
    // size of type 'T'.  The function has no implementation since it is used
    // only at compile-time to select the appropriate type for a given
    // alignment.  Return a tag that can used to look up a type using
    // 'AlignmentImpPriorityToType<P>::Type'.  Since multiple types can have
    // the same alignment and size, duplicate definitions are avoided by
    // overloading the function based on the priority 'P'.  When used, the
    // 'match' function with the highest priority is selected automatically.

                // ========================
                // struct AlignmentImpMatch
                // ========================

struct AlignmentImpMatch {
    // Namespace for a set of overloaded 'match' functions, as defined by the
    // macro 'BSLS_ALIGNMENTIMP_MATCH_FUNC'.

#   define BSLS_ALIGNMENTIMP_MATCH_FUNC(T, P)                                 \
           bsls::AlignmentImpTag<P> match(                                    \
                          bsls::AlignmentImpCalc<T>::Tag,                     \
                          bsls::AlignmentImpTag<static_cast<int>(sizeof(T))>, \
                          bsls::AlignmentImp_Priority<P>)

    // CLASS METHODS
    static BSLS_ALIGNMENTIMP_MATCH_FUNC(long double,                        1);
    static BSLS_ALIGNMENTIMP_MATCH_FUNC(double,                             2);
    static BSLS_ALIGNMENTIMP_MATCH_FUNC(float,                              3);
    static BSLS_ALIGNMENTIMP_MATCH_FUNC(void (*)(),                         4);
    static BSLS_ALIGNMENTIMP_MATCH_FUNC(void *,                             5);
    static BSLS_ALIGNMENTIMP_MATCH_FUNC(wchar_t,                            6);
    static BSLS_ALIGNMENTIMP_MATCH_FUNC(bool,                               7);
    static BSLS_ALIGNMENTIMP_MATCH_FUNC(long long,                          8);
    static BSLS_ALIGNMENTIMP_MATCH_FUNC(long,                               9);
    static BSLS_ALIGNMENTIMP_MATCH_FUNC(int,                               10);
    static BSLS_ALIGNMENTIMP_MATCH_FUNC(short,                             11);
    static BSLS_ALIGNMENTIMP_MATCH_FUNC(char,                              12);
        // This function will match a type with the size and alignment the size
        // of the type of the first macro argument, and return an object whose
        // size is the 2nd argument of the macro.

#if defined(BSLS_PLATFORM_CPU_X86)                                            \
 && (defined(BSLS_PLATFORM_CMP_GNU) || defined(BSLS_PLATFORM_CMP_CLANG))
        // This type exists, and is needed, only on Linux

    static BSLS_ALIGNMENTIMP_MATCH_FUNC(AlignmentImp8ByteAlignedType,      13);
#endif

    typedef AlignmentImp_Priority<13> MaxPriority;
};

}  // close package namespace

#undef BSLS_ALIGNMENTIMP_MATCH_FUNC

#ifndef BDE_OPENSOURCE_PUBLICATION  // BACKWARD_COMPATIBILITY
<<<<<<< HEAD
// ===========================================================================
//                           BACKWARD COMPATIBILITY
// ===========================================================================
=======
// ============================================================================
//                           BACKWARD COMPATIBILITY
// ============================================================================
>>>>>>> 377fd5f6

#if defined(BSLS_PLATFORM_CPU_X86)                                            \
 && (defined(BSLS_PLATFORM_CMP_GNU) || defined(BSLS_PLATFORM_CMP_CLANG))
typedef bsls::AlignmentImp8ByteAlignedType bsls_AlignmentImp8ByteAlignedType;
    // This alias is defined for backward compatibility.
#endif

#ifdef bsls_AlignmentImpTag
#undef bsls_AlignmentImpTag
#endif
#define bsls_AlignmentImpTag bsls::AlignmentImpTag
    // This alias is defined for backward compatibility.

#ifdef bsls_AlignmentImpPriorityToType
#undef bsls_AlignmentImpPriorityToType
#endif
#define bsls_AlignmentImpPriorityToType bsls::AlignmentImpPriorityToType
    // This alias is defined for backward compatibility.

typedef bsls::AlignmentImpMatch bsls_AlignmentImpMatch;
    // This alias is defined for backward compatibility.

#ifdef bsls_AlignmentImpCalc
#undef bsls_AlignmentImpCalc
#endif
#define bsls_AlignmentImpCalc bsls::AlignmentImpCalc
    // This alias is defined for backward compatibility.
#endif  // BDE_OPENSOURCE_PUBLICATION -- BACKWARD_COMPATIBILITY

}  // close enterprise namespace

#endif

// ----------------------------------------------------------------------------
// Copyright 2013 Bloomberg Finance L.P.
//
// Licensed under the Apache License, Version 2.0 (the "License");
// you may not use this file except in compliance with the License.
// You may obtain a copy of the License at
//
//     http://www.apache.org/licenses/LICENSE-2.0
//
// Unless required by applicable law or agreed to in writing, software
// distributed under the License is distributed on an "AS IS" BASIS,
// WITHOUT WARRANTIES OR CONDITIONS OF ANY KIND, either express or implied.
// See the License for the specific language governing permissions and
// limitations under the License.
// ----------------------------- END-OF-FILE ----------------------------------<|MERGE_RESOLUTION|>--- conflicted
+++ resolved
@@ -474,15 +474,9 @@
 #undef BSLS_ALIGNMENTIMP_MATCH_FUNC
 
 #ifndef BDE_OPENSOURCE_PUBLICATION  // BACKWARD_COMPATIBILITY
-<<<<<<< HEAD
-// ===========================================================================
-//                           BACKWARD COMPATIBILITY
-// ===========================================================================
-=======
 // ============================================================================
 //                           BACKWARD COMPATIBILITY
 // ============================================================================
->>>>>>> 377fd5f6
 
 #if defined(BSLS_PLATFORM_CPU_X86)                                            \
  && (defined(BSLS_PLATFORM_CMP_GNU) || defined(BSLS_PLATFORM_CMP_CLANG))
