--- conflicted
+++ resolved
@@ -63,11 +63,7 @@
 #ifndef BDE_OMIT_INTERNAL_DEPRECATED
     using native_std::size_t;
 #endif  // BDE_OMIT_INTERNAL_DEPRECATED
-<<<<<<< HEAD
-}
-=======
 }  // close package namespace
->>>>>>> 377fd5f6
 
 #endif
 
