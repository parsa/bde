// bsl_stdhdrs_epilogue_recursive.h                                   -*-C++-*-

//@PURPOSE: Provide corresponding bslstl definitions for C++ standard headers.
//
//@SEE_ALSO: bsl_stdhdrs_epilogue, bsl+stdhdrs.txt
//
//@AUTHOR: Pablo Halpern (phalpern), Arthur Chiu (achiu21),
//         Alexei Zakharov (azakhar1)
//
//@DESCRIPTION: This header is the recursive part of the implementation of
// 'bsl_stdhdrs_epilogue.h'.  Its purpose is to include appropriate 'bslstp'
// and 'bslstl' definitions for each of the native STL headers found in the
// inclusion chain up to this point.  Sometimes included 'bslstl' headers may,
// in turn, include additional native STL headers, in which case this header
// needs to be processed again for those new STL headers.  In order to
// accomplish this task, this header includes itself recursively until no more
// new native STL headers are found.  This is the reason for the '_recursive'
// suffix in the header name.
//
// After each new 'bslstp' or 'bslstl' header is included we define the macro
// 'INCLUDE_BSL_STDHDRS_EPILOGUE_RECURSIVE' which indicates that this recursive
// epilogue needs to be included again to process any new native STL headers
// that may have been included.  When no new native STL headers are left to be
// processed, 'INCLUDE_BSL_STDHDRS_EPILOGUE_RECURSIVE' will not be defined,
// which stops the recursion.
//
// Note that the order of 'bslstp' and 'bslstl' headers in this file is in the
// reverse order of dependencies between each other.  Although the epilogue is
// designed to work with any order, doing so minimizes the number of times the
// epilogue is included recursively.
//
// Note that there are no include guards.  THIS FILE IS INTENDED FOR MULTIPLE
// INCLUSION.

// Prevent accidental inclusion from anywhere but 'bsl_stdhdrs_epilogue.h'.
#if !defined(USE_BSL_STDHDRS_EPILOGUE_RECURSIVE)
#error "this header can only be included from bsl_stdhdrs_epilogue.h"
#endif

// 'INCLUDE_BSL_STDHDRS_EPILOGUE_RECURSIVE' controls the recursive inclusion,
// so it should not be leaked outside of this header.  Doing so may cause an
// infinite recursive inclusion.
#if defined(INCLUDE_BSL_STDHDRS_EPILOGUE_RECURSIVE)
#error "potential infinite inclusion of the recursive epilogue detected"
#endif

// First start with STLPort containers, which may include native headers.  The
// 'BSL_INCLUDE_*' macros are defined in the standard headers inside the
// 'bsl+stdhdrs' package.

<<<<<<< HEAD
#ifdef BSL_INCLUDE_BSL_LIST
# ifndef INCLUDED_BSLSTP_LIST
#   include <bslstp_list.h>
=======
#ifdef BSL_INCLUDE_BSL_QUEUE
# ifndef INCLUDED_BSLSTP_QUEUE
#   include <bslstp_queue.h>
>>>>>>> 2b5ae61c
#   define INCLUDE_BSL_STDHDRS_EPILOGUE_RECURSIVE
# endif
#endif

#ifdef BSL_INCLUDE_BSL_STACK
# ifndef INCLUDED_BSLSTP_STACK
#   include <bslstp_stack.h>
#   define INCLUDE_BSL_STDHDRS_EPILOGUE_RECURSIVE
# endif
#endif

#ifdef BSL_INCLUDE_BSL_HASH_MAP
# ifndef INCLUDED_BSLSTP_HASHMAP
#   include <bslstp_hashmap.h>
#   define INCLUDE_BSL_STDHDRS_EPILOGUE_RECURSIVE
# endif
#endif

#ifdef BSL_INCLUDE_BSL_HASH_SET
# ifndef INCLUDED_BSLSTP_HASHSET
#   include <bslstp_hashset.h>
#   define INCLUDE_BSL_STDHDRS_EPILOGUE_RECURSIVE
# endif
#endif

#ifdef BSL_INCLUDE_BSL_SLIST
# ifndef INCLUDED_BSLSTP_SLIST
#   include <bslstp_slist.h>
#   define INCLUDE_BSL_STDHDRS_EPILOGUE_RECURSIVE
# endif
#endif

#ifdef BSL_INCLUDE_BSL_SSTREAM
# ifndef INCLUDED_BSLSTP_SSTREAM
#   include <bslstp_sstream.h>
#   define INCLUDE_BSL_STDHDRS_EPILOGUE_RECURSIVE
# endif
#endif

#ifdef BSL_INCLUDE_BSL_IOSFWD
# ifndef INCLUDED_BSLSTP_IOSFWD
#   include <bslstp_iosfwd.h>
#   define INCLUDE_BSL_STDHDRS_EPILOGUE_RECURSIVE
# endif
#endif

// Now include those 'bslstl' components corresponding to the 'bsl+stdhdrs'
// files that have been included.

// If '<algorithm>' was included, then include SGI extension to algorithms.
#ifdef INCLUDED_NATIVE_ALGORITHM
# ifndef INCLUDED_BSLSTP_EXALGORITHM
#   include <bslstp_exalgorithm.h>
#   define INCLUDE_BSL_STDHDRS_EPILOGUE_RECURSIVE
# endif
#endif

// 'bslstl' containers go here.

#ifdef BSL_INCLUDE_BSL_BITSET
# ifndef INCLUDED_BSLSTL_BITSET
#   include <bslstl_bitset.h>
#   define INCLUDE_BSL_STDHDRS_EPILOGUE_RECURSIVE
# endif
#endif

#ifdef BSL_INCLUDE_BSL_DEQUE
# ifndef INCLUDED_BSLSTL_DEQUE
#   include <bslstl_deque.h>
#   define INCLUDE_BSL_STDHDRS_EPILOGUE_RECURSIVE
# endif
#endif

#ifdef BSL_INCLUDE_BSL_VECTOR
# ifndef INCLUDED_BSLSTL_VECTOR
#   include <bslstl_vector.h>
#   define INCLUDE_BSL_STDHDRS_EPILOGUE_RECURSIVE
# endif
#endif

#ifdef BSL_INCLUDE_BSL_MAP
# ifndef INCLUDED_BSLSTL_MAP
#   include <bslstl_map.h>
#   define INCLUDE_BSL_STDHDRS_EPILOGUE_RECURSIVE
# endif
# ifndef INCLUDED_BSLSTL_MULTIMAP
#   include <bslstl_multimap.h>
#   define INCLUDE_BSL_STDHDRS_EPILOGUE_RECURSIVE
# endif
#endif

#ifdef BSL_INCLUDE_BSL_SET
# ifndef INCLUDED_BSLSTL_SET
#   include <bslstl_set.h>
#   define INCLUDE_BSL_STDHDRS_EPILOGUE_RECURSIVE
# endif
# ifndef INCLUDED_BSLSTL_MULTISET
#   include <bslstl_multiset.h>
#   define INCLUDE_BSL_STDHDRS_EPILOGUE_RECURSIVE
# endif
#endif

<<<<<<< HEAD
#ifdef BSL_INCLUDE_BSL_QUEUE
# ifndef INCLUDED_BSLSTL_QUEUE
#   include <bslstl_queue.h>
#   define INCLUDE_BSL_STDHDRS_EPILOGUE_RECURSIVE
# endif
# ifndef INCLUDED_BSLSTL_PRIORITYQUEUE
#   include <bslstl_priorityqueue.h>
=======
#ifdef BSL_INCLUDE_BSL_LIST
# ifndef INCLUDED_BSLSTL_LIST
#   include <bslstl_list.h>
>>>>>>> 2b5ae61c
#   define INCLUDE_BSL_STDHDRS_EPILOGUE_RECURSIVE
# endif
#endif

// The following include provides backwards compatibility for Bloomberg-managed
// code that requires 'stdexcept' to include 'string'.  It is placed here
// because placing it directly in 'bsl_stdexcept.h' breaks the delicate include
// graph of the native headers.
#if defined(INCLUDED_NATIVE_STDEXCEPT) && defined(BSL_INCLUDE_NATIVE_STRING)
# ifndef INCLUDED_NATIVE_STRING
#   include <string>
#   define INCLUDE_BSL_STDHDRS_EPILOGUE_RECURSIVE
# endif
#endif

#ifdef BSL_INCLUDE_BSL_ITERATOR
# ifndef INCLUDED_BSLSTL_ITERATOR
#   include <bslstl_iterator.h>
#   define INCLUDE_BSL_STDHDRS_EPILOGUE_RECURSIVE
# endif

// Also include iterator adapters.

# ifndef INCLUDED_BSLSTL_FORWARDITERATOR
#   include <bslstl_forwarditerator.h>
#   define INCLUDE_BSL_STDHDRS_EPILOGUE_RECURSIVE
# endif

# ifndef INCLUDED_BSLSTL_BIDIRECTIONALITERATOR
#   include <bslstl_bidirectionaliterator.h>
#   define INCLUDE_BSL_STDHDRS_EPILOGUE_RECURSIVE
#  endif

# ifndef INCLUDED_BSLSTL_RANDOMACCESSITERATOR
#   include <bslstl_randomaccessiterator.h>
#   define INCLUDE_BSL_STDHDRS_EPILOGUE_RECURSIVE
# endif
#endif

#ifdef BSL_INCLUDE_BSL_STRING
# ifndef INCLUDED_BSLSTL_STRING
#   include <bslstl_string.h>
#   define INCLUDE_BSL_STDHDRS_EPILOGUE_RECURSIVE
# endif
# ifndef INCLUDED_BSLSTL_STRINGREF
#   include <bslstl_stringref.h>
#   define INCLUDE_BSL_STDHDRS_EPILOGUE_RECURSIVE
# endif
#endif

// If '<utility>' was included, then include our implementation of 'pair'.
#ifdef INCLUDED_NATIVE_UTILITY
# ifndef INCLUDED_BSLSTL_PAIR
#   include <bslstl_pair.h>
#   define INCLUDE_BSL_STDHDRS_EPILOGUE_RECURSIVE
# endif
#endif

// If '<functional>' was included, then include SGI extension to functional.
#ifdef INCLUDED_NATIVE_FUNCTIONAL
# ifndef INCLUDED_BSLSTP_EXFUNCTIONAL
#   include <bslstp_exfunctional.h>
#   define INCLUDE_BSL_STDHDRS_EPILOGUE_RECURSIVE
# endif
# ifndef INCLUDED_BSLSTL_HASH
#   include <bslstl_hash.h>
#   define INCLUDE_BSL_STDHDRS_EPILOGUE_RECURSIVE
# endif
#endif

// If '<memory>' was included, then include our implementation of allocators.
#ifdef INCLUDED_NATIVE_MEMORY
# ifndef INCLUDED_BSLSTL_ALLOCATOR
#   include <bslstl_allocator.h>
#   define INCLUDE_BSL_STDHDRS_EPILOGUE_RECURSIVE
# endif
#endif

// Recursively re-try this header if there are any native STL headers for which
// corresponding 'bslstp' or 'bslstl' headers still need to be included.
#if defined(INCLUDE_BSL_STDHDRS_EPILOGUE_RECURSIVE)
# undef INCLUDE_BSL_STDHDRS_EPILOGUE_RECURSIVE
# include <bsl_stdhdrs_epilogue_recursive.h>
#endif

// ---------------------------------------------------------------------------
// NOTICE:
//      Copyright (C) Bloomberg L.P., 2010
//      All Rights Reserved.
//      Property of Bloomberg L.P. (BLP)
//      This software is made available solely pursuant to the
//      terms of a BLP license agreement which governs its use.
// ----------------------------- END-OF-FILE ---------------------------------<|MERGE_RESOLUTION|>--- conflicted
+++ resolved
@@ -48,15 +48,6 @@
 // 'BSL_INCLUDE_*' macros are defined in the standard headers inside the
 // 'bsl+stdhdrs' package.
 
-<<<<<<< HEAD
-#ifdef BSL_INCLUDE_BSL_LIST
-# ifndef INCLUDED_BSLSTP_LIST
-#   include <bslstp_list.h>
-=======
-#ifdef BSL_INCLUDE_BSL_QUEUE
-# ifndef INCLUDED_BSLSTP_QUEUE
-#   include <bslstp_queue.h>
->>>>>>> 2b5ae61c
 #   define INCLUDE_BSL_STDHDRS_EPILOGUE_RECURSIVE
 # endif
 #endif
@@ -108,8 +99,6 @@
 
 // If '<algorithm>' was included, then include SGI extension to algorithms.
 #ifdef INCLUDED_NATIVE_ALGORITHM
-# ifndef INCLUDED_BSLSTP_EXALGORITHM
-#   include <bslstp_exalgorithm.h>
 #   define INCLUDE_BSL_STDHDRS_EPILOGUE_RECURSIVE
 # endif
 #endif
@@ -155,23 +144,6 @@
 # endif
 # ifndef INCLUDED_BSLSTL_MULTISET
 #   include <bslstl_multiset.h>
-#   define INCLUDE_BSL_STDHDRS_EPILOGUE_RECURSIVE
-# endif
-#endif
-
-<<<<<<< HEAD
-#ifdef BSL_INCLUDE_BSL_QUEUE
-# ifndef INCLUDED_BSLSTL_QUEUE
-#   include <bslstl_queue.h>
-#   define INCLUDE_BSL_STDHDRS_EPILOGUE_RECURSIVE
-# endif
-# ifndef INCLUDED_BSLSTL_PRIORITYQUEUE
-#   include <bslstl_priorityqueue.h>
-=======
-#ifdef BSL_INCLUDE_BSL_LIST
-# ifndef INCLUDED_BSLSTL_LIST
-#   include <bslstl_list.h>
->>>>>>> 2b5ae61c
 #   define INCLUDE_BSL_STDHDRS_EPILOGUE_RECURSIVE
 # endif
 #endif
@@ -232,8 +204,6 @@
 
 // If '<functional>' was included, then include SGI extension to functional.
 #ifdef INCLUDED_NATIVE_FUNCTIONAL
-# ifndef INCLUDED_BSLSTP_EXFUNCTIONAL
-#   include <bslstp_exfunctional.h>
 #   define INCLUDE_BSL_STDHDRS_EPILOGUE_RECURSIVE
 # endif
 # ifndef INCLUDED_BSLSTL_HASH
