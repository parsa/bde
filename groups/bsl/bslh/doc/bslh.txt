 bslh.txt

@PURPOSE: Provide a framework for hashing types using swappable algorithms.

@MNEMONIC: Basic Standard Library Hashing (bslh)

@DESCRIPTION: The 'bslh' package provides components for a more modular hashing
 implementation than is found in the standard.  This implementation is based on
 ISO C++ Proposal N3980.  An internal proposal for this is available at {TEAM
 BDE:MODULAR HASHING<GO>}.  This package provides hashing algorithms as well as
 'Hash' and 'SeededHash' structs which allow different algorithms to be applied
 to any type that has a 'hashAppend' function.  This document will explain the
 overall benefits of the system, what type implementers need to do to make
 their types hashable in this system, what type users need to do to hash
 different types, how to extend different pieces of this system, and will
 provide a summary of all the components in this package.  All sections are
 independent and can be read and used without having read the other sections.

/Table of Contents
/-----------------
: o Terminology
:   o Avalanche
:   o Denial of Service (DoS)
:   o Funneling
:   o Salient to Hashing
:
: o Why Use This System?
:   o Better and More Predictable Performance
:   o Less Code Duplication
:   o Easier to Make Types Hashable
:   o Hash Combining
:   o Swappable Algorithms
:
: o Type Implementers
:   o 'hashAppend'
:   o Determining what to Hash
:   o Hashing Other User Defined Types
:   o Hashing Pointers (especially 'const char *')
:   o Converting Existing Types
:
: o Type Users
:   o bsl::hash
:   o bslh::Hash
:   o bslh::SeededHash, bslh::SeedGenerator, and Secure Hashing
:     o Seeded Algorithms
:     o bslh::SeedGenerator
:     o bslh::SeededHash
:   o Hashing Performance and Fundamental Integer Types
:   o Choosing a Hashing Algorithm
:
: o Extending the System
:   o Hashing Algorithm Functors
:   o Hashing Algorithm Wrappers (bslh::Hash)
:   o Seed Generator
:
: o Hierarchical Synopsis
:
: o Component Synopsis
:
: o Component Overview
:   o 'bslh_defaulthashalgorithm'
:   o 'bslh_defaultseededhashalgorithm'
:   o 'bslh_hash'
:   o 'bslh_seededhash'
:   o 'bslh_seedgenerator'
:   o 'bslh_siphashalgorithm'
:   o 'bslh_spookyhashalgorithm'
:   o 'bslh_spookyhashalgorithmimp'

/Terminology
/-----------

/Avalanche
/- - - - -
 Changing one bit in the input to the hashing algorithm results in an
 "avalanche", which causes each output bit to have a 50% probability of
 changing.  The avalanche property means that two very similar values will
 produce completely dissimilar hashes.

/Denial of Service (DoS)
/- - - - - - - - - - - -
 Within the context of hash tables, Denial of Service (DoS) attacks refer to an
 attacker causing many hash table keys to collide to the same bucket.  These
 collisions cause look-ups in the hash table to become very time consuming
 linear searches.

/Funneling
/- - - - -
 An undesirable property of hashing algorithms that results in a large number
 of collisions when the inputs differ by only a few bits.  Funneling is related
 to the avalanche property of a hashing algorithm and is essentially the
 opposite of avalanche.  More information can be found at
 'http://burtleburtle.net/bob/hash/evahash.html'.

/Salient to Hashing
/- - - - - - - - -
 A property of attributes (or fields) of a type.  An attribute is considered
 salient to hashing if it should be incorporated into the bytes that are used
 to produce a hash of a given object.  As a general rule is that every
 attribute used in 'operator==' is usually salient to hashing.  This term is
 explored more in depth later.

/Why Use This System?
/--------------------
 There are numerous benefits to both type creators and users in this new
 system:

/Better and More Predictable Performance
/- - - - - - - - - - - - - - - - - - - -
 This modular hashing system allows users to use known good hashing algorithms
 to avoid performance issues.  The graph below depicts 'unordered_map'
 (expected case O(1)) taking longer to find elements that map.  This is a
 real-world benchmark.  Internal users can read more about these tests at {TEAM
 BDE:FLAT MAP<GO>}.  The anomalous behavior arose from the use of a poorly
 written, non-standard, hashing algorithm, which caused similar strings to hash
 to the same value resulting in many collisions:
..
           Time to Find a pair<string, string> in map vs unordered_map

     18 |
        |                      O = map   X = unordered_map
     16 |
  T     |                                                              X
  i  14 |                                                              |
  m     |                                                             /
  e  12 |                                                            /-O
        |                                                           /
  i  10 |                                                        - /
  n     |                                                      -  /
      8 |                                                    O   /
  S     |                                                 --    /
  e   6 |                                               -      /
  c     |                                             --      /
  o   4 |                                       ----O        X
  n     |                               ----O---           --
  d   2 |                      ---O-----              ----
  s     |       XO-------XO-------X--------X--------X
        |____________________________________________________________________
                |        |        |        |        |        |        |
                1        10       100      1000     10000    100000   1000000
                               Elements in Collection
..

/Less Code Duplication
/- - - - - - - - - - -
 In the standard C++03 hashing system, hashing algorithms were often copied
 into the 'bsl::hash' template specialization on each type.  This resulted in
 lots of code duplication.  In the new system, algorithms are not implemented
 directly on the type, so no algorithm duplication occurs.  The little bit of
 code that is written on the type is specific to that type and wouldn't be
 copied elsewhere.

/Easier to Make Types Hashable
/- - - - - - - - - - - - - - -
 In the standard C++03 hashing system, type implementers had to worry about
 writing a hashing algorithm for their type.  This required figuring out what
 constituted a good hash value and how to generate one with a given set of data
 members.  Thinking about what makes a good hash is no longer the job of the
 type implementer.  They simply have to declare what data members they want to
 contribute the hash and then they are done.

/Hash Combining
/ - - - - - - -
 In the standard C++03 hashing system, if a type needed to use more than one
 data member in its hash calculation, there was no proper way for them to
 combine the hashes from multiple data members into one final hash.  Poor
 methods of hash combining such as XORing could result in huge numbers of
 collisions.  The new, modular hashing system offers 'hashAppend' to combine an
 unlimited number of data members into one, good, hash.

/Swappable Algorithms
/- - - - - - - - - -
 In the standard C++03 hashing system, anyone who wanted to hash a type had to
 use the algorithm written by the type implementer, or they had to write their
 own algorithm in a functor (without access to private data members of course).
 Unfortunately, hashing algorithms are not one size fits all.  In some cases, a
 fast identity hash is fine.  In other cases a slower hash that is secure
 against Denial of Service (DoS) attacks is required.  The new, modular hashing
 system offers a suite of hashing algorithms that have been vetted and are know
 to have good characteristics for different situations.  Swapping out one
 algorithm for another only requires a type's users to change one line of code,
 as shown here:
..
  // Uses implicitly 'DefaultHashAlgorithm'.
  bsl::unordered_map<MyType, int, bslh::Hash<>> unorderedMap;

  // Only a single line change is required to use 'SpookyHashAlgorithm'
  bsl::unordered_map<MyType,
                     int,
                     bslh::Hash<bslh::SpookyHashAlgorithm>> unorderedMap;
..

/Type Implementers
/-----------------
 It is the type implementer's job to implement 'hashAppend' (explained below)
 on their type, much like they have to implement 'swap' on their type.  It is
 important to note that implementing 'hashAppend' on 'MyType' is fully backward
 compatible with 'bsl::hash<MyType>'.  That means that when you implement
 'hashAppend' on 'MyNewType', 'bsl::hash<MyNewType>' will automatically pick it
 up without you ever having to write your own template specialization.  For
 existing types that already have a 'bsl::hash<MyExistingType>' specialization,
 it is recommended that type implementers delete 'bsl::hash<MyExistingType>'
 once they have implemented 'hashAppend'.  Deleting the 'bsl::hash' template
 specialization for 'MyExistingType' will not break any code because
 'bsl::hash<TYPE>' automatically redirects to 'bslh::Hash<>'.  Note that
 deleting the 'bsl::hash' template specialization for 'MyExistingType' will
 cause the hash value returned by calls to 'bsl::hash<MyExistingType>' to
 change, but this is explicitly allowed in the 'bsl::hash' contract.

/'hashAppend'
/ - - - - - -
 The fundamental piece of this system, at least for type implementers, is the
 'hashAppend' free function.  What this free function does is pass the data
 members of a class which need to be hashed, into a hashing algorithm.  It
 removes the need for the type implementer to actually write the hashing
 algorithm.  An example implementation can be seen below:
..
  namespace BloombergLP {
  namespace NamespaceForBoxes {

  class Box {
      // A value semantic type that represents a box drawn on to a Cartesian
      // plane.
    private:
      Point d_position;
      int   d_length;
      int   d_width;
    public:
      Box(Point position, int length, int width);
          // Create a box with the specified 'length' and 'width', with its
          // upper left corner at the specified 'position'

      friend bool operator==(const Box &left, const Box &right);

      template <class HASH_ALGORITHM>
      friend
      void hashAppend(HASH_ALGORITHM &hashAlg, const Box &box);
          // Apply the specified 'hashAlg' to the specified 'box'
  };

  Box::Box(Point position, int length, int width)
  : d_position(position)
  , d_length(length)
  , d_width(width)
  {
  }

  bool operator==(const Box &left, const Box &right)
  {
      return (left.d_position == right.d_position)
          && (left.d_length   == right.d_length)
          && (left.d_width    == right.d_width);
  }

  template <class HASH_ALGORITHM>
  void hashAppend(HASH_ALGORITHM &hashAlg, const Box &box)
  {
      using bslh::hashAppend;
      hashAppend(hashAlg, box.d_position);
      hashAppend(hashAlg, box.d_length);
      hashAppend(hashAlg, box.d_width);
  }

  } // close package namespace
  } // close enterprise namespace
..
 A few key features of the 'hashAppend' fuction:

: 1 'hashAppend' is a free function that can be picked up through argument
:   dependent look-up (ADL).
:
:   1 In order to ensure 'hashAppend' can be found through ADL, the function
:     must begin with 'using bslh::hashAppend'.  Note that most of the time
:     this isn't required because most 'HASH_ALGORITHM's will be implemented in
:     'bslh' and thus ADL will already be looking in 'bslh'.  The using
:     statement is still required, however, to support algorithms that are
:     implemented outside of 'blsh'.
:
: 2 'hashAppend' is defined the header file of the type for which it is
:   implemented.
:
: 3 If 'hashAppend' requires access to private data, it is declared as a friend
:   to the type which it is hashing.
:
: 4 'hashAppend' accepts a reference to a templated hashing algorithm functor,
:   and a 'const' reference to the type which it is hashing.
:
: 5 'hashAppend' recursively calls 'hashAppend' on each of the
:   salient-attributes of the type that it is hashing, propagating the hash
:   algorithm functor with each invocation.

 This is the extent of the work for a type implementer.  Once a type
 implementer knows what members need to contribute to a hash value, the type
 implementer simply calls 'hashAppend' on members as shown above.  Those
 members will then be passed into and used by whatever algorithm a consumer of
 the type wants to apply.

/Determining what to Hash
/ - - - - - - - - - - - -
 Type implementers should be familiar with the rules for hash functions.  There
 are two main rules:

: 1 If 'x == y', then both 'x' and 'y' shall produce the same hash.
:
: 2 If 'x != y', then 'x' and 'y' should not produce the same hash.

 For example, if the first rule is violated, 'unordered_map' will encounter
 runtime errors.  If the second rule is violated, collisions will occur and the
 performance of 'unordered_map' will suffer.

 Since the rule about hashing are predicated on 'operator==', the easiest way
 to determine what to hash is to look at 'operator=='.  For example, lets
 reexamine 'operator==' from our earlier code sample:
..
  bool operator==(const Box &left, const Box &right)
  {
      return (left.d_position == right.d_position)
          && (left.d_length   == right.d_length)
          && (left.d_width    == right.d_width);
  }
..
 In order to ensure that the first rule of hashing if followed, we must only
 include data members in our hash if one of the following is true:

: o The data member is used in the 'operator==' comparison.
:
: o The data member is a entirely dependent on data that is used in the
:   'operator==' comparison.
:
: o The data member is constant.

 If we do not meet any of the above criteria, we open ourselves to the
 possibility that two objects that compare equal will hash to different values.
 If two equal objects hash to different values, hash-based data structures
 ('unordered_map' being the primary concern) will break.  And example of
 something not to include in 'hashAppend' would be the 'capacity()' of a
 vector.

 In order to make the second rule of hashing remain true, we should include
 everything that appears in 'operator==' in our hash.  The more data we can put
 into the hashing algorithm, the higher the chances of us getting unique
 outputs.  By following these suggestions, we produced the 'hashAppend'
 function from our earlier code example:
..
  template <class HASH_ALGORITHM>
  void hashAppend(HASH_ALGORITHM &hashAlg, const Box &box)
  {
      using bslh::hashAppend;
      hashAppend(hashAlg, box.d_position);
      hashAppend(hashAlg, box.d_length);
      hashAppend(hashAlg, box.d_width);
  }
..
 It is worth noting that sometimes even data members that don't actually
 contribute entropy can still help us produce a more unique unique outputs.
 For example consider 'vector<vector<int> >'.  If we just hashed the elements
 in the vector, then an empty 'vector<vector<int> >' would generate the same
 hash value as a 'vector<vector<int> >' containing one (or more) empty
 'vector<int>' objects.  This violates the second rule of hashing (above).  By
 also passing 'vector.length()' (which is used in equality) into the algorithm,
 the two vectors will hash to different values.

/Hashing Other User Defined Types
/ - - - - - - - - - - - - - - - -
 As we can see in code sample above showing 'hashAppend', 'hashAppend' is
 called on a data member of the user-defined type, 'Point'.  This code will not
 compile if 'Point' is a type for which 'hashAppend' has not been implemented.
 The best route to take is to have the creator of 'Point' go back and add a
 'hashAppend' function.  If the creator, or somebody knowledgeable about the
 type, is not available to add the 'hashAppend' function, there is a work
 around.  Assuming 'Point' supports the old system and has a 'bsl::hash<Point>'
 specialization, you can just hash the 'Point' and then pass the resulting
 'size_t' into 'hashAppend' just like you would with any other integer data
 member.  The following code sample shows how we can modify 'Box's 'hashAppend'
 function to handle 'Point' without a 'hashAppend' free function for 'Point':
..
  template <class HASH_ALGORITHM>
  void hashAppend(HASH_ALGORITHM &hashAlg, const Box &box)
  {
      using bslh::hashAppend;
      hashAppend(hashAlg, bsl::hash<Point>()(box.d_position));
      hashAppend(hashAlg, box.d_length);
      hashAppend(hashAlg, box.d_width);
  }
..
 In the above code sample, the first call to 'hashAppend' is now effectively
 calling 'hashAppend' on an integer type (the resulting hash from 'bsl::hash'),
 rather than on 'Point'.  This trick allows new development to use this modular
 hashing system without having to wait for existing code to be upgraded.

/Hashing Pointers (especially 'const char *')
/ - - - - - - - - - - - - - - - - - - - - - -
<<<<<<< HEAD
Pointers, particularly C-Strings (in the 'const char *' form), are an
unfortunate exception in hashing.  Because the standard mandates that we must
be able to hash pointers, there is no way to distinguish a null terminated
'const char *' (C-String) from a regular pointer to a 'char'.  Because of this,
hashing C-Strings has slightly different semantics.  Instead of calling
'hashAppend' on the pointer, we must pass our C-String directly into the
hashing algorithm functor.  All of the hashing algorithm functors in 'bslh'
have the function signature shown below:
..
void operator()(const char *data, size_t length);
    // Incorporates the specified 'data' of 'length' bytes into the internal
    // state of the hashing algorithm.
..
As we can see, the hashing algorithm functor takes a pointer to the start of
the data and a length in bytes.  To hash a C-String, we call the hashing
algorithm functor with our pointer and the length of the C-String which we have
stored or pre-calculated.  An example of this is the 'hashAppend' function for
string, shown here:
..
template <class HASHALG, class CHAR_TYPE, class CHAR_TRAITS, class ALLOCATOR>
void hashAppend(HASHALG& hashAlg,
                const basic_string<CHAR_TYPE, CHAR_TRAITS, ALLOCATOR>&  input)
{
    hashAlg(input.data(), sizeof(CHAR_TYPE)*input.size());
}
..
This technique can be applied to any case where you want to hash contiguous
data.  It is especially important that the your data is completely contiguous,
because padding bits and the like could result in the same data hashing to
different values, which violates the first rule of hashing.  Note that this
example did not require the 'using' directive since there was no invocation of
'hashAppend'.
=======
 Pointers, particularly C-Strings (in the 'const char *' form), are an
 unfortunate exception in hashing.  Because the standard mandates that we must
 be able to hash pointers, there is no way to distinguish a null terminated
 'const char *' (C-String) from a regular pointer to a 'char'.  Because of
 this, hashing C-Strings has slightly different semantics.  Instead of calling
 'hashAppend' on the pointer, we must pass our C-String directly into the
 hashing algorithm functor.  All of the hashing algorithm functors in 'bslh'
 have the function signature shown below:
..
  void operator()(const char *data, size_t length);
      // Incorporates the specified 'data' of 'length' bytes into the internal
      // state of the hashing algorithm.
..
 As we can see, the hashing algorithm functor takes a pointer to the start of
 the data and a length in bytes.  To hash a C-String, we call the hashing
 algorithm functor with our pointer and the length of the C-String which we
 have stored or pre-calculated.  An example of this is the 'hashAppend'
 function for string, shown here:
..
  template <class HASHALG,
            class CHAR_TYPE,
            class CHAR_TRAITS,
            class ALLOCATOR>
  void hashAppend(HASHALG&                        hashAlg,
                  const basic_string<CHAR_TYPE,
                                     CHAR_TRAITS,
                                     ALLOCATOR>&  input)
  {
      using bslh::hashAppend;
      hashAlg(input.data(), sizeof(CHAR_TYPE)*input.size());
  }
..
 This technique can be applied to any case where you want to hash contiguous
 data.  It is especially important that the your data is completely contiguous,
 because padding bits and the like could result in the same data hashing to
 different values, which violates the first rule of hashing.
>>>>>>> 377fd5f6

/Converting Existing Types
/- - - - - - - - - - - - -
 The same process as above should be followed when implementing 'hashAppend' on
 user defined types which already specialize 'bsl::hash'.  One extra step that
 is required is the 'bsl::hash' template specialization must be removed once
 'hashAppend' has been implemented.  'unordered_map's will still function after
 the 'bsl::hash' specialization has been removed, since 'bsl::hash<TYPE>'
 automatically calls 'bslh::Hash<>' when no specialization exists.  Note that
 deleting the 'bsl::hash' template specialization will cause the hash value
 returned by 'bsl::hash<YourType>' to change, however, this is explicitly
 allowed by the contract of 'bsl::hash'.

/Type Users
/----------
 The primary use case for 'bslh::Hash' is producing hash values for hash tables
 ('unordered_map's), so we will be focusing on that for the next example, but
 this section does apply generally to any use of the modular hashing system.
 The basic background knowledge required for this section is:

: o 'hashAppend' is a free function, implemented by type implementers, which
:   makes a type hashable.
:
: o 'bslh::Hash<>' is a hashing functor that has the same interface as
:   'bsl::hash<SomeType>', but allows you to supply a hashing algorithm as a
:   template parameter.
:
: o Standard hashing algorithm functors are available in the 'bslh' package.

 Beyond this basic summary, some knowledge of how 'bslh::Hash' and 'bsl::hash'
 interact is required for type users to get the most out of this system.

/'bsl::hash'
/- - - - - -
 Unfortunately, 'bsl::hash' is impossible to completely escape, even with the
 modular hashing system.  The standard mandates that 'unordered_map's with a
 key of 'SomeType' will call 'bsl::hash<SomeType>' by default.  We have done
 our best to make 'bsl::hash' and 'bslh::Hash' interact nicely in most
 scenarios, and the section below shows what behavior can be expected from
 calling 'bsl::hash<SomeType>'.

: o 'bsl::hash' is specialized for 'SomeType' *and* 'hashAppend' is implemented
:   for 'SomeType'.
:
:   o Calling 'bsl::hash<SomeType>' will go to the 'bsl::hash' template
:     specialization.  Note that 'bsl::hash<SomeType>' should normally be
:     deleted once 'hashAppend' has been implemented on 'SomeType'.  If
:     'bsl::hash<SomeType>' has not been deleted, please contact the type's
:     creator and ask them to do so.
:
:   o 'bslh::Hash<AnyImplementedAlgorithm>' can be called directly
:
: o 'bsl::hash' is not specialized for 'SomeType' *and* 'hashAppend' is
:   implemented for 'SomeType'.
:
:   o Calling 'bsl::hash<SomeType>' will automatically redirect to
:     'bslh::Hash<>'.
:
:   o 'bslh::Hash<AnyImplementedAlgorithm>' can be called directly
:
: o 'bsl::hash' is specialized for 'SomeType' *and* 'hashAppend' is not
:   implemented for 'SomeType'.
:
:   o Calling 'bsl::hash<SomeType>' will go to the 'bsl::hash' template
:     specialization.  Please implement 'hashAppend' on 'SomeType'.
:
: o 'bsl::hash' is not specialized for 'SomeType' *and* 'hashAppend' is not
:   implemented for 'SomeType'.
:
:   o Does not compile, please implement 'hashAppend' on 'SomeType'.

 Note that when 'bsl::hash<SomeType>' redirects to 'bslh::Hash<>',
 'bslh::Hash<>' is always using the defualt hashing algorithm.  This is fine
 for most use cases, but if we need to use a special algorithm, such as a
 secure one to prevent Denial of Service (DoS) attacks in a hash table, we must
 directly use 'bslh::Hash' in order to swap out the algorithm template
 parameter.

/'bslh::Hash'
/ - - - - - -
 There are various algorithms that can be swapped into 'bslh::Hash' as template
 parameters.  Algorithms such as SipHash and SpookyHash
 ('bslh::SipHashAlgorithm' and 'bslh::SpookyHashAlgorithm' respectively) are
 implemented and can be swapped into 'bslh::Hash'.  There are also a number of
 wrapper classes such as 'bslh::DefaultHashAlgorithm' and
 'balh::DefaultSeededHashAlgorithm' which are named to allow you to pick them
 based on what you need, meaning you don't need an in depth knowledge of the
 individual hashing algorithms.  The usage of these algorithms can be seen
 below:
..
  // Implicitly uses 'bsl::hash<MyType>', may or may not redirect to
  // 'bslh::Hash<>'.
  bsl::unordered_map<MyType, int> unorderedMap;

  // Implicitly uses 'bslh::DefaultHashAlgorithm', which redirects to the
  // current best default algorithm for hashing.
  bsl::unordered_map<MyType, int, bslh::Hash<>> unorderedMap;

  // Explicitly uses 'bslh::DefaultHashAlgorithm', which redirects to the
  // current best default algorithm for hashing.
  bsl::unordered_map<MyType, int, bslh::Hash<bslh::DefaultHashAlgorithm>>
                                                                  unorderedMap;

  // Explicitly uses 'bslh::SpookyHashAlgorithm', one of the algorithms
  // available in 'bslh'.
  bsl::unordered_map<MyType, int, bslh::Hash<bslh::SpookyHashAlgorithm>>
                                                                  unorderedMap;
..

/'bslh::SeededHash', 'bslh::SeedGenerator', and Secure Hashing
/- - - - - - - - - - - - - - - - - - - - - - - - - - - - - - -
 Some hashing algorithms, such as 'bslh::SipHashAlgorithm', require seeds to
 function.  'bslh::SipHashAlgorithm' was designed by its creators to provide
 protection against hash table DoS attacks.  In order to get the most
 protection, 'bslh::SipHashAlgorithm' requires a cryptographically secure
 random number in order to produce hashes that will be secure against an
 attacker.  'bslh::SeededHash' and 'bslh::SeedGenerator' exist to facilitate
 passing seeds into hashing algorithms.

/Seeded Algorithms
/ -  -  -  -  -  -
 Different algorithms have different seed requirements.  Some require a seed to
 function and others take one optionally.  The table below shows the seed
 requirements of the algorithms in 'bslh':
..
+-----------------------------------+-----------------------------------------+
|        Algorithm                  | Takes Seed? | Requires Seed? | Crypto?* |
+-----------------------------------+-------------+----------------+----------+
|'bslh::DefaultHashAlgorithm'       |      N      |       N        |     N    |
+-----------------------------------+-----------------------------------------+
|'bslh::DefaultSeededHashAlgorithm' |      Y      |       Y        |     N    |
+-----------------------------------+-----------------------------------------+
|'bslh::SipHashAlgorithm'           |      Y      |       Y        |     Y    |
+-----------------------------------+-----------------------------------------+
|'bslh::SpookyHashAlgorithm'        |      Y      |       N        |     N    |
+-----------------------------------+-----------------------------------------+
 [*] "Crypto" is reverting to the requirement on the seed, not the quality of
 the algorithm.  I.e., 'bslh::SipHashAlgorithm' is not a cryptographically
 secure algorithm, but it *is* a cryptographically strong pseudo-random
 function, *if* it's provided a cryptographically secure seed (see
 'bslh_siphashalgorithm' for more information).
..
 Algorithms can require different sized seeds, and different quality of seeds.
 These variances are handled by 'bslh::SeedGenerator'.

/'bslh::SeedGenerator'
/  -  -  -  -  -  -  -
 bslh::SeedGenerator allows users to choose their Random Number Generator (RNG)
 and then handles the actual seed generation for algorithms.  It presents the
 following interface:
..
  template<class RANDOM_NUM_GEN>
  class SeedGenerator : private RANDOM_NUM_GEN {
    private:
      // PRIVATE TYPES
      typedef typename RANDOM_NUM_GEN::result_type result_type;

      // DATA
      enum { k_RNGOUTPUTSIZE = sizeof(typename RANDOM_NUM_GEN::result_type)};

    public:
      // CREATORS
      SeedGenerator();

      explicit SeedGenerator(const RANDOM_NUM_GEN &randomNumberGenerator);

      // MANIPULATORS
      void generateSeed(char *seedLocation, size_t seedLength);
  };
..
 Note that 'bslh::SeedGenerator' takes advantage of the empty base optimization
 when possible.

 'bslh::SeedGenerator' takes a RNG as a template parameter.  The quality of
 this RNG will determine the quality of the seed produced.  That is, if the RNG
 is cryptographically secure, the seed will be as well.  'bslh::SeedGenerator'
 can be either default constructed or constructed with an instance of the
 (template parameter) type 'RANDOM_NUM_GEN'.  Default construction is preferred
 if possible, but the parameterized constructor exists for cases when
 'RANDOM_NUM_GEN' is not default constructable, or when you need to pass in an
 instance of 'RANDOM_NUM_GEN' with a particular state.

 The 'generateSeed' method will be used by 'bslh::SeededHash' to generate seeds
 for any algorithm that takes a seed.

/'bslh::SeededHash'
/-  -  -  -  -  - -
 'bslh::SeededHash' is very similar to 'bslh::Hash'.  Both are wrappers for the
 hashing algorithm functors in 'bslh and both present an interface that meets
 the requirements of the standard for 'std::hash'.  The interface of
 'bslh::SeededHash' can be seen below.
..
  template <class SEED_GENERATOR, class HASH_ALGORITHM =
                                              bslh::DefaultSeededHashAlgorithm>
  struct SeededHash {
    private:
      // DATA
      char seed[HASH_ALGORITHM::k_SEED_LENGTH];

    public:
      // TYPES
      typedef size_t result_type;

      // CREATORS
      SeededHash();

      explicit SeededHash(SEED_GENERATOR& seedGenerator);

      // ACCESSORS
      template <class TYPE>
      result_type operator()(const TYPE& type) const;
  };
..
 Like 'bslh::SeedGenerator', 'bslh::SeededHash' has both default and
 parameterized constructors.  If the (template parameter) type 'SEED_GENERATOR'
 is default constructible, then 'bslh:SeededHash' will be default
 constructible, and it can be used in the exact same way as 'bslh::Hash', as
 shown here:
..
  // Construct an unordered map with a secure hashing algorithm
  bsl::unordered_map<MyType,
                    int,
                    bslh::SeededHash<bslh::SeedGenerator<CryptoRNG>,
                                     bslh::SecureHashAlgorithm> > unorderedMap;
..
 If 'bslh::SeededHash' is not default constructable, or you want to use a
 specific instance of a RNG or seed generator, then 'unordered_map' can no
 longer be default constructed as previously shown.  Instead,
 'bslh::SeededHash' must be passed through the constructor of the unordered
 map, seen here:
..
  // typedefs to make the code smaller
  typedef bslh::SeedGenerator<CryptoRNG> CryptoSeedGen;
  typedef bslh::SeededHash<CryptoSeedGen, bslh::SecureHashAlgorithm>
                                                                  CryptoHasher;

  // Construct the required seed generator and hashing algorithm wrapper from
  // 'someRNGObject'
  CryptoSeedGen seedGenerator(someRNGObject);
  CryptoHasher hashAlg(seedGenerator);

  // Construct our unordered map
  bsl::unordered_map<MyType, int, CryptoHasher> secureUnorderedMap(
                                                                 startIterator,
                                                                 endIterator,
                                                                 hashAlg);
..
 One important difference between 'bslh::Hash' and 'bslh::SeededHash' is that
 'bslh::SeededHash' needs to hold the seed, so it can not benefit from the
 empty base optimization.

/Hashing Performance and Fundamental Integer Types
/- - - - - - - - - - - - - - - - - - - - - - - - -
 Fundamental integer types are a notable exception to the pattern of
 redirecting 'bsl::hash' specializations to 'bslh::Hash'.  Fundamental integer
 types will retain their 'bsl::hash' template specializations that are identity
 functions (they return the supplied integer value its own hash value).  This
 is done for performance reasons, as identity hashing is the fastest possible
 hash.  Please note that this is not a good hashing algorithm and should only
 be used in cases where performance is critical and the data is predicable
 enough that we know minimal numbers of bucket collisions will occur.

/Choosing a Hashing Algorithm
/ - - - - - - - - - - - - - -
 For most purposes, the default supplied hashing algorithm will be best.  It
 has a good combination of speed and key distribution.  In cases where user
 input is directly included in the 'unordered_map', it is recommended to use a
 secure hashing algorithm instead, to prevent Denial of Service (DoS) attacks
 where an attacker causes all of the keys to collide to the same bucket.  Make
 sure to read the component level documentation when looking for an algorithm,
 to be sure that a hashing algorithm has the right trade offs for your use
 case.

/Extending the System
/--------------------
 Every piece of the modular hashing system can be extended and swapped out in
 favor of user defined pieces.  This section defines how to extend the various
 pieces, and the canonical interfaces that must be adhered to.  Both type
 implementers and users may have need of this section.

/Hashing Algorithm Functors
/ - - - - - - - - - - - - -
 Users are free write their own hashing algorithms and make them available via
 functors.  In order to plug into 'bslh::Hash' the algorithms must implement
 the following interface:
..
  class SomeHashAlgorithm
  {
    public:
      // TYPES
      typedef uint64 result_type;

      // CREATORS
      SomeHashAlgorithm();

      // MANIPULATORS
      void operator()(const char * key, size_t len);

      result_type computeHash();
  };
..
 The 'result_type' 'typedef' must define the return type of this particular
 algorithm.  A default constructor (either implicit or explicit) must be
 supplied that creates an algorithm functor that is in a usable state.  An
 'operator()' must be supplied that takes a 'const char' pointer to the data to
 be hashed and a 'size_t' length of bytes to be hashed.  This operator must
 operate on all data uniformly, meaning that regardless of whether data is
 passed in all at once, or one byte at a time, the result returned by
 'computeHash()' will be the same.  'computeHash()' will return the final
 result of the hashing algorithm, in the form of a 'result_type'.
 'computeHash()' is allowed to modify the internal state of the algorithm,
 meaning calling 'computeHash()' more than once might not return the correct
 value.

 Hashing algorithm functors containing algorithms that require seeds must
 implement the interface shown above, with the exception of the default
 constructor.  Seeded algorithm functors must also implement the following
 interface:
..
  class SomeHashAlgorithm
  {
    public:
      // CONSTANTS
      enum { k_SEED_LENGTH = XXX };

      // CREATORS
      explicit SomeHashAlgorithm(const char *seed);
  };
..
 The 'k_SEED_LENGTH' enum must be in the public interface, and 'XXX' must be
 replaced with an integer literal indicating the number of bytes of seed the
 algorithm requires.  The parameterized constructor must accept a 'const char'
 pointer.  This pointer will point to a seed of 'XXX' bytes in size.

/Hashing Algorithm Wrappers ('bslh::Hash')
/- - - - - - - - - - - - - - - - - - - - -
 Users are free to write their own versions of 'bslh::Hash<>' for whatever use
 case they require (in fact, 'bslh::SeededHash<>' is one such example).
 Because no other parts of the modular hashing system rely on 'bslh::Hash<>',
 you are free to use whatever interface is necessary.  The recommended
 interface for maintaining compatibility with components that previously used
 'bsl::hash<>' can be seen here:
..
  template <class HASH_ALGORITHM>
  struct YourHash
  {
      // TYPES
      typedef size_t result_type;

      // ACCESSORS
      template <class TYPE>
      result_type operator()(TYPE const& type) const;
  };
..
 The hashing algorithm wrapper that you create to replace 'blsh::Hash<>' should
 be templated to operate using various 'HASH_ALGORITHM's.  Whether or not there
 is a default option for the template is optional.  The 'result_type' should
 define the type of the hash value that you will return.  The 'operator()'
 should be templated to operate on any 'TYPE'.  'operator()' should take a
 single 'const' reference to 'TYPE' and should return a 'result_type'.  Given
 two 'TYPEs' that compare equal with 'operator==', 'operator()' *must* return
 the same hash.

/Seed Generator
/ - - - - - - -
 Users are free to write their own seed generator, a class of component
 required by 'bslh::SeededHash'.  The seed generator must conform to the
 interface shown here:
..
  class YourSeedGenerator
  {
      // ACCESSORS
      void generateSeed(char *seedLocation, size_t seedLength);
  };
..
 The only mandatory piece of the seed generator interface is the 'generateSeed'
 method which accepts a 'char' pointer to memory to be written and a 'size_t'
 length in bytes.  The generateSeed method must fill the size_t bytes of the
 memory pointed to by the 'char' pointer with a seed.  If possible, it is
 better for the seed generator to be default constructible, however, any sort
 of constructor is acceptable because the seed generator can be constructed and
 passed directly into 'bslh::SeededHash' if required.  Be aware that having a
 non-default constructor makes it more difficult to use the seed generator (see
 the 'bslh::SeededHash' section above to see the difference).

/Hierarchical Synopsis
/---------------------
 The 'bslh' package currently has 8 components having 5 levels of physical
 dependency.  The list below shows the hierarchical ordering of the components.
 The order of components within each level is not architecturally significant,
 just alphabetical.
..
  5. bslh_seededhash

  4. bslh_hash

  3. bslh_defaulthashalgorithm
     bslh_defaultseededhashalgorithm

  2. bslh_spookyhashalgorithm

  1. bslh_seedgenerator
     bslh_siphashalgorithm
     bslh_spookyhashalgorithmimp
..

/Component Synopsis
/------------------
: 'bslh_defaulthashalgorithm':
:      Provide a reasonable hashing algorithm for default use.
:
: 'bslh_defaultseededhashalgorithm':
:      Provide a reasonable seeded hashing algorithm for default use.
:
: 'bslh_hash':
:      Provide a struct to run 'bslh' hash algorithms on supported types.
:
: 'bslh_seededhash':
:      Provide a struct to run seeded 'bslh' hash algorithms on types.
:
: 'bslh_seedgenerator':
:      Provide a class to generate arbitrary length seeds for algorithms.
:
: 'bslh_siphashalgorithm':
:      Provide an implementation of the SipHash algorithm.
:
: 'bslh_spookyhashalgorithm':
:      Provide an implementation of the SpookyHash algorithm.
:
: 'bslh_spookyhashalgorithmimp':
:      Provide BDE style encapsulation of 3rd party SpookyHash code.

/Component Overview
/------------------
 This section provides a brief introduction to each of the components in the
 'bslh' package.  Full details are available in the documentation of each
 component.

/'bslh_defaulthashalgorithm'
/- - - - - - - - - - - - - -
 The 'bslh_defaulthashalgorithm' component provides an unspecified default
 hashing algorithm.  The supplied algorithm is suitable for general purpose use
 in a hash table.  The underlying algorithm is subject to change in future
 releases.

 This class satisfies the requirements for regular 'bslh' hashing algorithms,
 as defined in 'bslh_hash'.

/'bslh_defaultseededhashalgorithm'
/- - - - - - - - - - - - - - - - -
 The 'bslh_defaultseededhashalgorithm' component provides an unspecified
 default seeded hashing algorithm.  The supplied algorithm is suitable for
 general purpose use in a hash table.  The underlying algorithm is subject to
 change in future releases.

 This class satisfies the requirements for seeded 'bslh' hashing algorithms, as
 defined in 'bslh_seededhash'.

/'bslh_hash'
/- - - - - -
 The {'bslh_hash'} component provides a templated 'struct', 'bslh::Hash', which
 provides hashing functionality.  This struct is a drop in replacement for
 'bsl::hash'.  'bslh::Hash' is a wrapper that adapts hashing algorithms from
 'bslh' and 'hashAppend' free functions to match the interface of 'bsl::hash'.
 This component also contains 'hashAppend' definitions for fundamental types,
 which are required to make the hashing algorithms in 'bslh' work.

/'bslh_seededhash'
/- - - - - - - - -
 The {'bslh_seededhash'} component provides a templated struct,
 'bslh::SeededHash', which provides hashing functionality.  This 'struct' is a
 drop in replacement for 'bsl::hash'.  It is similar to 'bslh::Hash', however,
 it is meant for hashes that require a seed.  It takes a seed generator and
 uses that to create seeds to give the hashing algorithm.  'bslh::SeededHash'
 is a wrapper which adapts hashing algorithms from 'bslh' to match the
 interface of 'bsl::hash'.  'bslh::SeededHash' is a universal hashing functor
 that will hash any type that implements 'hashAppend' using the hashing
 algorithm provided as a template parameter.

/'bslh_seedgenerator'
/ - - - - - - - - - -
 The {'bslh_seedgenerator'} component provides a class, 'bslh::SeedGenerator',
 which utilizes a user-supplied random number generator (RNG) to generate
 arbitrary length seeds.  The quality of the seeds will only be as good as the
 quality of the supplied RNG.  A cryptographically secure RNG must be supplied
 in order for 'SeedGenerator' to produce seeds suitable for a cryptographically
 secure algorithm.

 This class satisfies the requirements for a seed generator, as defined in
 'bslh_seededhash'.

/'bslh_siphashalgorithm'
/- - - - - - - - - - - -
 The 'bslh_siphashalgorithm' component provides an implementation of the
 SipHash algorithm.  SipHash is an algorithm designed for speed and security.
 A primary use case for this algorithm is to provide an extra line of defense
 in hash tables (such as the underlying implementation of 'unordered_map')
 against malicious input that could cause Denial of Service (DoS) attacks.  It
 is based on one of the finalists for the SHA-3 cryptographic hash standard.
 Full details of the hash function can be found at
 'https://131002.net/siphash/siphash.pdf'.  This particular implementation has
 been derived from Howard Hinnant's work at
 'https://github.com/HowardHinnant/hash_append/blob/master/siphash.h' and as
 much of the original code as possible, including comment headers, has been
 preserved.

 This class satisfies the requirements for seeded 'bslh' hashing algorithms, as
 defined in 'bslh_seededhash'.

/'bslh_spookyhashalgorithm'
/ - - - - - - - - - - - - -
 The 'bslh_spookyhashalgorithm' component provides an implementation of the
 SpookyHash algorithm by Bob Jenkins.  This algorithm is a general purpose
 algorithm that is known to quickly reach good avalanche performance and
 execute in time that is comparable to or faster than other industry standard
 algorithms such as CityHash.  It is a good default choice for hashing values
 in unordered associative containers.  For more information, see
 'http://burtleburtle.net/bob/hash/spooky.html'.

 This class satisfies the requirements for regular 'bslh' hashing algorithms
 and seeded 'bslh' hashing algorithms, as defined in 'bslh_hash' and
 'bslh_seededhash' respectively.

/'bslh_spookyhashalgorithmimp'
/- - - - - - - - - - - - - - -
 The 'bslh_spookyhashalgorithmimp' component provides BDE-style encapsulation
 of Bob Jenkins canonical SpookyHash implementation.  SpookyHash provides a way
 to hash contiguous data all at once, or non-contiguous data in pieces.  More
 information is available at 'http://burtleburtle.net/bob/hash/spooky.html'.<|MERGE_RESOLUTION|>--- conflicted
+++ resolved
@@ -390,40 +390,6 @@
 
 /Hashing Pointers (especially 'const char *')
 / - - - - - - - - - - - - - - - - - - - - - -
-<<<<<<< HEAD
-Pointers, particularly C-Strings (in the 'const char *' form), are an
-unfortunate exception in hashing.  Because the standard mandates that we must
-be able to hash pointers, there is no way to distinguish a null terminated
-'const char *' (C-String) from a regular pointer to a 'char'.  Because of this,
-hashing C-Strings has slightly different semantics.  Instead of calling
-'hashAppend' on the pointer, we must pass our C-String directly into the
-hashing algorithm functor.  All of the hashing algorithm functors in 'bslh'
-have the function signature shown below:
-..
-void operator()(const char *data, size_t length);
-    // Incorporates the specified 'data' of 'length' bytes into the internal
-    // state of the hashing algorithm.
-..
-As we can see, the hashing algorithm functor takes a pointer to the start of
-the data and a length in bytes.  To hash a C-String, we call the hashing
-algorithm functor with our pointer and the length of the C-String which we have
-stored or pre-calculated.  An example of this is the 'hashAppend' function for
-string, shown here:
-..
-template <class HASHALG, class CHAR_TYPE, class CHAR_TRAITS, class ALLOCATOR>
-void hashAppend(HASHALG& hashAlg,
-                const basic_string<CHAR_TYPE, CHAR_TRAITS, ALLOCATOR>&  input)
-{
-    hashAlg(input.data(), sizeof(CHAR_TYPE)*input.size());
-}
-..
-This technique can be applied to any case where you want to hash contiguous
-data.  It is especially important that the your data is completely contiguous,
-because padding bits and the like could result in the same data hashing to
-different values, which violates the first rule of hashing.  Note that this
-example did not require the 'using' directive since there was no invocation of
-'hashAppend'.
-=======
  Pointers, particularly C-Strings (in the 'const char *' form), are an
  unfortunate exception in hashing.  Because the standard mandates that we must
  be able to hash pointers, there is no way to distinguish a null terminated
@@ -460,7 +426,6 @@
  data.  It is especially important that the your data is completely contiguous,
  because padding bits and the like could result in the same data hashing to
  different values, which violates the first rule of hashing.
->>>>>>> 377fd5f6
 
 /Converting Existing Types
 /- - - - - - - - - - - - -
