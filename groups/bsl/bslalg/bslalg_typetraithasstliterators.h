--- conflicted
+++ resolved
@@ -87,15 +87,9 @@
 }  // close package namespace
 
 #ifndef BDE_OPENSOURCE_PUBLICATION  // BACKWARD_COMPATIBILITY
-<<<<<<< HEAD
-// ===========================================================================
-//                           BACKWARD COMPATIBILITY
-// ===========================================================================
-=======
 // ============================================================================
 //                           BACKWARD COMPATIBILITY
 // ============================================================================
->>>>>>> 377fd5f6
 
 typedef bslalg::TypeTraitHasStlIterators bslalg_TypeTraitHasStlIterators;
     // This alias is defined for backward compatibility.
