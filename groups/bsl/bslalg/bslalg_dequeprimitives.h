// bslalg_dequeprimitives.h                                           -*-C++-*-
#ifndef INCLUDED_BSLALG_DEQUEPRIMITIVES
#define INCLUDED_BSLALG_DEQUEPRIMITIVES

#ifndef INCLUDED_BSLS_IDENT
#include <bsls_ident.h>
#endif
BSLS_IDENT("$Id: $")

//@PURPOSE: Provide primitive algorithms that operate on deques.
//
//@CLASSES:
//  bslalg::DequePrimitives: namespace for deque algorithms
//
//@SEE_ALSO: bslalg_scalarprimitives, bslalg_arrayprimitives
//
//@AUTHOR: Herve Bronnimann (hbronnim), Arthur Chiu (achiu)
//
//@DESCRIPTION: This component provides utilities to initialize, destroy, move,
// and otherwise perform various primitive manipulations on deques with a
// uniform interface, but selecting a different implementation according to the
// various traits possessed by the underlying type, and selecting a simpler
// implementation when there is only one element per deque block.  See the
// 'bslalg_dequeimputil' and 'bslalg_dequeiterator' for a definition and visual
// depiction of the inner organization of a deque, and of the iterator type
// used to refer to elements in the deque.
//
// The primitives provided by this component are exceptionally useful for
// implementing generic block-based components such as deques.  A short
// synopsis is provided below describing the observable behavior and mentioning
// the relevant traits.  See the full function-level contract for detailed
// description, including exception-safety guarantees.  In the description
// below, 'Sc' stands for 'bslalg::ScalarPrimitives' and 'Ar' stands for
// 'bslalg::ArrayPrimitives' (for brevity).  Note that some algorithms are
// explained in terms of previous algorithms.
//..
//  Algorithm                     Short description of observable behavior
//  ----------------------------  ---------------------------------------------
//  destruct                      'Sc::destruct' for each element in the target
//                                range.
//
//  erase                         'destruct' for each element in the target
//                                range, or 'no-op' if bit-wise copyable, then
//                                shift the remaining elements from either the
//                                front or the back to fill hole.
//
//  uninitializedFillNBack        'Ar::uninitializedFillN' for each block at
//                                the end of the deque
//
//  uninitializedFillNFront       'Ar::uninitializedFillN' for each block at
//                                the front of the deque.
//
//  insertAndMoveToBack           'Sc::copyConstruct' each element in the
//                                target range, or 'std::memmove' if type is
//                                bit-wise moveable, to the back of the deque
//                                to create a hole, followed by
//                                'Sc::copyConstruct' or 'std::memmove' of
//                                target value or range to fill the hole.
//
//  insertAndMoveToFront          'Sc::copyConstruct' each element in the
//                                target range, or 'std::memmove' if type is
//                                bit-wise moveable, to the front of the deque
//                                to create a hole, followed by
//                                'Sc::copyConstruct' or 'std::memmove' of
//                                target value or range to fill the hole.
//..
// The traits under consideration directly or indirectly by this component are:
//..
//  Trait                                         English description
//  -----                                         -------------------
//  bsl::is_trivially_copyable                    "TYPE has the bit-wise
//                                                copyable trait", or
//                                                "TYPE is bit-wise copyable"
//
//  bslmf::IsBitwiseMoveable                      "TYPE has the bit-wise
//                                                moveable trait", or
//                                                "TYPE is bit-wise moveable"
//..
//
///Aliasing
///--------
// There are some aliasing concerns in this component, due to the presence of
// the reference 'const VALUE_TYPE& value' argument, which may belong to a
// range that will be modified during the course of the operation.  All such
// aliasing concerns are taken care of properly.  Other aliasing concerns due
// to the copying or a range '[first, last)' are *not* taken care of, since
// their intended use is for range assignments and insertions in standard
// containers, for which the standard explicitly says that 'first' and 'last'
// shall not be iterators into the container.
//
///Usage
///-----
// This component is for use by the 'bslstl' package.  Other clients should use
// the STL deque (in header '<deque>').

#ifndef INCLUDED_BSLSCM_VERSION
#include <bslscm_version.h>
#endif

#ifndef INCLUDED_BSLALG_ARRAYPRIMITIVES
#include <bslalg_arrayprimitives.h>
#endif

#ifndef INCLUDED_BSLALG_CONSTRUCTORPROXY
#include <bslalg_constructorproxy.h>
#endif

#ifndef INCLUDED_BSLALG_DEQUEIMPUTIL
#include <bslalg_dequeimputil.h>
#endif

#ifndef INCLUDED_BSLALG_DEQUEITERATOR
#include <bslalg_dequeiterator.h>
#endif

#ifndef INCLUDED_BSLALG_SCALARDESTRUCTIONPRIMITIVES
#include <bslalg_scalardestructionprimitives.h>
#endif

#ifndef INCLUDED_BSLALG_SCALARPRIMITIVES
#include <bslalg_scalarprimitives.h>
#endif

#ifndef INCLUDED_BSLMA_ALLOCATOR
#include <bslma_allocator.h>
#endif

#ifndef INCLUDED_BSLMF_FUNCTIONPOINTERTRAITS
#include <bslmf_functionpointertraits.h>
#endif

#ifndef INCLUDED_BSLMF_ISCONVERTIBLE
#include <bslmf_isconvertible.h>
#endif

#ifndef INCLUDED_BSLMF_ISFUNDAMENTAL
#include <bslmf_isfundamental.h>
#endif

#ifndef INCLUDED_BSLMF_ISPOINTER
#include <bslmf_ispointer.h>
#endif

#ifndef INCLUDED_BSLS_ASSERT
#include <bsls_assert.h>
#endif

#ifndef INCLUDED_CSTDDEF
#include <cstddef>  // std::size_t
#define INCLUDED_CSTDDEF
#endif

#ifndef INCLUDED_CSTRING
#include <cstring>  // memmove
#define INCLUDED_CSTRING
#endif

namespace BloombergLP {

namespace {
        // Workaround for windows.  The windows compiler refuses to recognize
        // enum declarations within a templated class.

    enum {
        // These constants are used in the overloads below, when the last
        // argument is of type 'bslmf::MetaInt<N> *', indicating that
        // 'VALUE_TYPE' has the traits for which the enumerator equal to 'N' is
        // named.

        NIL_TRAITS              = 0,
        BITWISE_MOVEABLE_TRAITS = 1,
        BITWISE_COPYABLE_TRAITS = 2,
        NON_NIL_TRAITS          = 3
    };

}  // close unnamed namespace

namespace bslalg {

template <class VALUE_TYPE, int BLOCK_LENGTH>
class DequePrimitives_DequeElementGuard;

template <class VALUE_TYPE, int BLOCK_LENGTH>
class DequePrimitives_DequeMoveGuard;

template <class VALUE_TYPE, int BLOCK_LENGTH>
class DequePrimitives_ExternalDequeElementGuard;

                        // ======================
                        // struct DequePrimitives
                        // ======================

template <class VALUE_TYPE, int BLOCK_LENGTH>
struct DequePrimitives {
    // This 'struct' provides a namespace for a suite of utility functions that
    // operate on deques parameterized by the 'VALUE_TYPE' and 'BLOCK_LENGTH'.
    // Depending on the traits of 'VALUE_TYPE', the default and copy
    // constructors, destructor, assignment operators, etc. may not be invoked,
    // and instead the operation can be optimized using a no-op, bit-wise move
    // or copy.

    // PUBLIC TYPES
    typedef std::size_t                                         size_type;

    typedef DequeIterator<VALUE_TYPE, BLOCK_LENGTH>             Iterator;

  private:
    // PRIVATE TYPES
    typedef DequeImpUtil<VALUE_TYPE, BLOCK_LENGTH>              ImpUtil;

    typedef DequePrimitives_DequeElementGuard<VALUE_TYPE,
                                       BLOCK_LENGTH>            Guard;

    typedef DequePrimitives_DequeMoveGuard<VALUE_TYPE,
                                     BLOCK_LENGTH>              MGuard;

    typedef DequePrimitives_ExternalDequeElementGuard<VALUE_TYPE,
                                          BLOCK_LENGTH>         EGuard;

  public:
    // CLASS METHODS
    static void destruct(Iterator begin, Iterator end);
        // Call the destructor on each of the elements of a deque of
        // parameterized 'VALUE_TYPE' in the specified range [begin, end).  The
        // behavior is undefined unless 'begin <= end'.  Note that this does
        // not deallocate any memory (except memory deallocated by the element
        // destructor calls).

    static void destruct(Iterator begin, Iterator end,
                         bslmf::MetaInt<NIL_TRAITS> *);
    static void destruct(Iterator begin, Iterator end,
                         bslmf::MetaInt<BITWISE_COPYABLE_TRAITS> *);
        // Call the destructor on each of the elements of a deque of
        // parameterized 'VALUE_TYPE' in the specified range [begin, end).  The
        // behavior is undefined unless 'begin <= end'.  Note that this does
        // not deallocate any memory (except memory deallocated by the element
        // destructor calls).  Note that the last argument is for removing
        // overload ambiguities and is not used.

    template <class ALLOCATOR>
    static Iterator erase(Iterator  *toBegin,
                          Iterator  *toEnd,
                          Iterator   fromBegin,
                          Iterator   first,
                          Iterator   last,
                          Iterator   fromEnd,
                          ALLOCATOR *allocator);
        // Call the destructor on each of the elements of a deque of
        // parameterized 'VALUE_TYPE' in the specified range [first, last).
        // Shift the elements to fill up the empty space after the erasure,
        // using the smaller of the range defined by [fromBegin, first) and
        // [last, fromEnd) after the erasure.  Load in the specified 'toBegin'
        // and 'toEnd' the new boundaries of the deque after erasure and return
        // an iterator pointing to the element immediately following the
        // removed elements.  The behavior is undefined unless
        // 'fromBegin <= first <= last <= fromEnd'.

    template <class ALLOCATOR>
    static Iterator erase(Iterator                   *toBegin,
                          Iterator                   *toEnd,
                          Iterator                    fromBegin,
                          Iterator                    first,
                          Iterator                    last,
                          Iterator                    fromEnd,
                          ALLOCATOR                  *allocator,
                          bslmf::MetaInt<NIL_TRAITS> *);
    template <class ALLOCATOR>
    static Iterator erase(Iterator                                *toBegin,
                          Iterator                                *toEnd,
                          Iterator                                 fromBegin,
                          Iterator                                 first,
                          Iterator                                 last,
                          Iterator                                 fromEnd,
                          ALLOCATOR                               *allocator,
                          bslmf::MetaInt<BITWISE_COPYABLE_TRAITS> *);
        // Call the destructor on each of the elements of a deque of
        // parameterized 'VALUE_TYPE' in the specified range [first, last).
        // Shift the elements from the smaller of the specified range
        // [fromBegin, first) and [last, fromEnd) to fill up the empty spaces
        // after the erasure.  Load in the specified 'toBegin' and 'toEnd' the
        // new boundaries of the deque after erasure and return an iterator
        // pointing to the element immediately following the removed elements.
        // The behavior is undefined unless
        // 'fromBegin <= first <= last <= fromEnd'.  Note that the last
        // argument is for removing overload ambiguities and is not used.

    template <class ALLOCATOR>
    static void insertAndMoveToBack(Iterator          *toEnd,
                                    Iterator           fromEnd,
                                    Iterator           position,
                                    size_type          numElements,
                                    const VALUE_TYPE&  value,
                                    ALLOCATOR         *allocator);
        // Insert the specified 'numElements' copies of the specified 'value'
        // at the specified 'position', by moving the elements in the range
        // [position, fromEnd) forward by 'numElements' position.  Pass the
        // specified 'allocator' to the copy constructor if appropriate.  Load
        // into the specified 'toEnd' an iterator to the end of the deque after
        // insertion (i.e., 'fromEnd + numElements').  The behavior is
        // undefined unless 'fromEnd + numElements' is a valid iterator (i.e.,
        // the block pointer array holds enough room after the 'fromEnd'
        // position to insert 'numElements').

    template <class ALLOCATOR>
    static void insertAndMoveToBack(
                          Iterator                                *toEnd,
                          Iterator                                 fromEnd,
                          Iterator                                 position,
                          size_type                                numElements,
                          const VALUE_TYPE&                        value,
                          ALLOCATOR                               *allocator,
                          bslmf::MetaInt<BITWISE_COPYABLE_TRAITS> *);
    template <class ALLOCATOR>
    static void insertAndMoveToBack(
                          Iterator                                *toEnd,
                          Iterator                                 fromEnd,
                          Iterator                                 position,
                          size_type                                numElements,
                          const VALUE_TYPE&                        value,
                          ALLOCATOR                               *allocator,
                          bslmf::MetaInt<BITWISE_MOVEABLE_TRAITS> *);
    template <class ALLOCATOR>
    static void insertAndMoveToBack(Iterator                   *toEnd,
                                    Iterator                    fromEnd,
                                    Iterator                    position,
                                    size_type                   numElements,
                                    const VALUE_TYPE&           value,
                                    ALLOCATOR                  *allocator,
                                    bslmf::MetaInt<NIL_TRAITS> *);
        // Insert the specified 'numElements' copies of the specified 'value'
        // at the specified 'position', by moving the elements in the range
        // [position, fromEnd) forward by 'numElements' position.  Pass the
        // specified 'allocator' to the copy constructor if appropriate.  Load
        // into the specified 'toEnd' an iterator to the end of the deque after
        // insertion (i.e., 'fromEnd + numElements').  The behavior is
        // undefined unless 'fromEnd + numElements' is a valid iterator (i.e.,
        // the block pointer array holds enough room after the 'fromEnd'
        // position to insert 'numElements').  Note that the last argument is
        // for removing overload ambiguities and is not used.

    template <class ALLOCATOR>
    static void insertAndMoveToFront(Iterator          *toBegin,
                                     Iterator           fromBegin,
                                     Iterator           position,
                                     size_type          numElements,
                                     const VALUE_TYPE&  value,
                                     ALLOCATOR         *allocator);
        // Insert the specified 'numElements' copies of the specified 'value'
        // at the specified 'position', by moving the elements in the range
        // [fromBegin, position) backward by 'numElements' position.  Pass the
        // specified 'allocator' to the copy constructor if appropriate.  Load
        // into the specified 'toBegin' an iterator to the beginning of the
        // data after insertion (i.e., 'fromBegin - numElements').  The
        // behavior is undefined unless 'fromBegin - numElements' is a valid
        // iterator (i.e., the block pointer array holds enough room before the
        // 'fromBegin' position to insert 'numElements').

    template <class ALLOCATOR>
    static void insertAndMoveToFront(
                          Iterator                                *toBegin,
                          Iterator                                 fromBegin,
                          Iterator                                 position,
                          size_type                                numElements,
                          const VALUE_TYPE&                        value,
                          ALLOCATOR                               *allocator,
                          bslmf::MetaInt<BITWISE_COPYABLE_TRAITS> *);
    template <class ALLOCATOR>
    static void insertAndMoveToFront(
                          Iterator                                *toBegin,
                          Iterator                                 fromBegin,
                          Iterator                                 position,
                          size_type                                numElements,
                          const VALUE_TYPE&                        value,
                          ALLOCATOR                               *allocator,
                          bslmf::MetaInt<BITWISE_MOVEABLE_TRAITS> *);
    template <class ALLOCATOR>
    static void insertAndMoveToFront(Iterator                   *toBegin,
                                     Iterator                    fromBegin,
                                     Iterator                    position,
                                     size_type                   numElements,
                                     const VALUE_TYPE&           value,
                                     ALLOCATOR                  *allocator,
                                     bslmf::MetaInt<NIL_TRAITS> *);
        // Insert the specified 'numElements' copies of the specified 'value'
        // at the specified 'position', by moving the elements in the range
        // [fromBegin, position) backward by 'numElements' position.  Pass the
        // specified 'allocator' to the copy constructor if appropriate.  Load
        // into the specified 'toBegin' an iterator to the beginning of the
        // data after insertion (i.e., 'fromBegin - numElements'.  The behavior
        // is undefined unless 'fromBegin - numElements' is a valid iterator
        // (i.e., the block pointer array holds enough room before the
        // 'fromBegin' position to insert 'numElements').  Note that the last
        // argument is for removing overload ambiguities and is not used.

    template <class FWD_ITER, class ALLOCATOR>
    static void insertAndMoveToBack(Iterator  *toEnd,
                                    Iterator   fromEnd,
                                    Iterator   position,
                                    FWD_ITER   first,
                                    FWD_ITER   last,
                                    size_type  numElements,
                                    ALLOCATOR *allocator);
        // Insert the specified 'numElements' in the range [first, last) at the
        // specified 'position', by moving the elements in the range [position,
        // fromEnd) forward by 'numElements' position.  Pass the specified
        // 'allocator' to the copy constructor if appropriate.  Load into the
        // specified 'toEnd' an iterator to the end of the data after insertion
        // (i.e., 'fromEnd + numElements').  The behavior is undefined unless
        // 'fromEnd + numElements' is a valid iterator (i.e., the block pointer
        // array holds enough room after the 'fromEnd' position to insert
        // 'numElements').

    template <class FWD_ITER, class ALLOCATOR>
    static void insertAndMoveToFront(Iterator  *toBegin,
                                     Iterator   fromBegin,
                                     Iterator   position,
                                     FWD_ITER   first,
                                     FWD_ITER   last,
                                     size_type  numElements,
                                     ALLOCATOR *allocator);
        // Insert the specified 'numElements' in the range [first, last) at the
        // specified 'position', by moving the elements in the range
        // [fromBegin, position) backward by 'numElements' position.  Pass the
        // specified 'allocator' to the copy constructor if appropriate.  Load
        // into the specified 'toBegin' an iterator to the end of the data
        // after insertion (i.e., 'fromBegin - numElements').  The behavior is
        // undefined unless 'fromBegin - numElements' is a valid iterator
        // (i.e., the block pointer array holds enough room before the
        // 'fromBefore' position to insert 'numElements').

    static void moveBack(Iterator  *destination,
                         Iterator  *source,
                         size_type  numElements);
        // Move the specified 'numElements' from the specified 'source' to the
        // specified 'destination' using 'std::memmove'.  Also load into
        // 'destination' the value 'destination - numElements' and 'source' the
        // value 'source - numElements'.  The behavior is undefined unless
        // 'destination >= source'.

    static void moveFront(Iterator  *destination,
                          Iterator  *source,
                          size_type  numElements);
        // Move the specified 'numElements' from the specified 'source' to the
        // specified 'destination' using 'std::memmove'.  Also load into
        // 'destination' the value 'destination + numElements' and 'source' the
        // the value 'source + numElements'.  The behavior is undefined unless
        // 'destination <= source'.

    template <class ALLOCATOR>
    static void uninitializedFillNBack(Iterator          *toEnd,
                                       Iterator           fromEnd,
                                       size_type          numElements,
                                       const VALUE_TYPE&  value,
                                       ALLOCATOR         *allocator);
        // Append the specified 'numElements' copies of the specified 'value'
        // to the deque ending at the specified 'fromEnd' iterator, passing the
        // specified 'allocator' through to the new elements, and load into the
        // specified 'toEnd' an iterator pointing to the end of the data after
        // appending (i.e., 'fromEnd + numElements').  The behavior is
        // undefined unless 'fromEnd + numElements' is a valid iterator (i.e.,
        // the block pointer array holds enough room after the 'fromEnd'
        // position to insert 'numElements').

    template <class ALLOCATOR>
    static void uninitializedFillNFront(Iterator          *toBegin,
                                        Iterator           fromBegin,
                                        size_type          numElements,
                                        const VALUE_TYPE&  value,
                                        ALLOCATOR         *allocator);
        // Prepend the specified 'numElements' copies of the specified 'value'
        // to the deque starting at the specified 'fromBegin' iterator, passing
        // the specified 'allocator' through to the new elements, and load into
        // the specified 'toBegin' an iterator pointing to the end of the data
        // after prepending, i.e., 'fromBegin - numElements'.  The behavior is
        // undefined unless 'fromBegin - numElements' is a valid iterator
        // (i.e., the block pointer array holds enough room before the
        // 'fromBegin' position to insert 'numElements').
};

// PARTIAL SPECIALIZATION
template <class VALUE_TYPE>
struct DequePrimitives<VALUE_TYPE, 1> {
    // This is a partial specialization of 'DequePrimitives' for the case when
    // there is a single element per block.

    // PUBLIC TYPES
    typedef std::size_t                                         size_type;
    typedef DequeImpUtil<VALUE_TYPE, 1>                  ImpUtil;
    typedef DequeIterator<VALUE_TYPE, 1>                 Iterator;
    typedef DequePrimitives_DequeElementGuard<VALUE_TYPE, 1>
                                                                Guard;

    // CLASS METHODS
    static void destruct(Iterator begin, Iterator end);

    template <class ALLOCATOR>
    static Iterator erase(Iterator  *toBegin,
                          Iterator  *toEnd,
                          Iterator   fromBegin,
                          Iterator   first,
                          Iterator   last,
                          Iterator   fromEnd,
                          ALLOCATOR *allocator);

    template <class ALLOCATOR>
    static void insertAndMoveToBack(Iterator          *toEnd,
                                    Iterator           fromEnd,
                                    Iterator           position,
                                    size_type          numElements,
                                    const VALUE_TYPE&  value,
                                    ALLOCATOR         *allocator);

    template <class FWD_ITER, class ALLOCATOR>
    static void insertAndMoveToBack(Iterator  *toEnd,
                                    Iterator   fromEnd,
                                    Iterator   position,
                                    FWD_ITER   first,
                                    FWD_ITER   last,
                                    size_type  numElements,
                                    ALLOCATOR *allocator);

    template <class ALLOCATOR>
    static void insertAndMoveToFront(Iterator          *toBegin,
                                     Iterator           fromBegin,
                                     Iterator           position,
                                     size_type          numElements,
                                     const VALUE_TYPE&  value,
                                     ALLOCATOR         *allocator);

    template <class FWD_ITER, class ALLOCATOR>
    static void insertAndMoveToFront(Iterator  *toBegin,
                                     Iterator   fromBegin,
                                     Iterator   position,
                                     FWD_ITER   first,
                                     FWD_ITER   last,
                                     size_type  numElements,
                                     ALLOCATOR *allocator);

    template <class ALLOCATOR>
    static void uninitializedFillNBack(Iterator          *toEnd,
                                       Iterator           fromEnd,
                                       size_type          numElements,
                                       const VALUE_TYPE&  value,
                                       ALLOCATOR         *allocator);
    template <class ALLOCATOR>
    static void uninitializedFillNBack(Iterator                   *toEnd,
                                       Iterator                    fromEnd,
                                       size_type                   numElements,
                                       const VALUE_TYPE&           value,
                                       ALLOCATOR                  *allocator,
                                       bslmf::MetaInt<NIL_TRAITS> *);
    template <class ALLOCATOR>
    static void uninitializedFillNBack(
                                   Iterator                       *toEnd,
                                   Iterator                        fromEnd,
                                   size_type                       numElements,
                                   const VALUE_TYPE&               value,
                                   ALLOCATOR                      *allocator,
                                   bslmf::MetaInt<NON_NIL_TRAITS> *);

    template <class ALLOCATOR>
    static void uninitializedFillNFront(Iterator          *toBegin,
                                        Iterator           fromBegin,
                                        size_type          numElements,
                                        const VALUE_TYPE&  value,
                                        ALLOCATOR         *allocator);
    template <class ALLOCATOR>
    static void uninitializedFillNFront(
                                       Iterator                   *toBegin,
                                       Iterator                    fromBegin,
                                       size_type                   numElements,
                                       const VALUE_TYPE&           value,
                                       ALLOCATOR                  *allocator,
                                       bslmf::MetaInt<NIL_TRAITS> *);
    template <class ALLOCATOR>
    static void uninitializedFillNFront(
                                   Iterator                       *toBegin,
                                   Iterator                        fromBegin,
                                   size_type                       numElements,
                                   const VALUE_TYPE&               value,
                                   ALLOCATOR                      *allocator,
                                   bslmf::MetaInt<NON_NIL_TRAITS> *);
};

                    // =======================================
                    // class DequePrimitives_DequeElementGuard
                    // =======================================

template <class VALUE_TYPE, int BLOCK_LENGTH>
class DequePrimitives_DequeElementGuard {
    // This 'class' provides a specialized proctor object that, upon
    // destruction and unless the 'release' method has been called, destroys
    // the elements in a segment of a deque of parameterized 'VALUE_TYPE'.  The
    // elements destroyed are delimited by the "guarded" range
    // '[d_begin, d_end )'.

  public:
    // PUBLIC TYPES
    typedef DequeIterator<VALUE_TYPE, BLOCK_LENGTH>  Iterator;

  private:
    // DATA
    Iterator d_begin;  // iterator of first element in guarded range
    Iterator d_end;    // iterator beyond last element in guarded range

  private:
    // NOT IMPLEMENTED
    DequePrimitives_DequeElementGuard(
                                     const DequePrimitives_DequeElementGuard&);
    DequePrimitives_DequeElementGuard& operator=(
                                     const DequePrimitives_DequeElementGuard&);

  public:
    // CREATORS
    DequePrimitives_DequeElementGuard(const Iterator& begin,
                                      const Iterator& end);
        // Create a deque exception guard object for the sequence of elements
        // of the parameterized 'VALUE_TYPE' delimited by the specified range
        // '[ begin, end )'.  The behavior is undefined unless 'begin' <= 'end'
        // and unless each element in the range '[ begin, end )' has been
        // initialized.

    ~DequePrimitives_DequeElementGuard();
        // Call the destructor on each of the elements of the parameterized
        // 'VALUE_TYPE' delimited by the range '[ begin, end )' and destroy
        // this array exception guard.

    // MANIPULATORS
    Iterator& moveBegin(std::ptrdiff_t offset = -1);
        // Move the begin iterator by the specified 'offset', and return the
        // new begin iterator.

    Iterator& moveEnd(std::ptrdiff_t offset = 1);
        // Move the end pointer by the specified 'offset', and return the new
        // end pointer.

    void release();
        // Set the range of elements guarded by this object to be empty.  Note
        // that 'd_begin == d_end' following this operation, but the specific
        // value is unspecified.
};

                // ===============================================
                // class DequePrimitives_ExternalDequeElementGuard
                // ===============================================

template <class VALUE_TYPE, int BLOCK_LENGTH>
class DequePrimitives_ExternalDequeElementGuard {
    // This 'class' provides a specialized proctor object that, upon
    // destruction and unless the 'release' method has been called, destroys
    // the elements in a segment of a 'bslstl_deque' of parameterized type
    // 'VALUE_TYPE'.  The elements destroyed are delimited by the "guarded"
    // range '[ *d_begin, *d_end )'.  Note that the range guarded by this
    // 'class' is dynamic and can be changed outside of this 'class'.

  public:
    // PUBLIC TYPES
    typedef DequeIterator<VALUE_TYPE, BLOCK_LENGTH>  Iterator;

  private:
    // DATA
    Iterator *d_begin_p;  // pointer to iterator of first element in guarded
                          // range

    Iterator *d_end_p;    // pointer to iterator beyond last element in guarded
                          // range

  private:
    // NOT IMPLEMENTED
    DequePrimitives_ExternalDequeElementGuard(
                             const DequePrimitives_ExternalDequeElementGuard&);
    DequePrimitives_ExternalDequeElementGuard&
            operator=(const DequePrimitives_ExternalDequeElementGuard&);

  public:
    // CREATORS
    DequePrimitives_ExternalDequeElementGuard(Iterator *begin,
                                              Iterator *end);
        // Create a deque exception guard object for the sequence of elements
        // of the parameterized 'VALUE_TYPE' delimited by the specified range
        // '[ *begin, *end )'.  The behavior is undefined unless '*begin' <=
        // '*end' and unless each element in the range '[ *begin, *end )' has
        // been initialized.

    ~DequePrimitives_ExternalDequeElementGuard();
        // Call the destructor on each of the elements of the parameterized
        // 'VALUE_TYPE' delimited by the range '[ *d_begin_p, *d_end_p )' and
        // destroy this array exception guard.

    // MANIPULATORS
    void release();
        // Set the range of elements guarded by this object to be empty.  Note
        // that 'd_begin_p = d_end_p = 0' following this operation.
};

                    // ====================================
                    // class DequePrimitives_DequeMoveGuard
                    // ====================================

template <class VALUE_TYPE, int BLOCK_LENGTH>
class DequePrimitives_DequeMoveGuard {
    // This 'class' provides a guard object that, upon destruction and unless
    // the 'release' method has been called, uses 'moveBack' or 'moveFront' to
    // move the "guarded" range '[ d_source_p .. d_source_p + d_size - 1 ]'
    // back to '[ d_destination_p .. d_destination_p + d_size -1 ]'.

  public:
    // PUBLIC TYPES
    typedef DequeIterator<VALUE_TYPE,
                                 BLOCK_LENGTH>         Iterator;

    typedef bslalg::DequePrimitives<VALUE_TYPE,
                                   BLOCK_LENGTH>       DequePrimitives;

  private:
    // DATA
    Iterator         d_destination_p;  // destination of the move
    Iterator         d_source_p;       // source of the move
    std::size_t      d_size;           // size of the range being guarded
    bool             d_front;          // whether to use 'moveFront'

  public:
    // CREATORS
    DequePrimitives_DequeMoveGuard(Iterator    dest,
                                   Iterator    src,
                                   std::size_t size,
                                   bool        isFront);
        // Create a guard object that will call 'moveBack' or 'moveFront',
        // depending on the specified 'isFront', on the specified 'size'
        // elements from 'src' to 'dest' upon destruction unless 'release' has
        // been called.

    ~DequePrimitives_DequeMoveGuard();
        // Call either 'moveBack' or 'moveFront' depending on 'd_front' upon
        // destruction unless 'release' has been called before this.

    // MANIPULATORS
    void release();
        // Set the size of the range guarded by this object to be zero.
};

// ============================================================================
//                      INLINE FUNCTION DEFINITIONS
// ============================================================================

                        // ---------------------
                        // class DequePrimitives
                        // ---------------------

// CLASS METHODS
template <class VALUE_TYPE, int BLOCK_LENGTH>
inline
void DequePrimitives<VALUE_TYPE, BLOCK_LENGTH>
                                       ::destruct(Iterator begin, Iterator end)
{
    enum {
        IS_BITWISECOPYABLE  = bsl::is_trivially_copyable<VALUE_TYPE>::value,

        VALUE = IS_BITWISECOPYABLE
              ? BITWISE_COPYABLE_TRAITS
              : NIL_TRAITS
    };

    return destruct(begin, end, (bslmf::MetaInt<VALUE>*) 0);
}

template <class VALUE_TYPE, int BLOCK_LENGTH>
void DequePrimitives<VALUE_TYPE, BLOCK_LENGTH>
                      ::destruct(Iterator                                 ,
                                 Iterator                                 ,
                                 bslmf::MetaInt<BITWISE_COPYABLE_TRAITS> *)
{
    // No-op.
}

template <class VALUE_TYPE, int BLOCK_LENGTH>
void DequePrimitives<VALUE_TYPE, BLOCK_LENGTH>
                                   ::destruct(
                                             Iterator                    begin,
                                             Iterator                    end,
                                             bslmf::MetaInt<NIL_TRAITS> *)
{
    for (; !(begin == end); ++begin) {
        ScalarDestructionPrimitives::destroy(begin.valuePtr());
    }
}

template <class VALUE_TYPE, int BLOCK_LENGTH>
template <class ALLOCATOR>
inline
typename
DequePrimitives<VALUE_TYPE, BLOCK_LENGTH>::Iterator
DequePrimitives<VALUE_TYPE, BLOCK_LENGTH>
                                            ::erase(Iterator  *toBegin,
                                                    Iterator  *toEnd,
                                                    Iterator   fromBegin,
                                                    Iterator   first,
                                                    Iterator   last,
                                                    Iterator   fromEnd,
                                                    ALLOCATOR *allocator)
{
    enum {
        IS_BITWISECOPYABLE  = bsl::is_trivially_copyable<VALUE_TYPE>::value,

        VALUE = IS_BITWISECOPYABLE
              ? BITWISE_COPYABLE_TRAITS
              : NIL_TRAITS
    };

    return erase(toBegin, toEnd, fromBegin, first, last, fromEnd, allocator,
                 (bslmf::MetaInt<VALUE>*) 0);
}

template <class VALUE_TYPE, int BLOCK_LENGTH>
template <class ALLOCATOR>
typename
DequePrimitives<VALUE_TYPE, BLOCK_LENGTH>::Iterator
DequePrimitives<VALUE_TYPE, BLOCK_LENGTH>
                                  ::erase(
                                         Iterator                   *toBegin,
                                         Iterator                   *toEnd,
                                         Iterator                    fromBegin,
                                         Iterator                    first,
                                         Iterator                    last,
                                         Iterator                    fromEnd,
                                         ALLOCATOR                  *,
                                         bslmf::MetaInt<NIL_TRAITS> *)
{
    size_type frontSize = first - fromBegin;
    size_type backSize  = fromEnd - last;
    Iterator  ret;

    if (frontSize < backSize) {
        ret = last;
        for (; 0 < frontSize; --frontSize) {
            --last;
            --first;
            *last = *first;
        }
        *toBegin = last;
        *toEnd   = fromEnd;
    }
    else {
        ret = first;
        for (; 0 < backSize; --backSize, ++first, ++last) {
            *first = *last;
        }
        *toBegin = fromBegin;
        *toEnd   = first;
    }
    destruct(first, last);
    return ret;
}

template <class VALUE_TYPE, int BLOCK_LENGTH>
template <class ALLOCATOR>
typename
DequePrimitives<VALUE_TYPE, BLOCK_LENGTH>::Iterator
DequePrimitives<VALUE_TYPE, BLOCK_LENGTH>
                 ::erase(Iterator                                *toBegin,
                         Iterator                                *toEnd,
                         Iterator                                 fromBegin,
                         Iterator                                 first,
                         Iterator                                 last,
                         Iterator                                 fromEnd,
                         ALLOCATOR                               *,
                         bslmf::MetaInt<BITWISE_COPYABLE_TRAITS> *)
{
    size_type frontSize = first - fromBegin;
    size_type backSize  = fromEnd - last;
    Iterator  ret;

    if (frontSize < backSize) {
        ret = last;
        moveBack(&last, &first, frontSize);
        *toBegin = last;
        *toEnd   = fromEnd;
    }
    else {
        ret = first;
        moveFront(&first, &last, backSize);
        *toBegin = fromBegin;
        *toEnd   = first;
    }
    // 'destruct' is no-op for types with 'BITWISE_COPYABLE_TRAITS'.
    return ret;
}

template <class VALUE_TYPE, int BLOCK_LENGTH>
template <class ALLOCATOR>
inline
void
DequePrimitives<VALUE_TYPE, BLOCK_LENGTH>
                         ::insertAndMoveToBack(Iterator          *toEnd,
                                               Iterator           fromEnd,
                                               Iterator           position,
                                               size_type          numElements,
                                               const VALUE_TYPE&  value,
                                               ALLOCATOR         *allocator)
{
    enum {
        IS_BITWISECOPYABLE  = bsl::is_trivially_copyable<VALUE_TYPE>::value,
        IS_BITWISEMOVEABLE  = bslmf::IsBitwiseMoveable<VALUE_TYPE>::value,

        VALUE = IS_BITWISECOPYABLE
              ? BITWISE_COPYABLE_TRAITS : IS_BITWISEMOVEABLE
              ? BITWISE_MOVEABLE_TRAITS : NIL_TRAITS
    };

    insertAndMoveToBack(toEnd, fromEnd, position, numElements, value,
                        allocator, (bslmf::MetaInt<VALUE>*)0);
}

template <class VALUE_TYPE, int BLOCK_LENGTH>
template <class ALLOCATOR>
void
DequePrimitives<VALUE_TYPE, BLOCK_LENGTH>
   ::insertAndMoveToBack(Iterator                                *toEnd,
                         Iterator                                 fromEnd,
                         Iterator                                 position,
                         size_type                                numElements,
                         const VALUE_TYPE&                        value,
                         ALLOCATOR                               *allocator,
                         bslmf::MetaInt<BITWISE_COPYABLE_TRAITS> *)
{
    size_type backSize = fromEnd - position;
    Iterator  end      = fromEnd;
    Iterator  dest     = end + numElements;

    ConstructorProxy<VALUE_TYPE>
                                 tempValue(value, bslma::Default::allocator());

    // No guard needed since all the operations won't throw due to
    // bitwisecopyable trait
    moveBack(&dest, &end, backSize);
    uninitializedFillNFront(&dest, dest, numElements, tempValue.object(),
                            allocator);

    *toEnd = fromEnd + numElements;
}

template <class VALUE_TYPE, int BLOCK_LENGTH>
template <class ALLOCATOR>
void
DequePrimitives<VALUE_TYPE, BLOCK_LENGTH>
   ::insertAndMoveToBack(Iterator                                *toEnd,
                         Iterator                                 fromEnd,
                         Iterator                                 position,
                         size_type                                numElements,
                         const VALUE_TYPE&                        value,
                         ALLOCATOR                               *allocator,
                         bslmf::MetaInt<BITWISE_MOVEABLE_TRAITS> *)
{
    size_type backSize = fromEnd - position;
    Iterator  end      = fromEnd;
    Iterator  dest     = end + numElements;

    // In case of aliasing, make a copy of the value.
    ConstructorProxy<VALUE_TYPE>
                                 tempValue(value, bslma::Default::allocator());

    // Setup a reverse guard that will reverse the moveBack operation in case
    // of an exception.
    MGuard guard(end, dest, backSize, false);

    moveBack(&dest, &end, backSize);

    // Create a guard for 'uninitializedFillNBack' because it can throw under
    // 'bitwisemoveable' trait.  Need to use this special guard because
    // uninitializedFillNFront is not exception safe.
    Iterator dest2(dest);
    EGuard eguard(&dest, &dest2);

    uninitializedFillNFront(&dest, dest, numElements, tempValue.object(),
                            allocator);
    eguard.release();
    guard.release();
    *toEnd = fromEnd + numElements;
}

template <class VALUE_TYPE, int BLOCK_LENGTH>
template <class ALLOCATOR>
void
DequePrimitives<VALUE_TYPE, BLOCK_LENGTH>
                  ::insertAndMoveToBack(
                                       Iterator                   *toEnd,
                                       Iterator                    fromEnd,
                                       Iterator                    position,
                                       size_type                   numElements,
                                       const VALUE_TYPE&           value,
                                       ALLOCATOR                  *allocator,
                                       bslmf::MetaInt<NIL_TRAITS> *)
{
    size_type backSize = fromEnd - position;
    Iterator  end      = fromEnd;
    Iterator  dest     = end + numElements;
    size_type numDest;

    // In case of aliasing, make a copy of the value.
    ConstructorProxy<VALUE_TYPE> tempValue(value, bslma::Default::allocator());

    Guard guard(dest, dest);
    if (backSize >= numElements) {
        for (numDest = numElements; 0 < numDest; --numDest) {
            --dest;
            --end;
            ScalarPrimitives::copyConstruct(dest.valuePtr(),
                                            *end,
                                            allocator);
            guard.moveBegin(-1);
        }
        for (backSize -= numElements; 0 < backSize; --backSize) {
            --dest;
            --end;
            *dest = *end;
        }
        for (numDest = numElements; 0 < numDest; --numDest, ++position) {
            *position = tempValue.object();
        }
    } else {
        for (numDest = backSize; 0 < numDest; --numDest) {
            --dest;
            --end;
            ScalarPrimitives::copyConstruct(dest.valuePtr(),
                                            *end,
                                            allocator);
            guard.moveBegin(-1);
        }
        for (numDest = numElements; backSize < numDest; --numDest) {
            --dest;
            ScalarPrimitives::copyConstruct(dest.valuePtr(),
                                            tempValue.object(),
                                            allocator);
            guard.moveBegin(-1);
        }
        for (; 0 < numDest; --numDest, ++position) {
            *position = tempValue.object();
        }
    }
    guard.release();

    *toEnd = fromEnd + numElements;
}

template <class VALUE_TYPE, int BLOCK_LENGTH>
template <class FWD_ITER, class ALLOCATOR>
void
DequePrimitives<VALUE_TYPE, BLOCK_LENGTH>
                                  ::insertAndMoveToBack(Iterator  *toEnd,
                                                        Iterator   fromEnd,
                                                        Iterator   position,
                                                        FWD_ITER   first,
                                                        FWD_ITER   /*last*/,
                                                        size_type  numElements,
                                                        ALLOCATOR *allocator)
{
    size_type backSize = fromEnd - position;
    Iterator  end      = fromEnd;
    Iterator  dest     = end + numElements;
    size_type numDest;

    Guard guard(dest, dest);
    if (backSize >= numElements) {
        for (numDest = numElements; 0 < numDest; --numDest) {
            --dest;
            --end;
            ScalarPrimitives::copyConstruct(dest.valuePtr(),
                                            *end,
                                            allocator);
            guard.moveBegin(-1);
        }
        for (numDest = backSize; numElements < numDest; --numDest) {
            --dest;
            --end;
            *dest = *end;
        }
        for (; 0 < numDest; ++first, ++position, --numDest) {
            *position = *first;
        }
    } else {
        for (numDest = backSize; 0 < numDest; --numDest) {
            --dest;
            --end;
            ScalarPrimitives::copyConstruct(dest.valuePtr(),
                                            *end,
                                            allocator);
            guard.moveBegin(-1);
        }
        for (numDest = backSize; 0 < numDest; --numDest, ++position, ++first) {
            *position = *first;
        }
        // Second guard needed because we're guarding from a different range.
        Guard guard2(position, position);
        for (numDest = numElements; backSize < numDest; ++first, ++position,
                                                                   --numDest) {
            ScalarPrimitives::copyConstruct(position.valuePtr(),
                                            *first,
                                            allocator);
            guard2.moveEnd(1);
        }
        guard2.release();
    }
    guard.release();
    *toEnd = fromEnd + numElements;
}

template <class VALUE_TYPE, int BLOCK_LENGTH>
template <class ALLOCATOR>
inline
void
DequePrimitives<VALUE_TYPE, BLOCK_LENGTH>
             ::insertAndMoveToFront(Iterator          *toBegin,
                                    Iterator           fromBegin,
                                    Iterator           position,
                                    size_type          numElements,
                                    const VALUE_TYPE&  value,
                                    ALLOCATOR         *allocator)
{
    enum {
        IS_BITWISECOPYABLE  = bsl::is_trivially_copyable<VALUE_TYPE>::value,
        IS_BITWISEMOVEABLE  = bslmf::IsBitwiseMoveable<VALUE_TYPE>::value,

        VALUE = IS_BITWISECOPYABLE
              ? BITWISE_COPYABLE_TRAITS : IS_BITWISEMOVEABLE
              ? BITWISE_MOVEABLE_TRAITS : NIL_TRAITS
    };

    insertAndMoveToFront(toBegin, fromBegin, position, numElements, value,
                         allocator, (bslmf::MetaInt<VALUE>*)0);
}

template <class VALUE_TYPE, int BLOCK_LENGTH>
template <class ALLOCATOR>
void
DequePrimitives<VALUE_TYPE, BLOCK_LENGTH>
  ::insertAndMoveToFront(Iterator                                *toBegin,
                         Iterator                                 fromBegin,
                         Iterator                                 position,
                         size_type                                numElements,
                         const VALUE_TYPE&                        value,
                         ALLOCATOR                               *allocator,
                         bslmf::MetaInt<BITWISE_COPYABLE_TRAITS> *)
{
    size_type frontSize = position - fromBegin;
    Iterator  begin     = fromBegin;
    Iterator  dest      = begin - numElements;

    // In case of aliasing, make a copy of the value.
    ConstructorProxy<VALUE_TYPE>
                                 tempValue(value, bslma::Default::allocator());

    // No guard needed since all the operations won't throw due to
    // bitwisecopyable trait
    moveFront(&dest, &begin, frontSize);
    uninitializedFillNBack(&dest, dest, numElements, tempValue.object(),
                           allocator);

    *toBegin = fromBegin - numElements;
}

template <class VALUE_TYPE, int BLOCK_LENGTH>
template <class ALLOCATOR>
void
DequePrimitives<VALUE_TYPE, BLOCK_LENGTH>
    ::insertAndMoveToFront(
                          Iterator                                *toBegin,
                          Iterator                                 fromBegin,
                          Iterator                                 position,
                          size_type                                numElements,
                          const VALUE_TYPE&                        value,
                          ALLOCATOR                               *allocator,
                          bslmf::MetaInt<BITWISE_MOVEABLE_TRAITS> *)
{
    size_type frontSize = position - fromBegin;
    Iterator  begin     = fromBegin;
    Iterator  dest      = begin - numElements;
    // In case of aliasing, make a copy of the value.
    ConstructorProxy<VALUE_TYPE>
                                 tempValue(value, bslma::Default::allocator());

    // Create a reverse guard that will reverse the moveFront operation in case
    // of an exception.
    MGuard guard(begin, dest, frontSize, true);

    moveFront(&dest, &begin, frontSize);

    // Create a guard for 'uninitializedFillNBack' because it can throw under
    // 'bitwisemoveable' trait.  Need to use this special guard because
    // uninitializedFillNBack is not exception safe.
    Iterator dest2(dest);
    EGuard eguard(&dest2, &dest);

    uninitializedFillNBack(&dest, dest, numElements, tempValue.object(),
                           allocator);

    eguard.release();
    guard.release();
    *toBegin = fromBegin - numElements;
}

template <class VALUE_TYPE, int BLOCK_LENGTH>
template <class ALLOCATOR>
void
DequePrimitives<VALUE_TYPE, BLOCK_LENGTH>
                 ::insertAndMoveToFront(
                                       Iterator                   *toBegin,
                                       Iterator                    fromBegin,
                                       Iterator                    position,
                                       size_type                   numElements,
                                       const VALUE_TYPE&           value,
                                       ALLOCATOR                  *allocator,
                                       bslmf::MetaInt<NIL_TRAITS> *)
{
    size_type frontSize = position - fromBegin;
    Iterator  begin     = fromBegin;
    Iterator  dest      = begin - numElements;
    size_type numDest;

    // In case of aliasing, make a copy of the value.
    ConstructorProxy<VALUE_TYPE>
                                 tempValue(value, bslma::Default::allocator());

    Guard guard(dest, dest);
    if (frontSize >= numElements) {
        for (numDest = numElements; 0 < numDest; --numDest, ++dest, ++begin) {
            ScalarPrimitives::copyConstruct(dest.valuePtr(),
                                            *begin,
                                            allocator);
            guard.moveEnd(1);
        }
        for (frontSize -= numElements; 0 < frontSize;
                                                --frontSize, ++dest, ++begin) {
            *dest = *begin;
        }
        for (numDest = numElements; 0 < numDest; --numDest, ++dest) {
            *dest = tempValue.object();
        }
    } else {
        for (numDest = frontSize; 0 < numDest; --numDest, ++dest, ++begin) {
            ScalarPrimitives::copyConstruct(dest.valuePtr(),
                                            *begin,
                                            allocator);
            guard.moveEnd(1);
        }
        for (numDest = numElements; frontSize < numDest; --numDest, ++dest) {
            ScalarPrimitives::copyConstruct(dest.valuePtr(),
                                            tempValue.object(),
                                            allocator);
            guard.moveEnd(1);
        }
        for (; 0 < numDest; --numDest, ++dest) {
            *dest = tempValue.object();
        }
    }
    guard.release();
    *toBegin = fromBegin - numElements;
}

template <class VALUE_TYPE, int BLOCK_LENGTH>
template <class FWD_ITER, class ALLOCATOR>
void
DequePrimitives<VALUE_TYPE, BLOCK_LENGTH>
                           ::insertAndMoveToFront(Iterator  *toBegin,
                                                  Iterator   fromBegin,
                                                  Iterator   position,
                                                  FWD_ITER   first,
                                                  FWD_ITER   /*last*/,
                                                  size_type  numElements,
                                                  ALLOCATOR *allocator)
{
    size_type frontSize = position - fromBegin;
    Iterator  begin     = fromBegin;
    Iterator  dest      = begin - numElements;
    size_type numDest;

    Guard guard(dest, dest);
    if (frontSize >= numElements) {
        for (numDest = numElements; 0 < numDest; --numDest, ++dest, ++begin) {
            ScalarPrimitives::copyConstruct(dest.valuePtr(),
                                            *begin,
                                            allocator);
            guard.moveEnd(1);
        }
        for (frontSize -= numElements; 0 < frontSize;
                                                --frontSize, ++dest, ++begin) {
            *dest = *begin;
        }
        for (numDest = numElements; 0 < numDest; --numDest, ++dest, ++first) {
            *dest = *first;
        }
    } else {
        for (numDest = frontSize; 0 < numDest; --numDest, ++dest, ++begin) {
            ScalarPrimitives::copyConstruct(dest.valuePtr(),
                                            *begin,
                                            allocator);
            guard.moveEnd(1);
        }
        for (numDest = numElements; frontSize < numDest;
                                                  --numDest, ++dest, ++first) {
            ScalarPrimitives::copyConstruct(dest.valuePtr(),
                                            *first,
                                            allocator);
            guard.moveEnd(1);
        }
        for (; 0 < numDest; --numDest, ++dest, ++first) {
            *dest = *first;
        }
    }
    guard.release();
    *toBegin = fromBegin - numElements;
}

template <class VALUE_TYPE, int BLOCK_LENGTH>
void DequePrimitives<VALUE_TYPE, BLOCK_LENGTH>
                                       ::moveBack(Iterator  *destination,
                                                  Iterator  *source,
                                                  size_type  numElements)
{
    if (destination->offsetInBlock() > numElements
        && source->offsetInBlock() > numElements) {
            // There is enough room to move everything at once.

        *destination -= numElements;
        *source      -= numElements;
        std::memmove(destination->valuePtr(),
                     source->valuePtr(),
                     numElements * sizeof(VALUE_TYPE));

        return;                                                       // RETURN
    }

    // Moving the blocks involving segments of 3 different lengths, as
    // illustrated below.  We need to distinguish whether destination or the
    // source have more space remaining, and adjust the algorithm accordingly.
    //..
    //  [--- n ---]         - segment 'n'
    //  [--- n'---]         - segment with equal length as 'n'.
    //  [--- n ---I-- m --] - two segments, with length 'n' and 'm'.
    //   - - - - - - - -
    //  | | | | | | | | |  - a block in the deque pointed by a 'blockPtr'
    //   - - - - - - - -
    //..
    //
    // Scenario 1: Source has less element than destination has space
    // ==============================================================
    // Under this scenario, we have to move all elements from the source block
    // to the destination block first (segment 1), then fill the destination
    // block with the remaining elements (segment 2).  After, we alternate
    // between segments 3 and 2.
    //..
    //  [--- 3 ---I- 2'-]   [- 1 -]             [- 2 -I- 1'-]
    //   - - - - - - - -     - - - - - - - -     - - - - - - - -
    //  |d|e|f|g|h|i|j|k|   |a|b|c|/| | | | |   | | | | | | | | |
    //   - - - - - - - -     - - - - - - - -     - - - - - - - -
    //                             ^                         ^
    //                  source ____|        destination _____|
    //..
    //
    // Scenario 2: Source has more elements than destination has space
    // ================================================================
    // Under this scenario, we can only move some elements (the number of
    // elements that can fit in the destination block) from the source block to
    // the destination block first (segment 1), then move the remaining
    // elements (segment 2) from the source block.  After, we alternate between
    // segments 3 and 2.
    //..
    //                      [---- 3 ----]
    //      [---- 3' ---]   [-2-I- 1 -] [2' ]   [- 1 -]
    //   - - - - - - - -     - - - - - - - -     - - - - - - - -
    //  |d|e|f|g|h|i|j|k|   |a|b|c|d|e|/| | |   | | | | | | | | |
    //   - - - - - - - -     - - - - - - - -     - - - - - - - -
    //                                 ^               ^
    //                     source _____|  destination _|
    //
    //  1) Copy segment 1
    //  2) Copy segment 2
    //  3) Copy segment 3
    //  4) Repeat 2, 3 until there's less than 1 'BLOCK_LENGTH' left
    //  5) Copy the remaining items over
    //..

    size_type firstSegment, secondSegment;
    if (source->offsetInBlock() > destination->offsetInBlock()) {
        firstSegment  = destination->offsetInBlock();
        secondSegment = source->offsetInBlock() - firstSegment;
    }
    else {
        firstSegment  = source->offsetInBlock();
        secondSegment = destination->offsetInBlock() - firstSegment;
    }

    size_type thirdSegment = BLOCK_LENGTH - secondSegment;

    *destination -= firstSegment;
    *source      -= firstSegment;
    numElements  -= firstSegment;

    std::memmove(destination->valuePtr(),
                 source->valuePtr(),
                 firstSegment * sizeof(VALUE_TYPE));

    for (; numElements >= BLOCK_LENGTH; numElements -= BLOCK_LENGTH) {

        *destination -= secondSegment;
        *source      -= secondSegment;

        std::memmove(destination->valuePtr(),
                     source->valuePtr(),
                     secondSegment * sizeof(VALUE_TYPE));

        *destination -= thirdSegment;
        *source      -= thirdSegment;

        std::memmove(destination->valuePtr(),
                     source->valuePtr(),
                     thirdSegment * sizeof(VALUE_TYPE));
    }

    size_type remaining = numElements > secondSegment
                        ? secondSegment
                        : numElements;

    *destination -= remaining;
    *source      -= remaining;
    numElements  -= remaining;

    std::memmove(destination->valuePtr(),
                 source->valuePtr(),
                 remaining * sizeof(VALUE_TYPE));

    *destination -= numElements;
    *source      -= numElements;

    std::memmove(destination->valuePtr(),
                 source->valuePtr(),
                 numElements * sizeof(VALUE_TYPE));
}

template <class VALUE_TYPE, int BLOCK_LENGTH>
void DequePrimitives<VALUE_TYPE, BLOCK_LENGTH>
                                      ::moveFront(Iterator  *destination,
                                                  Iterator  *source,
                                                  size_type  numElements)
{
    if (destination->remainingInBlock() > numElements
        && source->remainingInBlock() > numElements) {
            // There is enough room to move everything at once

        std::memmove(destination->valuePtr(),
                     source->valuePtr(),
                     numElements * sizeof(VALUE_TYPE));
        *destination += numElements;
        *source      += numElements;

        return;                                                       // RETURN
    }

    // Moving the blocks involving segments of 3 different lengths, as
    // illustrated below.  We need to distinguish whether destination or the
    // source have more space remaining, and adjust the algorithm accordingly.
    //..
    //  [--- n ---]         - segment 'n'
    //  [--- n'---]         - segment with equal length as 'n'
    //  [--- n ---I-- m --] - two segments, with length 'n' and 'm'.
    //   - - - - - - - -
    //  | | | | | | | | |   - a block in the deque pointed by a 'blockPtr'
    //   - - - - - - - -
    //..
    //
    // Scenario 1: Source has more elements than destination has space
    // ===============================================================
    // Under this scenario, we can only move some elements (the number of
    // elements that can fit in the destination block) from the source block to
    // the destination block first (segment 1), then move the remaining
    // elements (segment 2) from the source block.  After, we alternate between
    // segments 3 and 2.
    //..
    //                          [---- 3 ----]
    //            [- 1 -]   [ 2'] [- 1'-I-2-]   [---- 3'----]
    //   - - - - - - - -     - - - - - - - -     - - - - - - - -
    //  | | | | | | | | |   | | | |a|a|b|c|d|   |e|f|g|h|i|j|k|l|
    //   - - - - - - - -     - - - - - - - -     - - - - - - - -
    //             ^               ^
    //             |_ destination  |____ source
    //..
    //
    // Scenario 2: Source has less elements than destination has space
    // ===============================================================
    // Under this scenario, we have to move all elements from the source block
    // to the destination block first (segment 1), then fill the destination
    // block with the remaining elements (segment 2).  After, we alternate
    // between segments 3 and 2.
    //..
    //      [- 1'-I- 2 -]   [--- 3'---I- 1 -]   [- 2'-I--- 3 ---]
    //   - - - - - - - -     - - - - - - - -     - - - - - - - -
    //  | | | | | | | | |   | | | | | |a|b|c|   |d|e|f|g|h|i|j|k|
    //   - - - - - - - -     - - - - - - - -     - - - - - - - -
    //       ^                         ^
    //       |_ destination            |____ source
    //
    //  1) Copy segment 1
    //  2) Copy segment 2
    //  3) Copy segment 3
    //  4) Repeat 2, 3 until there's less than 1 'BLOCK_LENGTH' left
    //  5) Copy the remaining items over
    //..

    size_type firstSegment, secondSegment;
    if (source->remainingInBlock() > destination->remainingInBlock()) {
        firstSegment  = destination->remainingInBlock();
        secondSegment = source->remainingInBlock() - firstSegment;
    }
    else {
        firstSegment  = source->remainingInBlock();
        secondSegment = destination->remainingInBlock() - firstSegment;
    }

    size_type thirdSegment = BLOCK_LENGTH - secondSegment;

    std::memmove(destination->valuePtr(),
                 source->valuePtr(),
                 firstSegment * sizeof(VALUE_TYPE));

    *destination += firstSegment;
    *source      += firstSegment;
    numElements  -= firstSegment;

    for (; numElements >= BLOCK_LENGTH; numElements -= BLOCK_LENGTH) {

        std::memmove(destination->valuePtr(),
                     source->valuePtr(),
                     secondSegment * sizeof(VALUE_TYPE));

        *destination += secondSegment;
        *source      += secondSegment;

        std::memmove(destination->valuePtr(),
                     source->valuePtr(),
                     thirdSegment * sizeof(VALUE_TYPE));

        *destination += thirdSegment;
        *source      += thirdSegment;
    }

    size_type remaining = numElements > secondSegment
                        ? secondSegment
                        : numElements;

    std::memmove(destination->valuePtr(),
                 source->valuePtr(),
                 remaining * sizeof(VALUE_TYPE));

    *destination += remaining;
    *source      += remaining;
    numElements  -= remaining;

    std::memmove(destination->valuePtr(),
                 source->valuePtr(),
                 numElements * sizeof(VALUE_TYPE));

    *destination += numElements;
    *source      += numElements;
}

template <class VALUE_TYPE, int BLOCK_LENGTH>
template <class ALLOCATOR>
void
DequePrimitives<VALUE_TYPE, BLOCK_LENGTH>
           ::uninitializedFillNBack(Iterator          *toEnd,
                                    Iterator           fromEnd,
                                    size_type          numElements,
                                    const VALUE_TYPE&  value,
                                    ALLOCATOR         *allocator)
{
    if (fromEnd.remainingInBlock() > numElements) {
        ArrayPrimitives::uninitializedFillN(fromEnd.valuePtr(),
                                            numElements,
                                            value,
                                            allocator);
        fromEnd += numElements;
        *toEnd   = fromEnd;
        return;                                                       // RETURN
    }

    size_type firstRemaining = fromEnd.remainingInBlock();

    ArrayPrimitives::uninitializedFillN(fromEnd.valuePtr(),
                                        firstRemaining,
                                        value,
                                        allocator);

    numElements -= firstRemaining;
    fromEnd     += firstRemaining;
    *toEnd       = fromEnd;

    for ( ; numElements >= BLOCK_LENGTH; numElements -= BLOCK_LENGTH) {
        ArrayPrimitives::uninitializedFillN(fromEnd.valuePtr(),
                                            BLOCK_LENGTH,
                                            value,
                                            allocator);
        fromEnd.nextBlock();
        toEnd->nextBlock();
    }

    ArrayPrimitives::uninitializedFillN(fromEnd.valuePtr(),
                                        numElements,
                                        value,
                                        allocator);

    fromEnd += numElements;
    *toEnd   = fromEnd;
}

template <class VALUE_TYPE, int BLOCK_LENGTH>
template <class ALLOCATOR>
void
DequePrimitives<VALUE_TYPE, BLOCK_LENGTH>
          ::uninitializedFillNFront(Iterator          *toBegin,
                                    Iterator           fromBegin,
                                    size_type          numElements,
                                    const VALUE_TYPE&  value,
                                    ALLOCATOR         *allocator)
{
    if (fromBegin.offsetInBlock() > numElements) {
        fromBegin -= numElements;

        ArrayPrimitives::uninitializedFillN(fromBegin.valuePtr(),
                                            numElements,
                                            value,
                                            allocator);
        *toBegin = fromBegin;
        return;                                                       // RETURN
    }

    size_type firstRemaining = fromBegin.offsetInBlock();

    fromBegin   -= firstRemaining;
    numElements -= firstRemaining;

    ArrayPrimitives::uninitializedFillN(fromBegin.valuePtr(),
                                        firstRemaining,
                                        value,
                                        allocator);

    *toBegin = fromBegin;  // in case of exception

    for ( ; numElements >= BLOCK_LENGTH; numElements -= BLOCK_LENGTH) {
        fromBegin.previousBlock();
        ArrayPrimitives::uninitializedFillN(fromBegin.valuePtr(),
                                            BLOCK_LENGTH,
                                            value,
                                            allocator);
        *toBegin = fromBegin;
    }

    fromBegin -= numElements;
    ArrayPrimitives::uninitializedFillN(fromBegin.valuePtr(),
                                        numElements,
                                        value,
                                        allocator);

    *toBegin = fromBegin;
}

                 // ------------------------------------
                 // class DequePrimitives<VALUE_TYPE, 1>
                 // ------------------------------------

// CLASS METHODS
template <class VALUE_TYPE>
template <class ALLOCATOR>
typename DequePrimitives<VALUE_TYPE, 1>::Iterator
DequePrimitives<VALUE_TYPE, 1>::erase(Iterator  *toBegin,
                                      Iterator  *toEnd,
                                      Iterator   fromBegin,
                                      Iterator   first,
                                      Iterator   last,
                                      Iterator   fromEnd,
                                      ALLOCATOR * /*allocator*/)
{
    size_type frontSize = first - fromBegin;
    size_type backSize  = fromEnd - last;
    Iterator  ret;

    if (frontSize < backSize) {
        ret = last;
        for (; 0 < frontSize; --frontSize) {
            --last;
            --first;
            *last = *first;
        }
        *toBegin = last;
        *toEnd   = fromEnd;
    }
    else {
        ret = first;
        for (; 0 < backSize; --backSize, ++first, ++last) {
            *first = *last;
        }
        *toBegin = fromBegin;
        *toEnd   = first;
    }
    destruct(first, last);
    return ret;
}

template <class VALUE_TYPE>
void DequePrimitives<VALUE_TYPE, 1>::destruct(Iterator begin,
                                              Iterator end)
{
    for (; !(begin == end); ++begin) {
        ScalarDestructionPrimitives::destroy(begin.valuePtr());
    }
}

template <class VALUE_TYPE>
template <class ALLOCATOR>
void
DequePrimitives<VALUE_TYPE, 1>
                        ::insertAndMoveToFront(Iterator          *toBegin,
                                               Iterator           fromBegin,
                                               Iterator           position,
                                               size_type          numElements,
                                               const VALUE_TYPE&  value,
                                               ALLOCATOR         *allocator)
{
    size_type frontSize = position - fromBegin;
    Iterator  begin     = fromBegin;
    Iterator  dest      = begin - numElements;
    size_type numDest;

    ConstructorProxy<VALUE_TYPE>
                                 tempValue(value, bslma::Default::allocator());

    Guard guard(dest, dest);
    if (frontSize >= numElements) {
        for (numDest = numElements; 0 < numDest; --numDest, ++dest, ++begin) {
            ScalarPrimitives::copyConstruct(dest.valuePtr(),
                                            *begin,
                                            allocator);
            guard.moveEnd(1);
        }
        for (frontSize -= numElements; 0 < frontSize;
                                                --frontSize, ++dest, ++begin) {
            *dest = *begin;
        }
        for (numDest = numElements; 0 < numDest; --numDest, ++dest) {
            *dest = tempValue.object();
        }
    } else {
        for (numDest = frontSize; 0 < numDest; --numDest, ++dest, ++begin) {
            ScalarPrimitives::copyConstruct(dest.valuePtr(),
                                            *begin,
                                            allocator);
            guard.moveEnd(1);
        }
        for (numDest = numElements; frontSize < numDest; --numDest, ++dest) {
            ScalarPrimitives::copyConstruct(dest.valuePtr(),
                                            tempValue.object(),
                                            allocator);
            guard.moveEnd(1);
        }
        for (; 0 < numDest; --numDest, ++dest) {
            *dest = tempValue.object();
        }
    }
    guard.release();
    *toBegin = fromBegin - numElements;
}

template <class VALUE_TYPE>
template <class FWD_ITER, class ALLOCATOR>
void
DequePrimitives<VALUE_TYPE, 1>
                           ::insertAndMoveToFront(Iterator  *toBegin,
                                                  Iterator   fromBegin,
                                                  Iterator   position,
                                                  FWD_ITER   first,
                                                  FWD_ITER   /*last*/,
                                                  size_type  numElements,
                                                  ALLOCATOR *allocator)
{
    size_type frontSize = position - fromBegin;
    Iterator  begin     = fromBegin;
    Iterator  dest      = begin - numElements;
    size_type numDest;

    Guard guard(dest, dest);
    if (frontSize >= numElements) {
        for (numDest = numElements; 0 < numDest; --numDest, ++dest, ++begin) {
            ScalarPrimitives::copyConstruct(dest.valuePtr(),
                                            *begin,
                                            allocator);
            guard.moveEnd(1);
        }
        for (frontSize -= numElements; 0 < frontSize;
                                                --frontSize, ++dest, ++begin) {
            *dest = *begin;
        }
        for (numDest = numElements; 0 < numDest; --numDest, ++dest, ++first) {
            *dest = *first;
        }
    } else {
        for (numDest = frontSize; 0 < numDest; --numDest, ++dest, ++begin) {
            ScalarPrimitives::copyConstruct(dest.valuePtr(),
                                            *begin,
                                            allocator);
            guard.moveEnd(1);
        }
        for (numDest = numElements; frontSize < numDest;
                                                  --numDest, ++dest, ++first) {
            ScalarPrimitives::copyConstruct(dest.valuePtr(),
                                            *first,
                                            allocator);
            guard.moveEnd(1);
        }
        for (; 0 < numDest; --numDest, ++dest, ++first) {
            *dest = *first;
        }
    }
    guard.release();
    *toBegin = fromBegin - numElements;
}

template <class VALUE_TYPE>
template <class ALLOCATOR>
void
DequePrimitives<VALUE_TYPE, 1>::insertAndMoveToBack(
                                                Iterator          *toEnd,
                                                Iterator           fromEnd,
                                                Iterator           position,
                                                size_type          numElements,
                                                const VALUE_TYPE&  value,
                                                ALLOCATOR         *allocator)
{
    size_type backSize = fromEnd - position;
    Iterator  end      = fromEnd;
    Iterator  dest     = end + numElements;
    size_type numDest;

    ConstructorProxy<VALUE_TYPE>
                                 tempValue(value, bslma::Default::allocator());

    Guard guard(dest, dest);
    if (backSize >= numElements) {
        for (numDest = numElements; 0 < numDest; --numDest) {
            --dest;
            --end;
            ScalarPrimitives::copyConstruct(dest.valuePtr(),
                                            *end,
                                            allocator);
            guard.moveBegin(-1);
        }
        for (backSize -= numElements; 0 < backSize; --backSize) {
            --dest;
            --end;
            *dest = *end;
        }
        for (numDest = numElements; 0 < numDest; --numDest, ++position) {
            *position = tempValue.object();
        }
    } else {
        for (numDest = backSize; 0 < numDest; --numDest) {
            --dest;
            --end;
            ScalarPrimitives::copyConstruct(dest.valuePtr(),
                                            *end,
                                            allocator);
            guard.moveBegin(-1);
        }
        for (numDest = numElements; backSize < numDest; --numDest) {
            --dest;
            ScalarPrimitives::copyConstruct(dest.valuePtr(),
                                            tempValue.object(),
                                            allocator);
            guard.moveBegin(-1);
        }
        for (; 0 < numDest; --numDest, ++position) {
            *position = tempValue.object();
        }
    }
    guard.release();
    *toEnd = fromEnd + numElements;
}

template <class VALUE_TYPE>
template <class FWD_ITER, class ALLOCATOR>
void
DequePrimitives<VALUE_TYPE, 1>::insertAndMoveToBack(Iterator  *toEnd,
                                                    Iterator   fromEnd,
                                                    Iterator   position,
                                                    FWD_ITER   first,
                                                    FWD_ITER   /*last*/,
                                                    size_type  numElements,
                                                    ALLOCATOR *allocator)
{
    size_type backSize = fromEnd - position;
    Iterator  end      = fromEnd;
    Iterator  dest     = end + numElements;
    size_type numDest;

    Guard guard(dest, dest);
    if (backSize >= numElements) {
        for (numDest = numElements; 0 < numDest; --numDest) {
            --dest;
            --end;
            ScalarPrimitives::copyConstruct(dest.valuePtr(),
                                            *end,
                                            allocator);
            guard.moveBegin(-1);
        }
        for (numDest = backSize; numElements < numDest; --numDest) {
            --dest;
            --end;
            *dest = *end;
        }
        for (; 0 < numDest; ++first, ++position, --numDest) {
            *position = *first;
        }
    } else {
        for (numDest = backSize; 0 < numDest; --numDest) {
            --dest;
            --end;
            ScalarPrimitives::copyConstruct(dest.valuePtr(),
                                            *end,
                                            allocator);
            guard.moveBegin(-1);
        }
        for (numDest = backSize; 0 < numDest; --numDest, ++position, ++first) {
            *position = *first;
        }
        Guard guard2(position, position);
        for (numDest = numElements; backSize < numDest; ++first, ++position,
                                                                   --numDest) {
            ScalarPrimitives::copyConstruct(position.valuePtr(),
                                            *first,
                                            allocator);
            guard2.moveEnd(1);
        }
        guard2.release();
    }
    guard.release();
    *toEnd = fromEnd + numElements;
}

template <class VALUE_TYPE>
template <class ALLOCATOR>
inline
void
DequePrimitives<VALUE_TYPE, 1>::uninitializedFillNFront(
                                                Iterator          *toBegin,
                                                Iterator           fromBegin,
                                                size_type          numElements,
                                                const VALUE_TYPE&  value,
                                                ALLOCATOR         *allocator)
{
    enum {
        IS_FUNCTION_POINTER = bslmf::IsFunctionPointer<VALUE_TYPE>::value,
        IS_FUNDAMENTAL      = bslmf::IsFundamental<VALUE_TYPE>::value,
        IS_POINTER          = bslmf::IsPointer<VALUE_TYPE>::value,

        IS_FUNDAMENTAL_OR_POINTER = IS_FUNDAMENTAL ||
                                    (IS_POINTER && !IS_FUNCTION_POINTER),

        IS_BITWISECOPYABLE  = bsl::is_trivially_copyable<VALUE_TYPE>::value,

        VALUE = IS_FUNDAMENTAL_OR_POINTER || IS_BITWISECOPYABLE ?
                NON_NIL_TRAITS
              : NIL_TRAITS
    };

    uninitializedFillNFront(toBegin, fromBegin, numElements, value, allocator,
                            (bslmf::MetaInt<VALUE>*)0);
}

template <class VALUE_TYPE>
template <class ALLOCATOR>
void
DequePrimitives<VALUE_TYPE, 1>::uninitializedFillNFront(
                                       Iterator                   *toBegin,
                                       Iterator                    fromBegin,
                                       size_type                   numElements,
                                       const VALUE_TYPE&           value,
                                       ALLOCATOR                  *allocator,
                                       bslmf::MetaInt<NIL_TRAITS> *)
{
    Guard guard(fromBegin, fromBegin);
    for (; 0 < numElements; --numElements) {
        --fromBegin;
        ScalarPrimitives::copyConstruct(fromBegin.valuePtr(),
                                        value,
                                        allocator);
        guard.moveBegin(-1);
    }
    guard.release();
    *toBegin = fromBegin;
}

template <class VALUE_TYPE>
template <class ALLOCATOR>
void
DequePrimitives<VALUE_TYPE, 1>::uninitializedFillNFront(
                                   Iterator                       *toBegin,
                                   Iterator                        fromBegin,
                                   size_type                       numElements,
                                   const VALUE_TYPE&               value,
                                   ALLOCATOR                      *allocator,
                                   bslmf::MetaInt<NON_NIL_TRAITS> *)
{
    *toBegin = fromBegin;  // necessary in case 'numElements = 0'
    for ( ; 0 < numElements; --numElements) {
        --fromBegin;
        ArrayPrimitives::uninitializedFillN(fromBegin.valuePtr(),
                                            1,
                                            value,
                                            allocator);
        *toBegin = fromBegin;  // in case of exception
    }
}

template <class VALUE_TYPE>
template <class ALLOCATOR>
inline
void
DequePrimitives<VALUE_TYPE, 1>::uninitializedFillNBack(
                                                Iterator          *toEnd,
                                                Iterator           fromEnd,
                                                size_type          numElements,
                                                const VALUE_TYPE&  value,
                                                ALLOCATOR         *allocator)
{
    enum {
        IS_FUNCTION_POINTER = bslmf::IsFunctionPointer<VALUE_TYPE>::value,
        IS_FUNDAMENTAL      = bslmf::IsFundamental<VALUE_TYPE>::value,
        IS_POINTER          = bslmf::IsPointer<VALUE_TYPE>::value,

        IS_FUNDAMENTAL_OR_POINTER = IS_FUNDAMENTAL ||
                                    (IS_POINTER && !IS_FUNCTION_POINTER),

        IS_BITWISECOPYABLE  = bsl::is_trivially_copyable<VALUE_TYPE>::value,

        VALUE = IS_FUNDAMENTAL_OR_POINTER || IS_BITWISECOPYABLE ?
                NON_NIL_TRAITS
              : NIL_TRAITS
    };

    uninitializedFillNBack(toEnd, fromEnd, numElements, value, allocator,
                           (bslmf::MetaInt<VALUE>*)0);
}

template <class VALUE_TYPE>
template <class ALLOCATOR>
void
DequePrimitives<VALUE_TYPE, 1>::uninitializedFillNBack(
                                       Iterator                   *toEnd,
                                       Iterator                    fromEnd,
                                       size_type                   numElements,
                                       const VALUE_TYPE&           value,
                                       ALLOCATOR                  *allocator,
                                       bslmf::MetaInt<NIL_TRAITS> *)
{
    Guard guard(fromEnd, fromEnd);
    for (; 0 < numElements; --numElements) {
        ScalarPrimitives::copyConstruct(fromEnd.valuePtr(),
                                        value,
                                        allocator);
        ++fromEnd;
        guard.moveEnd(1);
    }
    guard.release();
    *toEnd = fromEnd;
}

template <class VALUE_TYPE>
template <class ALLOCATOR>
void
DequePrimitives<VALUE_TYPE, 1>::uninitializedFillNBack(
                                   Iterator                       *toEnd,
                                   Iterator                        fromEnd,
                                   size_type                       numElements,
                                   const VALUE_TYPE&               value,
                                   ALLOCATOR                      *allocator,
                                   bslmf::MetaInt<NON_NIL_TRAITS> *)
{
    *toEnd = fromEnd;  // necessary in case 'numElements = 0'
    for ( ; 0 < numElements; --numElements) {
        ArrayPrimitives::uninitializedFillN(fromEnd.valuePtr(),
                                            1,
                                            value,
                                            allocator);
        ++fromEnd;
        *toEnd = fromEnd;
    }
}

               // ---------------------------------------
               // class DequePrimitives_DequeElementGuard
               // ---------------------------------------

// CREATORS
template <class VALUE_TYPE, int BLOCK_LENGTH>
inline
DequePrimitives_DequeElementGuard<VALUE_TYPE, BLOCK_LENGTH>
              ::DequePrimitives_DequeElementGuard(const Iterator& begin,
                                                  const Iterator& end)
: d_begin(begin),
  d_end(end)
{
}

template <class VALUE_TYPE, int BLOCK_LENGTH>
inline
DequePrimitives_DequeElementGuard<VALUE_TYPE, BLOCK_LENGTH>
                                  ::~DequePrimitives_DequeElementGuard()
{
    DequePrimitives<VALUE_TYPE, BLOCK_LENGTH>::
                                                      destruct(d_begin, d_end);
}

// MANIPULATORS
template <class VALUE_TYPE, int BLOCK_LENGTH>
inline
typename DequePrimitives_DequeElementGuard
<VALUE_TYPE, BLOCK_LENGTH>::Iterator&
DequePrimitives_DequeElementGuard<VALUE_TYPE, BLOCK_LENGTH>
                                             ::moveBegin(std::ptrdiff_t offset)
{
    d_begin += offset;
    return d_begin;
}

template <class VALUE_TYPE, int BLOCK_LENGTH>
inline
typename DequePrimitives_DequeElementGuard
<VALUE_TYPE, BLOCK_LENGTH>::Iterator&
DequePrimitives_DequeElementGuard<VALUE_TYPE, BLOCK_LENGTH>
                                               ::moveEnd(std::ptrdiff_t offset)
{
    d_end += offset;
    return d_end;
}

template <class VALUE_TYPE, int BLOCK_LENGTH>
inline
void DequePrimitives_DequeElementGuard<VALUE_TYPE, BLOCK_LENGTH>::release()
{
    d_begin = d_end;
}

            // -----------------------------------------------
            // class DequePrimitives_ExternalDequeElementGuard
            // -----------------------------------------------

// CREATORS
template <class VALUE_TYPE, int BLOCK_LENGTH>
inline
DequePrimitives_ExternalDequeElementGuard<VALUE_TYPE, BLOCK_LENGTH>
            ::DequePrimitives_ExternalDequeElementGuard(Iterator *begin,
                                                        Iterator *end)
: d_begin_p(begin),
  d_end_p(end)
{
}

template <class VALUE_TYPE, int BLOCK_LENGTH>
inline
DequePrimitives_ExternalDequeElementGuard<VALUE_TYPE, BLOCK_LENGTH>
                          ::~DequePrimitives_ExternalDequeElementGuard()
{
    if (d_begin_p != d_end_p) {
        DequePrimitives<VALUE_TYPE, BLOCK_LENGTH>::
                                                destruct(*d_begin_p, *d_end_p);
    }
}

// MANIPULATORS
template <class VALUE_TYPE, int BLOCK_LENGTH>
inline
void
DequePrimitives_ExternalDequeElementGuard<VALUE_TYPE, BLOCK_LENGTH>::release()
{
    d_begin_p = d_end_p = 0;
}

                // ------------------------------------
                // class DequePrimitives_DequeMoveGuard
                // ------------------------------------

// CREATORS
template <class VALUE_TYPE, int BLOCK_LENGTH>
inline
DequePrimitives_DequeMoveGuard<VALUE_TYPE, BLOCK_LENGTH>
            ::DequePrimitives_DequeMoveGuard(Iterator    dest,
                                             Iterator    src,
                                             std::size_t size,
                                             bool        isFront)
: d_destination_p(dest)
, d_source_p(src)
, d_size(size)
, d_front(isFront)
{
}

template <class VALUE_TYPE, int BLOCK_LENGTH>
inline
DequePrimitives_DequeMoveGuard<VALUE_TYPE, BLOCK_LENGTH>
                                     ::~DequePrimitives_DequeMoveGuard()
{
    if (d_size != 0) {
        // We need to reverse 'moveFront'.
        if (d_front) {
            d_destination_p += d_size;
            d_source_p      += d_size;
            DequePrimitives::moveBack(&d_destination_p,
                                      &d_source_p,
                                      d_size);
        }
        // We need to reverse 'moveBack'.
        else {
            d_destination_p -= d_size;
            d_source_p      -= d_size;
            DequePrimitives::moveFront(&d_destination_p,
                                       &d_source_p,
                                       d_size);
        }
    }
}

// MANIPULATORS
template <class VALUE_TYPE, int BLOCK_LENGTH>
inline
void DequePrimitives_DequeMoveGuard<VALUE_TYPE, BLOCK_LENGTH>::release()
{
    d_size = 0;
}

}  // close package namespace

#ifndef BDE_OPENSOURCE_PUBLICATION  // BACKWARD_COMPATIBILITY
<<<<<<< HEAD
// ===========================================================================
//                           BACKWARD COMPATIBILITY
// ===========================================================================
=======
// ============================================================================
//                           BACKWARD COMPATIBILITY
// ============================================================================
>>>>>>> 377fd5f6

#ifdef bslalg_DequePrimitives
#undef bslalg_DequePrimitives
#endif
#define bslalg_DequePrimitives bslalg::DequePrimitives
    // This alias is defined for backward compatibility.
#endif  // BDE_OPENSOURCE_PUBLICATION -- BACKWARD_COMPATIBILITY

}  // close enterprise namespace

#endif

// ----------------------------------------------------------------------------
// Copyright 2013 Bloomberg Finance L.P.
//
// Licensed under the Apache License, Version 2.0 (the "License");
// you may not use this file except in compliance with the License.
// You may obtain a copy of the License at
//
//     http://www.apache.org/licenses/LICENSE-2.0
//
// Unless required by applicable law or agreed to in writing, software
// distributed under the License is distributed on an "AS IS" BASIS,
// WITHOUT WARRANTIES OR CONDITIONS OF ANY KIND, either express or implied.
// See the License for the specific language governing permissions and
// limitations under the License.
// ----------------------------- END-OF-FILE ----------------------------------<|MERGE_RESOLUTION|>--- conflicted
+++ resolved
@@ -2237,15 +2237,9 @@
 }  // close package namespace
 
 #ifndef BDE_OPENSOURCE_PUBLICATION  // BACKWARD_COMPATIBILITY
-<<<<<<< HEAD
-// ===========================================================================
-//                           BACKWARD COMPATIBILITY
-// ===========================================================================
-=======
 // ============================================================================
 //                           BACKWARD COMPATIBILITY
 // ============================================================================
->>>>>>> 377fd5f6
 
 #ifdef bslalg_DequePrimitives
 #undef bslalg_DequePrimitives
