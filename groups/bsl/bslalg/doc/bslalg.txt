 bslalg.txt

@PURPOSE: Provide algorithms and traits used by the BDE STL implementation.

@MNEMONIC: Basic Standard Library ALgorithms (bslalg)

@DESCRIPTION: The 'bsl' library relies on several traits to identify properties
 of types, such as whether they use a memory allocator to supply memory
 resources, have a trivial default constructor, are POD types, etc.  This
 package provides distinct traits types used to tag user-defined (client) types
 according to these properties and to select implementation of primitive
 algorithms customized to these properties.

 In addition to the various traits "tag" types, this package also provide
 implementations of said primitive algorithms (used to implement STL containers
 and other standard components in the 'bslstl' package) that take advantage of
 these traits.

/Hierarchical Synopsis
/---------------------
<<<<<<< HEAD
 The 'bslalg' package currently has 36 components having 9 levels of physical
=======
 The 'bslalg' package currently has 35 components having 9 levels of physical
>>>>>>> 608cbbc1
 dependency.  The table below shows the hierarchical ordering of the
 components.  The order of components within each level is not architecturally
 significant, just alphabetical.
..
  9. bslalg_dequeprimitives
     bslalg_rbtreeutil

  8. bslalg_arrayprimitives

  7. bslalg_autoarraymovedestructor

  6. bslalg_autoarraydestructor
     bslalg_hashtableimputil

  5. bslalg_arraydestructionprimitives
     bslalg_constructorproxy
     bslalg_dequeiterator
     bslalg_hashtableanchor

  4. bslalg_hashtablebucket
     bslalg_scalarprimitives

  3. bslalg_autoscalardestructor
     bslalg_bidirectionallinklistutil
     bslalg_bidirectionalnode
     bslalg_rangecompare
     bslalg_rbtreeanchor
     bslalg_selecttrait

  2. bslalg_bidirectionallink
     bslalg_containerbase
     bslalg_dequeimputil
     bslalg_functoradapter
     bslalg_hashutil
     bslalg_hastrait
     bslalg_rbtreenode
     bslalg_scalardestructionprimitives
     bslalg_swaputil
     bslalg_typetraitbitwisecopyable
     bslalg_typetraitbitwiseequalitycomparable
     bslalg_typetraitbitwisemoveable
     bslalg_typetraithaspointersemantics
     bslalg_typetraithasstliterators
     bslalg_typetraithastrivialdefaultconstructor
     bslalg_typetraitnil
     bslalg_typetraitusesbslmaallocator

<<<<<<< HEAD
  1. bslalg_typetraits
=======
  1. algorithm
     bslalg_typetraits
>>>>>>> 608cbbc1
..

/Component Synopsis
/------------------
: 'bslalg_arraydestructionprimitives':
:      Provide primitive algorithms that destroy arrays.
:
: 'bslalg_arrayprimitives':
:      Provide primitive algorithms that operate on arrays.
:
: 'bslalg_autoarraydestructor':
:      Provide a proctor for destroying arrays.
:
: 'bslalg_autoarraymovedestructor':
:      Provide a proctor for destroying arrays.
:
: 'bslalg_autoscalardestructor':
:      Provide a proctor for destroying an object.
:
: 'bslalg_bidirectionallink':
:      Provide a basic link type for building doubly-linked lists.
:
: 'bslalg_bidirectionallinklistutil':
:      Provide utilities to maintain bidirectional list data structures.
:
: 'bslalg_bidirectionalnode':
:      Provide a node holding a value in a doubly-linked list.
:
: 'bslalg_constructorproxy':
:      Provide a proxy for constructing and destroying objects.
:
: 'bslalg_containerbase':
<<<<<<< HEAD
:      Provide a wrapper for STL allocators, respecting 'bslma' semantics.
=======
:      Wrapper for STL-style allocators to encapsulate 'bslma' semantics.
>>>>>>> 608cbbc1
:
: 'bslalg_dequeimputil':
:      Provide basic parameters and primitive data structures for deques.
:
: 'bslalg_dequeiterator':
:      Provide primitive data structures for implementing deques.
:
: 'bslalg_dequeprimitives':
:      Provide primitive algorithms that operate on deques.
:
: 'bslalg_functoradapter':
:      Provide an utility that adapts callable objects to functors.
:
: 'bslalg_hashtableanchor':
<<<<<<< HEAD
:      Provide a type holding the constituent parts of a hash table.
:
: 'bslalg_hashtablebucket':
:      Provide a bucket representation for hash table data structures.
=======
:      Encapsulate the array of buckets and list of values of a hash table
:
: 'bslalg_hashtablebucket':
:      Provide a bucket represantation for hash table data structures.
>>>>>>> 608cbbc1
:
: 'bslalg_hashtableimputil':
:      Provide algorithms for implementing a hash table.
:
: 'bslalg_hashutil':
:      Provide a utility of hash functions.
:
: 'bslalg_hastrait':
:      Provide facilities for checking compile-time trait.
:
: 'bslalg_rangecompare':
<<<<<<< HEAD
:      Provide algorithms to compare iterator-ranges of elements.
=======
:      Compare elements in two iterator ranges for equality or ordering.
>>>>>>> 608cbbc1
:
: 'bslalg_rbtreeanchor':
:      Encapsulate root, first, and last nodes of a tree with a count.
:
: 'bslalg_rbtreenode':
:      Provide a base class for a red-black binary tree node.
:
: 'bslalg_rbtreeutil':
:      Provide a suite of primitive algorithms on red-black trees.
:
: 'bslalg_scalardestructionprimitives':
:      Provide primitive algorithms that destroy scalars.
:
: 'bslalg_scalarprimitives':
:      Provide primitive algorithms that operate on single elements.
:
: 'bslalg_selecttrait':
:      Provide facilities for selecting compile-time trait.
:
: 'bslalg_swaputil':
:      Provide a simple to use 'swap' algorithm.
:
: 'bslalg_typetraitbitwisecopyable':
:      Provide a primitive type trait for bit-wise copyable classes.
:
: 'bslalg_typetraitbitwiseequalitycomparable':
:      Provide a type trait indicating bitwise equality comparability.
:
: 'bslalg_typetraitbitwisemoveable':
:      Provide a primitive type trait for bit-wise moveable classes.
:
: 'bslalg_typetraithaspointersemantics':
:      Provide a primitive type trait for classes with pointer semantics.
:
: 'bslalg_typetraithasstliterators':
:      Provide a primitive type trait for classes with STL-like iterators.
:
: 'bslalg_typetraithastrivialdefaultconstructor':
:      Provide a primitive type trait for class with trivial default ctor.
:
: 'bslalg_typetraitnil':
<<<<<<< HEAD
:      Provide a primitive trait for classes that have no other traits.
=======
:      Provide a primitive type trait for classes that have no other traits
>>>>>>> 608cbbc1
:
: 'bslalg_typetraitusesbslmaallocator':
:      Provide a primitive trait for types that use 'bslma' allocators.
<|MERGE_RESOLUTION|>--- conflicted
+++ resolved
@@ -18,11 +18,7 @@
 
 /Hierarchical Synopsis
 /---------------------
-<<<<<<< HEAD
- The 'bslalg' package currently has 36 components having 9 levels of physical
-=======
  The 'bslalg' package currently has 35 components having 9 levels of physical
->>>>>>> 608cbbc1
  dependency.  The table below shows the hierarchical ordering of the
  components.  The order of components within each level is not architecturally
  significant, just alphabetical.
@@ -70,12 +66,8 @@
      bslalg_typetraitnil
      bslalg_typetraitusesbslmaallocator
 
-<<<<<<< HEAD
-  1. bslalg_typetraits
-=======
   1. algorithm
      bslalg_typetraits
->>>>>>> 608cbbc1
 ..
 
 /Component Synopsis
@@ -108,11 +100,7 @@
 :      Provide a proxy for constructing and destroying objects.
 :
 : 'bslalg_containerbase':
-<<<<<<< HEAD
-:      Provide a wrapper for STL allocators, respecting 'bslma' semantics.
-=======
 :      Wrapper for STL-style allocators to encapsulate 'bslma' semantics.
->>>>>>> 608cbbc1
 :
 : 'bslalg_dequeimputil':
 :      Provide basic parameters and primitive data structures for deques.
@@ -127,17 +115,10 @@
 :      Provide an utility that adapts callable objects to functors.
 :
 : 'bslalg_hashtableanchor':
-<<<<<<< HEAD
-:      Provide a type holding the constituent parts of a hash table.
-:
-: 'bslalg_hashtablebucket':
-:      Provide a bucket representation for hash table data structures.
-=======
 :      Encapsulate the array of buckets and list of values of a hash table
 :
 : 'bslalg_hashtablebucket':
 :      Provide a bucket represantation for hash table data structures.
->>>>>>> 608cbbc1
 :
 : 'bslalg_hashtableimputil':
 :      Provide algorithms for implementing a hash table.
@@ -149,11 +130,7 @@
 :      Provide facilities for checking compile-time trait.
 :
 : 'bslalg_rangecompare':
-<<<<<<< HEAD
-:      Provide algorithms to compare iterator-ranges of elements.
-=======
 :      Compare elements in two iterator ranges for equality or ordering.
->>>>>>> 608cbbc1
 :
 : 'bslalg_rbtreeanchor':
 :      Encapsulate root, first, and last nodes of a tree with a count.
@@ -168,7 +145,7 @@
 :      Provide primitive algorithms that destroy scalars.
 :
 : 'bslalg_scalarprimitives':
-:      Provide primitive algorithms that operate on single elements.
+:      Primitive algorithms that operate on single elements.
 :
 : 'bslalg_selecttrait':
 :      Provide facilities for selecting compile-time trait.
@@ -195,11 +172,7 @@
 :      Provide a primitive type trait for class with trivial default ctor.
 :
 : 'bslalg_typetraitnil':
-<<<<<<< HEAD
-:      Provide a primitive trait for classes that have no other traits.
-=======
 :      Provide a primitive type trait for classes that have no other traits
->>>>>>> 608cbbc1
 :
 : 'bslalg_typetraitusesbslmaallocator':
 :      Provide a primitive trait for types that use 'bslma' allocators.
