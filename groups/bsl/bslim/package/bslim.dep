bsl+bslhdrs
bsl+stdhdrs
bsltf
bslalg
bslma
bslmf
bsls
bslscm
bslstl
<<<<<<< HEAD
bslstp
=======
bslstp
bsltf
>>>>>>> 377fd5f6
<|MERGE_RESOLUTION|>--- conflicted
+++ resolved
@@ -7,9 +7,5 @@
 bsls
 bslscm
 bslstl
-<<<<<<< HEAD
 bslstp
-=======
-bslstp
-bsltf
->>>>>>> 377fd5f6
+bsltf