--- conflicted
+++ resolved
@@ -213,14 +213,9 @@
 
         ASSERT_REMOVE_REF2(int Class::*&, int Class::*);
 
-<<<<<<< HEAD
-        ASSERT_SAME2( RF,  F);
-        ASSERT_SAME2(RPF, PF);
-
-=======
-        ASSERT_SAME2(  F,  F);
-        ASSERT_SAME2( PF, PF);
-        ASSERT_SAME2(RPF, PF);
+        ASSERT_SAME2(   F,   F);
+        ASSERT_SAME2(  PF,  PF);
+        ASSERT_SAME2( RPF,  PF);
 
         ASSERT_SAME2(  Fi,  Fi);
         ASSERT_SAME2( FRi, FRi);
@@ -229,8 +224,7 @@
         // Rvalue reference template specialization of RemoveReference<TYPE>
         // breaks for function reference types on MSVC 16: both TYPE& and
         // TYPE&& match, when only TYPE& should.
-        ASSERT_SAME2( RF,  F);
->>>>>>> a1c7988a
+        ASSERT_SAME2(  RF,   F);
         ASSERT_SAME2( RFi,  Fi);
         ASSERT_SAME2(RFRi, FRi);
 #endif
@@ -308,8 +302,8 @@
 
         ASSERT_REMOVE_REF(int Class::*&, int Class::*);
 
-        ASSERT_SAME(  F,  F);
-        ASSERT_SAME( PF, PF);
+        ASSERT_SAME(   F,  F);
+        ASSERT_SAME(  PF, PF);
 
         ASSERT_SAME( RFi,  Fi);
         ASSERT_SAME(RFRi, FRi);
@@ -327,19 +321,12 @@
 
         ASSERT_REMOVE_REF(int Class::*,  int Class::*);
 
-<<<<<<< HEAD
-        ASSERT_SAME( RF,  F);
-        ASSERT_SAME(RPF, PF);
-
-        ASSERT_SAME( Fi,  Fi);
-        ASSERT_SAME(FRi, FRi);
-=======
         ASSERT_SAME(  F,  F);
         ASSERT_SAME( PF, PF);
         ASSERT_SAME(RPF, PF);
 
-        ASSERT_SAME(  Fi,  Fi);
-        ASSERT_SAME( FRi, FRi);
+        ASSERT_SAME( Fi,  Fi);
+        ASSERT_SAME(FRi, FRi);
 
 #if !defined(BSLS_PLATFORM_CMP_MSVC)
         // Rvalue reference template specialization of RemoveReference<TYPE>
@@ -349,7 +336,6 @@
         ASSERT_SAME( RFi,  Fi);
         ASSERT_SAME(RFRi, FRi);
 #endif
->>>>>>> a1c7988a
 
         ASSERT_SAME(A,  A);
 
