--- conflicted
+++ resolved
@@ -98,7 +98,6 @@
 
 #undef BSL_DEFINE_ADD_LVALUE_REFERENCE
 
-<<<<<<< HEAD
 #if defined(BSLS_COMPILERFEATURES_SUPPORT_RVALUE_REFERENCES)
 
 template <typename TYPE>
@@ -110,9 +109,6 @@
 #endif
 
 }  // close namespace bsl
-=======
-}
->>>>>>> cbcbfd70
 
 #endif
 
