// bslmf_enableif.h                                                   -*-C++-*-
#ifndef INCLUDED_BSLMF_ENABLEIF
#define INCLUDED_BSLMF_ENABLEIF

#ifndef INCLUDED_BSLS_IDENT
#include <bsls_ident.h>
#endif
BSLS_IDENT("$Id: $")

//@PURPOSE: Provide a utility to set up SFINAE conditions in type deduction.
//
//@CLASSES:
//  bsl::enable_if: standard meta-function to drop templates from overload sets
//  bslmf::EnableIf: meta-function to drop templates from overload sets
//
//@AUTHOR: Alisdair Meredith (ameredith1)
//
//@DESCRIPTION: This component defines two meta-functions, 'bsl::enable_if' and
// 'bslmf::EnableIf', both of which may be used to conditionally remove
// (potential) template instantiations as candidates for overload resolution by
// causing a deduced template instantiation to fail in a way compatible with
// the C++ SFINAE rules.
//
// 'bsl::enable_if' meets the requirements of the 'enable_if' template defined
// in the C++11 standard [meta.trans.ptr], while 'bslmf::EnableIf' was devised
// before 'enable_if' was standardized.
//
// The two meta-functions provide identical functionality.  Both meta-functions
// provide a 'typedef' 'type' that is an alias to a (template parameter) type
// if a (template parameter) condition is 'true'; otherwise, 'type' is not
// provided.
//
// Note that 'bsl::enable_if' should be preferred over 'bslmf::EnableIf', and
// in general, should be used by new components.
//
///Visual Studio Workaround
///------------------------
// Because of a Visual Studio bug, described here:
//   http://connect.microsoft.com/VisualStudio/feedback/details/332179/
// the Microsoft Visual Studio compiler may not correctly associate a function
// declaration that uses 'bsl::enable_if' with that function's definition, if
// the definition is not inline to the declaration.  This bug affects at least
// Visual Studio 2008 and 2010.  The workaround is to implement functions using
// 'bsl::enable_if' inline with their declaration.
//
///Usage
///-----
// The following snippets of code illustrate basic use of the 'bsl::enable_if'
// meta-function.  We will demonstrate how to use this utility to control
// overload sets with three increasingly complex examples.
//
///Example 1: Implementing a Simple Function with 'bsl::enable_if'
///- - - - - - - - - - - - - - - - - - - - - - - - - - - - - - - -
// Suppose that we want to implement a simple 'swap' function template to
// exchange two arbitrary values, as if defined below:
//..
//  template<class TYPE>
//  void DummySwap(TYPE& a, TYPE& b)
//      // Exchange the values of the specified objects, 'a' and 'b'.
//  {
//      TYPE temp(a);
//      a = b;
//      b = temp;
//  }
//..
// However, we want to take advantage of member-swap methods supplied by user-
// defined types, so we define a trait that can be customized by a class
// implementer to indicate that their class supports an optimized member-swap
// method:
//..
//  template<class TYPE>
//  struct HasMemberSwap : bsl::false_type {
//      // This traits class indicates whether the (template parameter) 'TYPE'
//      // has a public 'swap' method to exchange values.
//  };
//..
// Now, we implement a generic 'swap' function template that will invoke the
// member swap operation for any type that specialized our trait.  The use of
// 'bsl::enable_if' to declare the result type causes an attempt to deduce the
// type 'TYPE' to fail unless the specified condition is 'true', and this falls
// under the "Substitution Failure Is Not An Error" (SFINAE) clause of the C++
// standard, so the compiler will look for a more suitable overload rather than
// fail with an error.  Note that we provide two overloaded declarations that
// appear to differ only in their return type, which would normally raise an
// ambiguity error.  This works, and is in fact required, in this case as the
// "enable-if" conditions are mutually exclusive, so that only one overload
// will ever be present in an overload set.  Also note that the 'type'
// 'typedef' of 'bsl::enable_if' is an alias to 'void' when the (template
// parameter) type is unspecified and the (template parameter) condition value
// is 'true'.
//..
//  template<class TYPE>
//  typename bsl::enable_if<HasMemberSwap<TYPE>::value>::type
//  swap(TYPE& a, TYPE& b)
//  {
//      a.swap(b);
//  }
//
//  template<class TYPE>
//  typename bsl::enable_if< ! HasMemberSwap<TYPE>::value>::type
//  swap(TYPE& a, TYPE& b)
//  {
//      TYPE temp(a);
//      a = b;
//      b = temp;
//  }
//..
// Next, we define a simple container template, that supports an optimized
// 'swap' operation by merely swapping the internal pointer to the array of
// elements rather than exchanging each element:
//..
//  template<class TYPE>
//  class MyContainer {
//      // This is a simple container implementation for demonstration purposes
//      // that is modeled after 'std::vector'.
//
//      // DATA
//      TYPE *d_storage;
//      size_t d_length;
//
//      // Copy operations are declared private and not defined.
//
//      // NOT IMPLEMENTED
//      MyContainer(const MyContainer&);
//      MyContainer& operator=(const MyContainer&);
//
//    public:
//      MyContainer(const TYPE& value, int n);
//          // Create a 'MyContainer' object having the specified 'n' copies of
//          // the specified 'value'.  The behavior is undefined unless
//          // '0 <= n'.
//
//      ~MyContainer();
//          // Destroy this container and all of its elements, reclaiming any
//          // allocated memory.
//
//      // MANIPULATORS
//      void swap(MyContainer &other);
//          // Exchange the contents of 'this' container with those of the
//          // specified 'other'.  No memory will be allocated, and no
//          // exceptions are thrown.
//
//      // ACCESSORS
//      const TYPE& front() const;
//          // Return a reference providing non-modifiable access to the first
//          // element in this container.  The behavior is undefined if this
//          // container is empty.
//
//      size_t size() const;
//          // Return the number of elements held by this container.
//  };
//..
// Then, we specialize our 'HasMemberSwap' trait for this new container type.
//..
//  template<class TYPE>
//  struct HasMemberSwap<MyContainer<TYPE> > : bsl::true_type {
//  };
//..
// Next, we implement the methods of this class:
//..
//  // CREATORS
//  template<class TYPE>
//  MyContainer<TYPE>::MyContainer(const TYPE& value, int n)
//  : d_storage(new TYPE[n])
//  , d_length(n)
//  {
//      for (int i = 0; i != n; ++i) {
//          d_storage[i] = value;
//      }
//  }
//
//  template<class TYPE>
//  MyContainer<TYPE>::~MyContainer()
//  {
//      delete[] d_storage;
//  }
//
//  // MANIPULATORS
//  template<class TYPE>
//  void MyContainer<TYPE>::swap(MyContainer& other)
//  {
//      ::swap(d_storage, other.d_storage);
//      ::swap(d_length,  other.d_length);
//  }
//
//  // ACCESSORS
//  template<class TYPE>
//  const TYPE& MyContainer<TYPE>::front() const
//  {
//      return d_storage[0];
//  }
//
//  template<class TYPE>
//  size_t MyContainer<TYPE>::size() const
//  {
//      return d_length;
//  }
//..
// Finally, we can test that the member-'swap' method is called by the generic
// 'swap' function.  Note that the following code will not compile unless the
// member-function 'swap' is used, as the copy constructor and assignment
// operator for the 'MyContainer' class template are declared as 'private'.
//..
//  void TestSwap()
//  {
//      MyContainer<int> x(3, 14);
//      MyContainer<int> y(2, 78);
//      assert(14 == x.size());
//      assert( 3 == x.front());
//      assert(78 == y.size());
//      assert( 2 == y.front());
//
//      swap(x, y);
//
//      assert(78 == x.size());
//      assert( 2 == x.front());
//      assert(14 == y.size());
//      assert( 3 == y.front());
// }
//..
//
///Example 2: Using the 'bsl::enable_if' Result Type
///- - - - - - - - - - - - - - - - - - - - - - - - -
// For the next example, we will demonstrate the use of the second template
// parameter in the 'bsl::enable_if' template, which serves as the "result"
// type if the test condition passes.  Suppose that we want to write a generic
// function to allow us to cast between pointers of different types.  If the
// types are polymorphic, we can use 'dynamic_cast' to potentially cast between
// two seemingly unrelated types.  However, if either type is not polymorphic
// then the attempt to use 'dynamic_cast' would be a compile-time failure, and
// we must use 'static_cast' instead.
//..
//  template<class TO, class FROM>
//  typename bsl::enable_if<bsl::is_polymorphic<FROM>::value &&
//                                              bsl::is_polymorphic<TO>::value,
//                          TO>::type *
//  smart_cast(FROM *from)
//      // Return a pointer to the specified 'TO' type if the specified 'from'
//      // pointer refers to an object whose complete class publicly derives,
//      // directly or indirectly, from 'TO', and a null pointer otherwise.
//  {
//      return dynamic_cast<TO *>(from);
//  }
//
//  template<class TO, class FROM>
//  typename bsl::enable_if<not(bsl::is_polymorphic<FROM>::value &&
//                                            bsl::is_polymorphic<TO>::value),
//                          TO>::type *
//  smart_cast(FROM *from)
//      // Return the specified 'from' pointer value cast as a pointer to type
//      // 'TO'.  The behavior is undefined unless such a conversion is valid.
//  {
//      return static_cast<TO *>(from);
//  }
//..
// Next, we define a small number of classes to demonstrate that this casting
// utility works correctly:
//..
//  class A {
//      // Sample non-polymorphic type
//
//    public:
//      ~A() {}
//  };
//
//  class B {
//      // Sample polymorphic base-type
//
//    public:
//      virtual ~B() {}
//  };
//
//  class C {
//      // Sample polymorphic base-type
//
//    public:
//      virtual ~C() {}
//  };
//
//  class ABC : public A, public B, public C {
//      // Most-derived example class using multiple bases in order to
//      // demonstrate cross-casting.
//  };
//..
// Finally, we demonstrate the correct behavior of the 'smart_cast' utility:
//..
//  void TestSmartCast()
//  {
//      ABC object;
//      ABC *pABC = &object;
//      A   *pA   = &object;
//      B   *pB   = &object;
//      C   *pC   = &object;
//
//      A *pA2 = smart_cast<A>(pABC);
//      B *pB2 = smart_cast<B>(pC);
//      C *pC2 = smart_cast<C>(pB);
//
//      (void) pA;
//
//      assert(&object == pA2);
//      assert(&object == pB2);
//      assert(&object == pC2);
//
//      // These lines would fail to compile
//      // A *pA3 = smart_cast<A>(pB);
//      // C *pC3 = smart_cast<C>(pA);
//  }
//..
//
///Example 3: Controlling Constructor Selection with 'bsl::enable_if'
/// - - - - - - - - - - - - - - - - - - - - - - - - - - - - - - - - -
// The final example demonstrates controlling the selection of a constructor
// template in a class with (potentially) many constructors.  We define a
// simple container template based on 'std::vector' that illustrates a problem
// that may occur when trying to call the constructor the user expects.  For
// this example, assume we are trying to create a 'vector<int>' with '42'
// copies of the value '13'.  When we pass the literal values '42' and '13' to
// the compiler, the "best" candidate constructor should be the template
// constructor that takes two arguments of the same kind, deducing that type to
// be 'int'.  Unfortunately, that constructor expects those values to be of an
// iterator type, forming a valid range.  We need to avoid calling this
// constructor unless the deduced type really is an iterator, otherwise a
// compile-error will occur trying to instantiate that constructor with an
// incompatible argument type.  We use 'bsl::enable_if' to create a deduction
// context where SFINAE can kick in.  Note that we cannot deduce the '::type'
// result of a meta-function, and there is no result type (as with a regular
// function) to decorate, so we add an extra dummy argument using a pointer
// type (produced from 'bsl::enable_if::type') with a default null argument:
//..
//  template<class TYPE>
//  class MyVector {
//      // This is a simple container implementation for demonstration purposes
//      // that is modeled after 'std::vector'.
//
//      // DATA
//      TYPE   *d_storage;
//      size_t  d_length;
//
//      // NOT IMPLEMENTED
//      MyVector(const MyVector&);
//      MyVector& operator=(const MyVector&);
//
//    public:
//      // CREATORS
//      MyVector(const TYPE& value, int n);
//          // Create a 'MyVector' object having the specified 'n' copies of
//          // the specified 'value'.  The behavior is undefined unless
//          // '0 <= n'.
//
//      template<class FORWARD_ITERATOR>
//      MyVector(FORWARD_ITERATOR first, FORWARD_ITERATOR last,
//                  typename bsl::enable_if<
//                      !bsl::is_fundamental<FORWARD_ITERATOR>::value
//                                                               >::type * = 0)
//          // Create a 'MyVector' object having the same sequence of values as
//          // found in the range described by the the specified iterators
//          // '[first, last)'.  The behavior is undefined unless 'first' and
//          // 'last' refer to a sequence of values of the (template parameter)
//          // type 'TYPE' where 'first' is at a position at or before 'last'.
//          // Note that this function is currently defined inline to work
//          // around an issue with the Microsoft Visual Studio compiler.
//
//      {
//          d_length = 0;
//          for (FORWARD_ITERATOR cursor = first; cursor != last; ++cursor) {
//               ++d_length;
//          }
//
//          d_storage = new TYPE[d_length];
//          for (size_t i = 0; i != d_length; ++i) {
//               d_storage[i] = *first;
//               ++first;
//          }
//      }
//
//      ~MyVector();
//          // Destroy this container and all of its elements, reclaiming any
//          // allocated memory.
//
//      // ACCESSORS
//      const TYPE& operator[](int index) const;
//          // Return a reference providing non-modifiable access to the
//          // element held by this container at the specified 'index'.  The
//          // behavior is undefined unless 'index < size()'.
//
//      size_t size() const;
//          // Return the number of elements held by this container.
//  };
//..
// Note that there is no easy test for whether a type is an iterator, so we
// assume that any attempt to call a constructor with two arguments that are
// not fundamental (such as 'int') must be passing iterators.  Now that we have
// defined the class template, we implement its methods:
//..
//  template<class TYPE>
//  MyVector<TYPE>::MyVector(const TYPE& value, int n)
//  : d_storage(new TYPE[n])
//  , d_length(n)
//  {
//      for (int i = 0; i != n; ++i) {
//          d_storage[i] = value;
//      }
//  }
//
//  template<class TYPE>
//  MyVector<TYPE>::~MyVector()
//  {
//      delete[] d_storage;
//  }
//
//  // ACCESSORS
//  template<class TYPE>
//  const TYPE& MyVector<TYPE>::operator[](int index) const
//  {
//      return d_storage[index];
//  }
//
//  template<class TYPE>
//  size_t MyVector<TYPE>::size() const
//  {
//      return d_length;
//  }
//..
// Finally, we demonstrate that the correct constructors are called when
// invoked with appropriate arguments:
//..
//  void TestContainerConstructor()
//  {
//      const unsigned int TEST_DATA[] = { 1, 2, 3, 4, 5 };
//
//      const MyVector<unsigned int> x(&TEST_DATA[0], &TEST_DATA[5]);
//      const MyVector<unsigned int> y(13, 42);
//
//      assert(5 == x.size());
//      for (int i = 0; i != 5; ++i) {
//          assert(TEST_DATA[i] == x[i]);
//      }
//
//      assert(42 == y.size());
//      for (int i = 0; i != 42; ++i) {
//          assert(13 == y[i]);
//      }
//  }
//..

#ifndef INCLUDED_BSLSCM_VERSION
#include <bslscm_version.h>
#endif

namespace bsl {

                         // ================
                         // struct enable_if
                         // ================

template <bool COND, class TYPE = void>
struct enable_if {
    // This 'struct' template implements the 'enable_if' meta-function defined
    // in the C++11 standard [meta.trans.ptr].  This 'struct' template provides
    // a 'typedef' 'type' that is an alias to the (template parameter) 'TYPE'
    // if the (template parameter) 'COND' is 'true'; otherwise, 'type' is not
    // provided.  If 'TYPE' is not specified, it is set to 'void'.  Note that
    // this generic default template provides 'type' for when 'COND' is 'true';
    // a template specialization is provided (below) that omits 'type' for when
    // 'COND' is 'false'.

    typedef TYPE type;
        // This 'typedef' is an alias to the (template parameter) 'TYPE'.
};

                         // =============================
                         // struct enable_if<false, TYPE>
                         // =============================

template <class TYPE>
struct enable_if<false, TYPE> {
    // This partial specialization of 'enable_if', for when the (template
    // parameter) 'COND' is 'false', guarantees that no 'typedef' 'type' is
    // supplied.  Note that this class definition is intentionally empty.
};

}  // close namespace bsl

namespace BloombergLP {

namespace bslmf {

                               // ===============
                               // struct EnableIf
                               // ===============

template<bool COND, class TYPE = void>
struct EnableIf {
    // This 'struct' template implements a meta-function that provides a
    // 'typedef' 'type' that is an alias to the (template parameter) 'TYPE' if
    // the (template parameter) 'COND' is 'true'; otherwise, 'type' is not
    // provided.  If 'TYPE' is not specified, it is set to 'void'.  Note that
    // this generic default template provides 'type' for when 'COND' is 'true';
    // a template specialization is provided (below) that omits 'type' for when
    // 'COND' is 'false'.
    //
    // Also note that although this 'struct' is functionally identical to
    // 'bsl::enable_if', the use of 'bsl::enable_if' should be preferred.

    typedef TYPE type;
        // This 'typedef' is an alias to the (template parameter) 'TYPE'.
};

template<class TYPE>
struct EnableIf <false, TYPE> {
    // This partial specialization of 'EnableIf', for when the (template
    // parameter) 'COND' is 'false', guarantees that no 'typedef' 'type' is
    // supplied.  Note that this class definition is intentionally empty.
};

}  // close package namespace
}  // close enterprise namespace

#ifndef BDE_OPENSOURCE_PUBLICATION  // BACKWARD_COMPATIBILITY
<<<<<<< HEAD
// ===========================================================================
//                           BACKWARD COMPATIBILITY
// ===========================================================================
=======
// ============================================================================
//                           BACKWARD COMPATIBILITY
// ============================================================================
>>>>>>> 377fd5f6

#ifdef bslmf_EnableIf
#undef bslmf_EnableIf
#endif
#define bslmf_EnableIf bslmf::EnableIf
    // This alias is defined for backward compatibility.
#endif  // BDE_OPENSOURCE_PUBLICATION -- BACKWARD_COMPATIBILITY

#endif

// ----------------------------------------------------------------------------
// Copyright 2013 Bloomberg Finance L.P.
//
// Licensed under the Apache License, Version 2.0 (the "License");
// you may not use this file except in compliance with the License.
// You may obtain a copy of the License at
//
//     http://www.apache.org/licenses/LICENSE-2.0
//
// Unless required by applicable law or agreed to in writing, software
// distributed under the License is distributed on an "AS IS" BASIS,
// WITHOUT WARRANTIES OR CONDITIONS OF ANY KIND, either express or implied.
// See the License for the specific language governing permissions and
// limitations under the License.
// ----------------------------- END-OF-FILE ----------------------------------<|MERGE_RESOLUTION|>--- conflicted
+++ resolved
@@ -518,15 +518,9 @@
 }  // close enterprise namespace
 
 #ifndef BDE_OPENSOURCE_PUBLICATION  // BACKWARD_COMPATIBILITY
-<<<<<<< HEAD
-// ===========================================================================
-//                           BACKWARD COMPATIBILITY
-// ===========================================================================
-=======
 // ============================================================================
 //                           BACKWARD COMPATIBILITY
 // ============================================================================
->>>>>>> 377fd5f6
 
 #ifdef bslmf_EnableIf
 #undef bslmf_EnableIf
