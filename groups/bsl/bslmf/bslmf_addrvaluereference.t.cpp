// bslmf_addrvaluereference.t.cpp                                     -*-C++-*-
#include <bslmf_addrvaluereference.h>

#include <bslmf_issame.h>

#include <bsls_bsltestutil.h>

#include <cstdlib>
#include <cstdio>

using namespace BloombergLP;
using namespace std;

//=============================================================================
//                                TEST PLAN
//-----------------------------------------------------------------------------
//                                Overview
//                                --------
// The object under test is a meta-function, 'bsl::add_rvalue_reference', which
// transform a template parameter 'TYPE' to its rvalue reference type.  Thus,
// we need to ensure that the value returned by this meta-functions is correct
// for each possible category of types.
//
// ----------------------------------------------------------------------------
// PUBLIC CLASS DATA
// [ 1] bsl::add_rvalue_reference::type
//
// ----------------------------------------------------------------------------
// [ 2] USAGE EXAMPLE

//=============================================================================
//                  STANDARD BDE ASSERT TEST MACRO
//-----------------------------------------------------------------------------

static int testStatus = 0;

void aSsErT(bool b, const char *s, int i)
{
    if (b) {
        printf("Error " __FILE__ "(%d): %s    (failed)\n", i, s);
        if (testStatus >= 0 && testStatus <= 100) ++testStatus;
    }
}

#define ASSERT(X) { aSsErT(!(X), #X, __LINE__); }

//=============================================================================
//                       STANDARD BDE TEST DRIVER MACROS
//-----------------------------------------------------------------------------
#define LOOP_ASSERT  BSLS_BSLTESTUTIL_LOOP_ASSERT
#define LOOP2_ASSERT BSLS_BSLTESTUTIL_LOOP2_ASSERT
#define LOOP3_ASSERT BSLS_BSLTESTUTIL_LOOP3_ASSERT
#define LOOP4_ASSERT BSLS_BSLTESTUTIL_LOOP4_ASSERT
#define LOOP5_ASSERT BSLS_BSLTESTUTIL_LOOP5_ASSERT
#define LOOP6_ASSERT BSLS_BSLTESTUTIL_LOOP6_ASSERT

#define Q   BSLS_BSLTESTUTIL_Q   // Quote identifier literally.
#define P   BSLS_BSLTESTUTIL_P   // Print identifier and value.
#define P_  BSLS_BSLTESTUTIL_P_  // P(X) without '\n'.
#define T_  BSLS_BSLTESTUTIL_T_  // Print a tab (w/o newline).
#define L_  BSLS_BSLTESTUTIL_L_  // current Line number

//=============================================================================
//                  GLOBAL TYPEDEFS/CONSTANTS FOR TESTING
//-----------------------------------------------------------------------------

namespace {

enum   EnumTestType {
    // This user-defined 'enum' type is intended to be used during testing as
    // an argument for the template parameter 'TYPE' of
    // 'bsl::add_rvalue_reference'.
};

struct StructTestType {
    // This user-defined 'struct' type is intended to be used during testing as
    // an argument for the template parameter 'TYPE' of
    // 'bsl::add_rvalue_reference'.
};

union  UnionTestType {
    // This user-defined 'union' type is intended to be used during testing as
    // an argument for the template parameter 'TYPE' of
    // 'bsl::add_rvalue_reference'.
};

class  BaseClassTestType {
    // This user-defined base class type is intended to be used during testing
    // as an argument for the template parameter 'TYPE' of
    // 'bsl::add_rvalue_reference'.
};

class  DerivedClassTestType : public BaseClassTestType {
    // This user-defined derived class type is intended to be used during
    // testing as an argument for the template parameter 'TYPE' of
    // 'bsl::add_rvalue_reference'.
};

typedef int (StructTestType::*MethodPtrTestType) ();
    // This non-static function member type is intended to be used during
    // testing as an argument for the template parameter 'TYPE' of
    // 'bsl::add_rvalue_reference'.

typedef void (*FunctionPtrTestType) ();
    // This function pointer type is intended to be used during testing as an
    // argument as an argument for the template parameter 'TYPE' of
    // 'bsl::add_rvalue_reference'.

typedef int StructTestType::* PMD;
    // This class public data member pointer type is intended to be used during
    // testing as an argument as an argument for the template parameter 'TYPE'
    // of 'bsl::add_rvalue_reference'.

struct Incomplete;
    // This incomplete 'struct' type is intended to be used during testing as
    // an argument as an argument for the template parameter 'TYPE' of
    // 'bsl::add_rvalue_reference'.

}  // close unnamed namespace

#define ASSERT_RVALUE_REF_TRUE(TYPE)                                          \
    ASSERT(true == (bsl::is_same<                                             \
              bsl::add_rvalue_reference<TYPE>::type, TYPE&&                   \
              >::value));                                                     \
    ASSERT(true == (bsl::is_same<                                             \
              bsl::add_rvalue_reference<const TYPE>::type, const TYPE&&       \
              >::value));                                                     \
    ASSERT(true == (bsl::is_same<                                             \
              bsl::add_rvalue_reference<volatile TYPE>::type, volatile TYPE&& \
              >::value));                                                     \
    ASSERT(true == (bsl::is_same<                                             \
              bsl::add_rvalue_reference<const volatile TYPE>::type,           \
              const volatile TYPE&&                                           \
              >::value));

#define ASSERT_RVALUE_REF_FALSE(TYPE)                                         \
    ASSERT(false == (bsl::is_same<                                            \
              bsl::add_rvalue_reference<TYPE>::type, TYPE                     \
              >::value));                                                     \
    ASSERT(false == (bsl::is_same<                                            \
              bsl::add_rvalue_reference<const TYPE>::type, const TYPE         \
              >::value));                                                     \
    ASSERT(false == (bsl::is_same<                                            \
              bsl::add_rvalue_reference<volatile TYPE>::type, volatile TYPE   \
              >::value));                                                     \
    ASSERT(false == (bsl::is_same<                                            \
              bsl::add_rvalue_reference<const volatile TYPE>::type,           \
              const volatile TYPE                                             \
              >::value));

#define ASSERT_RVALUE_REF_SAME(TYPE)                                          \
    ASSERT(true == (bsl::is_same<                                             \
              bsl::add_rvalue_reference<TYPE>::type, TYPE                     \
              >::value));                                                     \
    ASSERT(true == (bsl::is_same<                                             \
              bsl::add_rvalue_reference<const TYPE>::type, const TYPE         \
              >::value));                                                     \
    ASSERT(true == (bsl::is_same<                                             \
              bsl::add_rvalue_reference<volatile TYPE>::type, volatile TYPE   \
              >::value));                                                     \
    ASSERT(true == (bsl::is_same<                                             \
              bsl::add_rvalue_reference<const volatile TYPE>::type,           \
              const volatile TYPE                                             \
              >::value));

//=============================================================================
//                              MAIN PROGRAM
//-----------------------------------------------------------------------------

int main(int argc, char *argv[])
{
    int test = argc > 1 ? atoi(argv[1]) : 0;
    int verbose = argc > 2;
    int veryVerbose = argc > 3;

    printf("TEST " __FILE__ " CASE %d\n", test);

    switch (test) { case 0:
      case 2: {
        // --------------------------------------------------------------------
        // USAGE EXAMPLE
        //
        // Concerns:
        //: 1 The usage example provided in the component header file compiles,
        //:   links, and runs as shown.
        //
        // Plan:
        //: 1 Incorporate usage example from header into test driver, remove
        //:   leading comment characters, and replace 'assert' with 'ASSERT'.
        //:   (C-1)
        //
        // Testing:
        //   USAGE EXAMPLE
        // --------------------------------------------------------------------

        if (verbose) printf("USAGE EXAMPLE\n"
                            "=============\n");
///Usage
///-----
// In this section we show intended use of this component.
//
///Example 1: Transform to Rvalue Reference Types
/// - - - - - - - - - - - - - - - - - - - - - - -
// Suppose that we want to transform a couple of types to rvalue reference
// types.
//
// Now, we instantiate the 'bsl::add_rvalue_reference' template for these
// types, and use the 'bsl::is_same' meta-function to assert the 'type' static
// data member of each instantiation:
//..
  #if defined(BSLS_COMPILERFEATURES_SUPPORT_RVALUE_REFERENCES)
    ASSERT(true  ==
         (bsl::is_same<bsl::add_rvalue_reference<int>::type,   int&&>::value));
    ASSERT(false ==
         (bsl::is_same<bsl::add_rvalue_reference<int>::type,   int  >::value));
    ASSERT(true  ==
<<<<<<< HEAD
         (bsl::is_same<bsl::add_rvalue_reference<int&>::type,  int& >::value));
=======
         (bsl::is_same<bsl::add_rvalue_reference<int&>::type,  int&>::value));
>>>>>>> a1c7988a
    ASSERT(true  ==
         (bsl::is_same<bsl::add_rvalue_reference<int&&>::type, int&&>::value));
  #endif
//..
// Note that rvalue is introduced in C++11 and may not be supported by all
// compilers.  Note also that according to 'reference collapsing' semantics
// [8.3.2], 'add_rvalue_reference' does not transform 'TYPE' to rvalue
// reference type if 'TYPE' is a lvalue reference type.

      } break;
      case 1: {
        // --------------------------------------------------------------------
        // 'bsl::add_rvalue_reference::type'
        //   Ensure that the static data member 'type' of
        //   'bsl::add_rvalue_reference' instantiations having various
        //   (template parameter) 'TYPE' has the correct value.
        //
        // Concerns:
        //: 1 'add_rvalue_reference::type' correctly transforms 'TYPE' to its
        //:   rvalue reference type when 'TYPE' is an object or a function.
        //:
        //: 2 'add_rvalue_reference::type' does not transform 'TYPE' when
        //:   'TYPE' is neither an object nor function.
        //
        // Plan:
        //   Instantiate 'bsl::add_rvalue_reference' with various types and
        //   verify that the 'type' member is initialized properly.
        //
        // Testing:
        //   bsl::add_rvalue_reference::type
        // --------------------------------------------------------------------

        if (verbose) printf("bsl::add_rvalue_reference\n"
                            "=========================\n");

#if defined(BSLS_COMPILERFEATURES_SUPPORT_RVALUE_REFERENCES)

        ASSERT_RVALUE_REF_TRUE (int );
        ASSERT_RVALUE_REF_FALSE(int );
        ASSERT_RVALUE_REF_SAME (int&&);
        ASSERT_RVALUE_REF_TRUE (int* );
        ASSERT_RVALUE_REF_FALSE(int* );
        ASSERT_RVALUE_REF_SAME (int*&&);

        ASSERT_RVALUE_REF_TRUE (EnumTestType );
        ASSERT_RVALUE_REF_FALSE(EnumTestType );
        ASSERT_RVALUE_REF_SAME (EnumTestType&&);
        ASSERT_RVALUE_REF_TRUE (EnumTestType* );
        ASSERT_RVALUE_REF_FALSE(EnumTestType* );
        ASSERT_RVALUE_REF_SAME (EnumTestType*&&);

        ASSERT_RVALUE_REF_TRUE (StructTestType );
        ASSERT_RVALUE_REF_FALSE(StructTestType );
        ASSERT_RVALUE_REF_SAME (StructTestType&&);
        ASSERT_RVALUE_REF_TRUE (StructTestType* );
        ASSERT_RVALUE_REF_FALSE(StructTestType* );
        ASSERT_RVALUE_REF_SAME (StructTestType*&&);

        ASSERT_RVALUE_REF_TRUE (UnionTestType );
        ASSERT_RVALUE_REF_FALSE(UnionTestType );
        ASSERT_RVALUE_REF_SAME (UnionTestType&&);
        ASSERT_RVALUE_REF_TRUE (UnionTestType* );
        ASSERT_RVALUE_REF_FALSE(UnionTestType* );
        ASSERT_RVALUE_REF_SAME (UnionTestType*&&);

        ASSERT_RVALUE_REF_TRUE (BaseClassTestType );
        ASSERT_RVALUE_REF_FALSE(BaseClassTestType );
        ASSERT_RVALUE_REF_SAME (BaseClassTestType&&);
        ASSERT_RVALUE_REF_TRUE (BaseClassTestType* );
        ASSERT_RVALUE_REF_FALSE(BaseClassTestType* );
        ASSERT_RVALUE_REF_SAME (BaseClassTestType*&&);

        ASSERT_RVALUE_REF_TRUE (DerivedClassTestType );
        ASSERT_RVALUE_REF_FALSE(DerivedClassTestType );
        ASSERT_RVALUE_REF_SAME (DerivedClassTestType&&);
        ASSERT_RVALUE_REF_TRUE (DerivedClassTestType* );
        ASSERT_RVALUE_REF_FALSE(DerivedClassTestType* );
        ASSERT_RVALUE_REF_SAME (DerivedClassTestType*&&);

        ASSERT_RVALUE_REF_TRUE (MethodPtrTestType );
        ASSERT_RVALUE_REF_FALSE(MethodPtrTestType );
        ASSERT_RVALUE_REF_SAME (MethodPtrTestType&&);
        ASSERT_RVALUE_REF_TRUE (MethodPtrTestType* );
        ASSERT_RVALUE_REF_FALSE(MethodPtrTestType* );
        ASSERT_RVALUE_REF_SAME (MethodPtrTestType*&&);

        ASSERT_RVALUE_REF_TRUE (FunctionPtrTestType );
        ASSERT_RVALUE_REF_FALSE(FunctionPtrTestType );
        ASSERT_RVALUE_REF_SAME (FunctionPtrTestType&&);
        ASSERT_RVALUE_REF_TRUE (FunctionPtrTestType* );
        ASSERT_RVALUE_REF_FALSE(FunctionPtrTestType* );
        ASSERT_RVALUE_REF_SAME (FunctionPtrTestType*&&);

        ASSERT_RVALUE_REF_TRUE (PMD );
        ASSERT_RVALUE_REF_FALSE(PMD );
        ASSERT_RVALUE_REF_SAME (PMD&&);
        ASSERT_RVALUE_REF_TRUE (PMD* );
        ASSERT_RVALUE_REF_FALSE(PMD* );
        ASSERT_RVALUE_REF_SAME (PMD*&&);

        ASSERT_RVALUE_REF_TRUE (int StructTestType::* );
        ASSERT_RVALUE_REF_FALSE(int StructTestType::* );
        ASSERT_RVALUE_REF_SAME (int StructTestType::*&&);
        ASSERT_RVALUE_REF_TRUE (int StructTestType::* * );
        ASSERT_RVALUE_REF_FALSE(int StructTestType::* * );
        ASSERT_RVALUE_REF_SAME (int StructTestType::* *&&);

        ASSERT_RVALUE_REF_TRUE (int StructTestType::* * );
        ASSERT_RVALUE_REF_FALSE(int StructTestType::* * );
        ASSERT_RVALUE_REF_SAME (int StructTestType::* *&&);
        ASSERT_RVALUE_REF_TRUE (int StructTestType::* * * );
        ASSERT_RVALUE_REF_FALSE(int StructTestType::* * * );
        ASSERT_RVALUE_REF_SAME (int StructTestType::* * *&&);

        ASSERT_RVALUE_REF_TRUE (PMD BaseClassTestType::* );
        ASSERT_RVALUE_REF_FALSE(PMD BaseClassTestType::* );
        ASSERT_RVALUE_REF_SAME (PMD BaseClassTestType::*&&);
        ASSERT_RVALUE_REF_TRUE (PMD BaseClassTestType::* * );
        ASSERT_RVALUE_REF_FALSE(PMD BaseClassTestType::* * );
        ASSERT_RVALUE_REF_SAME (PMD BaseClassTestType::* *&&);

        ASSERT_RVALUE_REF_TRUE (PMD BaseClassTestType::* * );
        ASSERT_RVALUE_REF_FALSE(PMD BaseClassTestType::* * );
        ASSERT_RVALUE_REF_SAME (PMD BaseClassTestType::* *&&);
        ASSERT_RVALUE_REF_TRUE (PMD BaseClassTestType::* * * );
        ASSERT_RVALUE_REF_FALSE(PMD BaseClassTestType::* * * );
        ASSERT_RVALUE_REF_SAME (PMD BaseClassTestType::* * *&&);

        ASSERT_RVALUE_REF_TRUE (Incomplete );
        ASSERT_RVALUE_REF_FALSE(Incomplete );
        ASSERT_RVALUE_REF_SAME (Incomplete&&);
        ASSERT_RVALUE_REF_TRUE (Incomplete* );
        ASSERT_RVALUE_REF_FALSE(Incomplete* );
        ASSERT_RVALUE_REF_SAME (Incomplete*&&);

#ifndef BSLS_PLATFORM__CMP_IBM
        // Some function types are not compilable on AIX.

        typedef int F(int);
        ASSERT_RVALUE_REF_TRUE (F);
        ASSERT_RVALUE_REF_FALSE(F);
        ASSERT_RVALUE_REF_SAME (F&&);
        ASSERT_RVALUE_REF_TRUE (F*);
        ASSERT_RVALUE_REF_FALSE(F*);
        ASSERT_RVALUE_REF_SAME (F*&&);
#endif

#endif
      } break;
      default: {
        fprintf(stderr, "WARNING: CASE `%d' NOT FOUND.\n", test);
        testStatus = -1;
      }
    }

    if (testStatus > 0) {
        fprintf(stderr, "Error, non-zero test status = %d.\n", testStatus);
    }

    return testStatus;
}

// ---------------------------------------------------------------------------
// NOTICE:
//      Copyright (C) Bloomberg L.P., 2012
//      All Rights Reserved.
//      Property of Bloomberg L.P. (BLP)
//      This software is made available solely pursuant to the
//      terms of a BLP license agreement which governs its use.
// ----------------------------- END-OF-FILE ---------------------------------<|MERGE_RESOLUTION|>--- conflicted
+++ resolved
@@ -214,11 +214,7 @@
     ASSERT(false ==
          (bsl::is_same<bsl::add_rvalue_reference<int>::type,   int  >::value));
     ASSERT(true  ==
-<<<<<<< HEAD
-         (bsl::is_same<bsl::add_rvalue_reference<int&>::type,  int& >::value));
-=======
          (bsl::is_same<bsl::add_rvalue_reference<int&>::type,  int&>::value));
->>>>>>> a1c7988a
     ASSERT(true  ==
          (bsl::is_same<bsl::add_rvalue_reference<int&&>::type, int&&>::value));
   #endif
