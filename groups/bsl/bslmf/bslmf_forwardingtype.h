--- conflicted
+++ resolved
@@ -347,12 +347,6 @@
                         // ========================
 
 template <class TYPE>
-<<<<<<< HEAD
-struct ForwardingType<volatile TYPE&> {
-    // This specialization is used when the template parameter of
-    // 'ForwardingType' is a 'volatile T&'.  In that case, this template
-    // parameter cannot be forwarded as any other type.
-=======
 struct ForwardingTypeUtil {
     // Provide a namespace for the 'forwardToTarget' function.
 
@@ -371,7 +365,6 @@
         // forward an argument to the final target function of a forwarding
         // call chain.
 };
->>>>>>> 76777958
 
                         // =========================
                         // class ConstForwardingType
@@ -538,7 +531,7 @@
 #endif
 
 // ----------------------------------------------------------------------------
-// Copyright (C) 2013 Bloomberg Finance L.P.
+// Copyright (C) 2014 Bloomberg Finance L.P.
 //
 // Permission is hereby granted, free of charge, to any person obtaining a copy
 // of this software and associated documentation files (the "Software"), to
