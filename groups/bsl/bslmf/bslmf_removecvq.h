// bslmf_removecvq.h                                                  -*-C++-*-
#ifndef INCLUDED_BSLMF_REMOVECVQ
#define INCLUDED_BSLMF_REMOVECVQ

#ifndef INCLUDED_BSLS_IDENT
#include <bsls_ident.h>
#endif
BSLS_IDENT("$Id: $")

//@PURPOSE: Provide a meta-function for removing 'const'/'volatile' qualifiers.
//
//@CLASSES:
//  bslmf::RemoveCvq: meta-function for stripping 'const'/'volatile' qualifiers
//
<<<<<<< HEAD
//@SEE_ALSO:
=======
//@AUTHOR: Shawn Edwards (sedwards)
>>>>>>> 92341fcf
//
//@DESCRIPTION: This component defines a simple template structure used to
// strip of any top-level 'const'/'volatile' qualifiers from it's single
// template parameter.  The un-qualified type can be accessed via the 'Type'
// member defined in 'bslmf::RemoveCvq'.
//..
//  struct MyType {};
//
//  bslmf::RemoveCvq<int              >::Type i1; // int i1;
//  bslmf::RemoveCvq<const int        >::Type i2; // int i2;
//  bslmf::RemoveCvq<volatile int     >::Type i3; // int i3;
//  bslmf::RemoveCvq<int *            >::Type i4; // int *i4;
//  bslmf::RemoveCvq<int **           >::Type i5; // int **i5;
//  bslmf::RemoveCvq<int *const       >::Type i6; // int *i6;
//  bslmf::RemoveCvq<int *const *     >::Type i7; // int *const *i7;
//  bslmf::RemoveCvq<int *const *const>::Type i8; // int *const *i8;
//  bslmf::RemoveCvq<MyType           >::Type m1; // MyType m1;
//  bslmf::RemoveCvq<MyType const     >::Type m2; // MyType m2;
//..
///Usage Example
///-------------
// We can make a simple template function that shows whether two objects are
// the same type, ignoring 'const' and 'volatile' qualifiers.
//
// First, we create a template that will determine whether two objects are
// EXACTLY the same type:
//..
//  template <typename TYPE>
//  bool isSame(TYPE& a, TYPE& b) { return true; }
//  template <typename TYPEA, typename TYPEB>
//  bool isSame(TYPEA& a, TYPEB& b) { return false; }
//..
// Next, we combine that template function with the use of 'bslmf::RemoveCvq'
// to create a template that will determine whether two objects are the same
// type, ignoring 'const' and 'volatile' qualifiers:
//..
//  template <typename TYPEA, typename TYPEB>
//  bool isSortaSame(TYPEA& a, TYPEB& b)
//  {
//      typename bslmf::RemoveCvq<TYPEA>::Type aa = a;
//      typename bslmf::RemoveCvq<TYPEB>::Type bb = b;
//
//      return isSame(aa, bb);
//  }
//..
// Next, we use the templates
//..
//  int i = 0, j = 0;
//  const int ci = 0, cj = 0;
//  volatile int vi = 0, vj = 0;
//  const volatile int cvi = 0, cvj = 0;
//
//  double x = 0, y = 0;
//
//  assert(  isSame(i, j));
//  assert(  isSame(ci, cj));
//  assert(  isSame(vi, vj));
//  assert(  isSame(cvi, cvj));
//  assert(  isSame(x, y));
//
//  assert(! isSame(i, x));
//  assert(! isSame(i, ci));
//  assert(! isSame(i, vi));
//  assert(! isSame(i, cvi));
//  assert(! isSame(ci, vi));
//  assert(! isSame(ci, cvi));
//  assert(! isSame(vi, cvi));
//
//  assert(! isSortaSame(i, x));
//  assert(  isSortaSame(i, ci));
//  assert(  isSortaSame(i, vi));
//  assert(  isSortaSame(i, cvi));
//  assert(  isSortaSame(ci, vi));
//  assert(  isSortaSame(ci, vi));
//  assert(  isSortaSame(ci, cvi));
//  assert(  isSortaSame(vi, cvi));
//..

#ifndef INCLUDED_BSLSCM_VERSION
#include <bslscm_version.h>
#endif

#ifndef INCLUDED_BSLMF_REMOVECV
#include <bslmf_removecv.h>
#endif

namespace BloombergLP {

namespace bslmf {

template <typename TYPE>
struct Remove_NonCvPointer
{
    typedef TYPE Type;
};

template <typename TYPE>
struct Remove_NonCvPointer<TYPE *>
{
    typedef TYPE Type;
};

                              // ================
                              // struct RemoveCvq
                              // ================

template <typename TYPE>
struct RemovePtrCvq
    // This class implements a meta-function for stripping 'const' and
    // 'volatile' qualifiers from the type pointed to by it's parameter type.
    // It also returns, in 'ValueType', the (non-cvq) type pointed to by its
    // parameter.  This class has no body -- it is specialized below for
    // pointers to const, volatile, and const volatile.  IMPLEMENTATION NOTE:
    // The Sun Workshop 6 C++ 5.2 compiler works with these pointer
    // specializations, but does not work with direct specialization on T, T
    // const, and T volatile.  Thus, 'RemoveCvq', below, is implemented
    // indirectly in terms of 'RemovePtrCvq'.
{
    typedef typename bsl::remove_cv<TYPE>::type                      Type;
    typedef typename Remove_NonCvPointer<typename bsl::remove_cv<TYPE>::type>::Type
                                                                     ValueType;
};

                           // ================
                           // struct RemoveCvq
                           // ================

template <typename TYPE>
struct RemoveCvq
{
    // This class implements a meta-function for stripping top-level
    // const/volatile qualifiers from it's parameter type.

    typedef typename bsl::remove_cv<TYPE>::type Type;
};

}  // close package namespace

// ===========================================================================
//                           BACKWARD COMPATIBILITY
// ===========================================================================

#ifdef bslmf_RemoveCvq
#undef bslmf_RemoveCvq
#endif
#define bslmf_RemoveCvq bslmf::RemoveCvq
    // This alias is defined for backward compatibility.

#ifdef bslmf_RemovePtrCvq
#undef bslmf_RemovePtrCvq
#endif
#define bslmf_RemovePtrCvq bslmf::RemovePtrCvq
    // This alias is defined for backward compatibility.

}  // close enterprise namespace

#endif

// ---------------------------------------------------------------------------
// NOTICE:
//      Copyright (C) Bloomberg L.P., 2002
//      All Rights Reserved.
//      Property of Bloomberg L.P. (BLP)
//      This software is made available solely pursuant to the
//      terms of a BLP license agreement which governs its use.
// ----------------------------- END-OF-FILE ---------------------------------<|MERGE_RESOLUTION|>--- conflicted
+++ resolved
@@ -11,12 +11,6 @@
 //
 //@CLASSES:
 //  bslmf::RemoveCvq: meta-function for stripping 'const'/'volatile' qualifiers
-//
-<<<<<<< HEAD
-//@SEE_ALSO:
-=======
-//@AUTHOR: Shawn Edwards (sedwards)
->>>>>>> 92341fcf
 //
 //@DESCRIPTION: This component defines a simple template structure used to
 // strip of any top-level 'const'/'volatile' qualifiers from it's single
