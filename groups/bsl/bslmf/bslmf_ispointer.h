// bslmf_ispointer.h                                                  -*-C++-*-
#ifndef INCLUDED_BSLMF_ISPOINTER
#define INCLUDED_BSLMF_ISPOINTER

#ifndef INCLUDED_BSLS_IDENT
#include <bsls_ident.h>
#endif
BSLS_IDENT("$Id: $")

//@PURPOSE: Provide a compile-time check for pointer types.
//
//@CLASSES:
//  bslmf::IsPointer: meta-function for determining pointer types
//
<<<<<<< HEAD
//@SEE_ALSO:
=======
//@AUTHOR: Shawn Edwards (sedwards)
>>>>>>> 92341fcf
//
//@DESCRIPTION: This component defines a simple template structure used to
// evaluate whether it's parameter is a pointer.  'bslmf::IsPointer' defines a
// member, 'VALUE', whose value is initialized (at compile-time) to 1 if the
// parameter is a pointer (to anything) (ignoring any 'const' or 'volatile'
// qualification), and 0 if it is not.  For example:
//..
//  struct MyType {};
//  typedef MyType* PMT;
//
//  static const int a1 = bslmf::IsPointer<int *        >::VALUE; // a1 == 1
//  static const int a2 = bslmf::IsPointer<int *const   >::VALUE; // a2 == 1
//  static const int a3 = bslmf::IsPointer<int *volatile>::VALUE; // a3 == 1
//  static const int a4 = bslmf::IsPointer<int          >::VALUE; // a4 == 0
//  static const int a5 = bslmf::IsPointer<MyType       >::VALUE; // a5 == 0
//  static const int a6 = bslmf::IsPointer<MyType*      >::VALUE; // a6 == 1
//  static const int a7 = bslmf::IsPointer<PMT          >::VALUE; // a7 == 1
//..

#ifndef INCLUDED_BSLSCM_VERSION
#include <bslscm_version.h>
#endif

#ifndef INCLUDED_BSLMF_INTEGERCONSTANT
#include <bslmf_integerconstant.h>
#endif

#ifndef INCLUDED_BSLMF_METAINT
#include <bslmf_metaint.h>
#endif

namespace bsl {

template <typename TYPE>
struct is_pointer : false_type
{
};

template <typename TYPE>
struct is_pointer<TYPE *> : true_type
{
};

template <typename TYPE>
struct is_pointer<TYPE * const> : true_type
{
};

template <typename TYPE>
struct is_pointer<TYPE * volatile> : true_type
{
};

template <typename TYPE>
struct is_pointer<TYPE * const volatile> : true_type
{
};

}  // close namespace bsl

namespace BloombergLP {

namespace bslmf {

                         // ================
                         // struct IsPointer
                         // ================

template <typename T>
struct IsPointer : MetaInt<bsl::is_pointer<T>::value>
{
    // This class implements a meta-function for checking if a type is a
    // pointer.
};

}  // close package namespace

// ===========================================================================
//                           BACKWARD COMPATIBILITY
// ===========================================================================

#ifdef bslmf_IsPointer
#undef bslmf_IsPointer
#endif
#define bslmf_IsPointer bslmf::IsPointer
    // This alias is defined for backward compatibility.

}  // close enterprise namespace

#endif

// ---------------------------------------------------------------------------
// NOTICE:
//      Copyright (C) Bloomberg L.P., 2012
//      All Rights Reserved.
//      Property of Bloomberg L.P. (BLP)
//      This software is made available solely pursuant to the
//      terms of a BLP license agreement which governs its use.
// ----------------------------- END-OF-FILE ---------------------------------<|MERGE_RESOLUTION|>--- conflicted
+++ resolved
@@ -11,12 +11,6 @@
 //
 //@CLASSES:
 //  bslmf::IsPointer: meta-function for determining pointer types
-//
-<<<<<<< HEAD
-//@SEE_ALSO:
-=======
-//@AUTHOR: Shawn Edwards (sedwards)
->>>>>>> 92341fcf
 //
 //@DESCRIPTION: This component defines a simple template structure used to
 // evaluate whether it's parameter is a pointer.  'bslmf::IsPointer' defines a
