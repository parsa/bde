// bsltf_bitwisemoveabletesttype.t.cpp                                -*-C++-*-
#include <bsltf_bitwisemoveabletesttype.h>

#include <bslma_testallocator.h>
#include <bslma_defaultallocatorguard.h>
#include <bslma_default.h>
#include <bslmf_assert.h>

#include <bsls_assert.h>
#include <bsls_bsltestutil.h>

#include <limits.h>
#include <stdio.h>
#include <stdlib.h>

using namespace BloombergLP;
using namespace BloombergLP::bsltf;

//=============================================================================
//                             TEST PLAN
//-----------------------------------------------------------------------------
//                              Overview
//                              --------
// The component under test is a single unconstrained (value-semantic)
// attribute class.  The Primary Manipulators and Basic Accessors are
// therefore, respectively, the attribute setters and getters, each of which
// follows our standard unconstrained attribute-type naming conventions:
// 'setAttributeName' and 'attributeName'.
//
// Primary Manipulators:
//: o 'setData'
//
// Basic Accessors:
//: o 'data'
//
// This particular attribute class also provides a value constructor capable of
// creating an object in any state relevant for thorough testing, obviating the
// primitive generator function, 'gg', normally used for this purpose.  We will
// therefore follow our standard 10-case approach to testing value-semantic
// types except that we will test the value constructor in case 3 (in lieu of
// the generator function), with the default constructor and primary
// manipulators tested fully in case 2.
//
// Global Concerns:
//: o No memory is every allocated from this component.
//-----------------------------------------------------------------------------
// CREATORS
// [ 2] BitwiseMoveableTestType();
// [ 3] BitwiseMoveableTestType(int data);
// [ 7] BitwiseMoveableTestType(const BitwiseMoveableTestType& original);
// [ 2] ~BitwiseMoveableTestType();
//
// MANIPULATORS
// [ 9] BitwiseMoveableTestType& operator=(const BitwiseMoveableTestType& rhs);
// [ 2] void setData(int value);
//
// ACCESSORS
// [ 4] int data() const;
//
// FREE OPERATORS
// [ 6] bool operator==(lhs, rhs);
// [ 6] bool operator!=(lhs, rhs);
//-----------------------------------------------------------------------------
// [ 1] BREATHING TEST
// [11] USAGE EXAMPLE
// [ *] CONCERN: No memory is ever allocated.
//=============================================================================
//                  STANDARD BDE ASSERT TEST MACRO
//-----------------------------------------------------------------------------
// NOTE: THIS IS A LOW-LEVEL COMPONENT AND MAY NOT USE ANY C++ LIBRARY
// FUNCTIONS, INCLUDING IOSTREAMS.
static int testStatus = 0;

static void aSsErT(bool b, const char *s, int i) {
    if (b) {
        printf("Error " __FILE__ "(%d): %s    (failed)\n", i, s);
        if (testStatus >= 0 && testStatus <= 100) ++testStatus;
    }
}

//=============================================================================
//                       STANDARD BDE TEST DRIVER MACROS
//-----------------------------------------------------------------------------

#define ASSERT       BSLS_BSLTESTUTIL_ASSERT
#define LOOP_ASSERT  BSLS_BSLTESTUTIL_LOOP_ASSERT
#define LOOP0_ASSERT BSLS_BSLTESTUTIL_LOOP0_ASSERT
#define LOOP1_ASSERT BSLS_BSLTESTUTIL_LOOP1_ASSERT
#define LOOP2_ASSERT BSLS_BSLTESTUTIL_LOOP2_ASSERT
#define LOOP3_ASSERT BSLS_BSLTESTUTIL_LOOP3_ASSERT
#define LOOP4_ASSERT BSLS_BSLTESTUTIL_LOOP4_ASSERT
#define LOOP5_ASSERT BSLS_BSLTESTUTIL_LOOP5_ASSERT
#define LOOP6_ASSERT BSLS_BSLTESTUTIL_LOOP6_ASSERT
#define ASSERTV      BSLS_BSLTESTUTIL_ASSERTV

#define Q   BSLS_BSLTESTUTIL_Q   // Quote identifier literally.
#define P   BSLS_BSLTESTUTIL_P   // Print identifier and value.
#define P_  BSLS_BSLTESTUTIL_P_  // P(X) without '\n'.
#define T_  BSLS_BSLTESTUTIL_T_  // Print a tab (w/o newline).
#define L_  BSLS_BSLTESTUTIL_L_  // current Line number

// ============================================================================
//                  NEGATIVE-TEST MACRO ABBREVIATIONS
// ----------------------------------------------------------------------------

#define ASSERT_SAFE_PASS(EXPR) BSLS_ASSERTTEST_ASSERT_SAFE_PASS(EXPR)
#define ASSERT_SAFE_FAIL(EXPR) BSLS_ASSERTTEST_ASSERT_SAFE_FAIL(EXPR)
#define ASSERT_PASS(EXPR)      BSLS_ASSERTTEST_ASSERT_PASS(EXPR)
#define ASSERT_FAIL(EXPR)      BSLS_ASSERTTEST_ASSERT_FAIL(EXPR)
#define ASSERT_OPT_PASS(EXPR)  BSLS_ASSERTTEST_ASSERT_OPT_PASS(EXPR)
#define ASSERT_OPT_FAIL(EXPR)  BSLS_ASSERTTEST_ASSERT_OPT_FAIL(EXPR)

// ============================================================================
//                     GLOBAL TYPEDEFS FOR TESTING
// ----------------------------------------------------------------------------

typedef bsltf::BitwiseMoveableTestType Obj;

// ============================================================================
//                     GLOBAL CONSTANTS USED FOR TESTING
// ----------------------------------------------------------------------------


struct DefaultValueRow {
    int d_line;  // source line number
    int d_data;
};

static
const DefaultValueRow DEFAULT_VALUES[] =
{
    //LINE     DATA
    //----     ----

    // default (must be first)
    { L_,         0 },

    // 'data'
    { L_,   INT_MIN },
    { L_,        -1 },
    { L_,         1 },
    { L_,   INT_MAX },
};
const int DEFAULT_NUM_VALUES = sizeof DEFAULT_VALUES / sizeof *DEFAULT_VALUES;

//=============================================================================
//                                USAGE EXAMPLE
//-----------------------------------------------------------------------------

///Usage
///-----
// This section illustrates intended use of this component.
//
///Example 1: Printing the Supported Traits of This Type
///- - - - - - - - - - - - - - - - - - - - - - - - - - -
// Suppose we wanted to print the supported traits of this test type.
//
// First, we create a function template 'printTypeTraits' with a parameterized
// 'TYPE':
//..
template <class TYPE>
void printTypeTraits()
    // Prints the traits of the parameterized 'TYPE' to the console.
{
<<<<<<< HEAD
    if (bslma::UsesBslmaAllocator<TYPE>::value) {
        printf("Type defines bslma::UsesBslmaAllocator.\n");
    }
    else {
        printf("Type does not define bslma::UsesBslmaAllocator.\n");
    }

    if (bslmf::IsBitwiseMoveable<TYPE>::value) {
        printf("Type defines bslmf::IsBitwiseMoveable.\n");
    }
    else {
        printf("Type does not define bslmf::IsBitwiseMoveable.\n");
=======
    if (bslmf::IsConvertible<bslalg_TypeTraits<TYPE>,
        bslalg::TypeTraitUsesBslmaAllocator>::VALUE) {
        printf("Type defines bslalg::TypeTraitUsesBslmaAllocator.\n");
    }
    else {
        printf("Type does not define bslalg::TypeTraitUsesBslmaAllocator.\n");
    }

    if (bslmf::IsConvertible<bslalg_TypeTraits<TYPE>,
        bslalg::TypeTraitBitwiseMoveable>::VALUE) {
        printf("Type defines bslalg::TypeTraitBitwiseMoveable.\n");
    }
    else {
        printf("Type does not define bslalg::TypeTraitBitwiseMoveable.\n");
>>>>>>> bfa2b423
    }
}
//..

//=============================================================================
//                                 MAIN PROGRAM
//-----------------------------------------------------------------------------

int main(int argc, char *argv[]) {
    int  test                = argc > 1 ? atoi(argv[1]) : 0;
    bool verbose             = argc > 2;
    bool veryVerbose         = argc > 3;
    bool veryVeryVerbose     = argc > 4;
    bool veryVeryVeryVerbose = argc > 5;

    printf("TEST " __FILE__ " CASE %d\n", test);

    // CONCERN: No memory is ever allocated.

    bslma::TestAllocator globalAllocator("global", veryVeryVeryVerbose);
    bslma::Default::setGlobalAllocator(&globalAllocator);

    bslma::TestAllocator defaultAllocator("default", veryVeryVeryVerbose);
    bslma::Default::setDefaultAllocator(&defaultAllocator);

    switch (test) { case 0:  // Zero is always the leading case.
      case 12: {
          if (verbose) printf("\nUSAGE EXAMPLE"
                              "\n=============\n");
// Now, we invoke the 'printTypeTraits' function template using
// 'BitwiseMoveableTestType' as the parameterized 'TYPE':
//..
          printTypeTraits<BitwiseMoveableTestType>();
//..
// Finally, we observe the console output:
//..
//  Type does not define bslma::UsesBslmaAllocator.
//  Type defines bslmf::IsBitwiseMoveable.
//..
      } break;
      case 11: {
        // --------------------------------------------------------------------
        // TESTING TYPE TRAITS
        //
        // Concern:
        //: 1 The object has the necessary type traits.
        //
        // Plan:
        //: 1 Use 'BSLMF_ASSERT' to verify all the type traits exists.  (C-1)
        //
        // Testing:
        //   CONCERN: The object has the necessary type traits
        // --------------------------------------------------------------------
<<<<<<< HEAD
        BSLMF_ASSERT(bslmf::IsBitwiseMoveable<Obj>::value);
=======
        BSLMF_ASSERT((1 ==
                      bslalg::HasTrait<Obj,
                                     bslalg::TypeTraitBitwiseMoveable>::VALUE));
>>>>>>> bfa2b423
      } break;
      case 10: {
        // --------------------------------------------------------------------
        // BSLX STREAMING
        //   N/A
        // --------------------------------------------------------------------
      } break;
      case 9: {
        // --------------------------------------------------------------------
        // COPY-ASSIGNMENT OPERATOR
        //   Ensure that we can assign the value of any object of the class to
        //   any object of the class, such that the two objects subsequently
        //   have the same value.
        //
        // Concerns:
        //: 1 The assignment operator can change the value of any modifiable
        //:   target object to that of any source object.
        //:
        //: 2 The signature and return type are standard.
        //:
        //: 3 The reference returned is to the target object (i.e., '*this').
        //:
        //: 4 The value of the source object is not modified.
        //:
        //: 5 Assigning an object to itself behaves as expected (alias-safety).
        //
        // Plan:
        //: 1 Use the address of 'operator=' to initialize a member-function
        //:   pointer having the appropriate signature and return type for the
        //:   copy-assignment operator defined in this component.  (C-2)
        //:
        //: 2 Using the table-driven technique, specify a set of distinct
        //:   object values (one per row) in terms of their attributes.
        //:
        //: 3 For each row 'R1' in the table of P-2:  (C-1, 3..4)
        //:
        //:   1 Create two 'const' 'Obj', 'Z' and 'ZZ', having the value of
        //:     'R1'.
        //:
        //:   2 For each row 'R2 in the tree of P-2:  (C-1, 3..4)
        //:
        //:     1 Create a modifiable 'Obj', 'mX', having the the value of
        //:       'R2'.
        //:
        //:     2 Assign 'mX' from 'Z'.  (C-1)
        //:
        //:     3 Verify that the address of the return value is the same as
        //:       that of 'mX'.  (C-3)
        //:
        //:     4 Use the equality-comparison operator to verify that:
        //:
        //:       1 The target object, 'mX', now has the same value as that of
        //:         'Z'.  (C-1)
        //:
        //:       2 'Z' still has the same value as that of 'ZZ'.  (C-4)
        //:
        //: 4 For each node 'N1' in tree of P-2:  (C-3, 5)
        //:
        //:   1 Create a modifiable 'Obj', 'mX', pointing to 'N1'.
        //:
        //:   1 Create a 'const' 'Obj', 'ZZ', pointing to 'N1'.
        //:
        //:   2 Let 'Z' be a reference providing only 'const' access to 'mX'.
        //:
        //:   3 Assign 'mX' from 'Z'.
        //:
        //:   4 Verify that the address of the return value is the same as
        //:       that of 'mX'.  (C-3)
        //:
        //:   5 Use the equal-comparison operator to verify that 'mX' has the
        //:     same value as 'ZZ'.  (C-5)
        //
        // Testing:
        //   BitwiseMoveableTestType& operator=(const BitwiseMoveableTestType& rhs);
        // --------------------------------------------------------------------

        if (verbose) printf("\nCOPY-ASSIGNMENT OPERATOR"
                            "\n========================\n");

        if (verbose)
            printf("\nAssign the address of the operator to a variable.\n");
        {
            typedef Obj& (Obj::*operatorPtr)(const Obj&);

            // Verify that the signature and return type are standard.

            operatorPtr operatorAssignment = &Obj::operator=;

            (void)operatorAssignment;  // quash potential compiler warning
        }

        const int NUM_VALUES                        = DEFAULT_NUM_VALUES;
        const DefaultValueRow (&VALUES)[NUM_VALUES] = DEFAULT_VALUES;

        for (int ti = 0; ti < NUM_VALUES; ++ti) {
            const int LINE1 = VALUES[ti].d_line;
            const int DATA1 = VALUES[ti].d_data;

            if (veryVerbose) { T_ P_(LINE1) P(DATA1) }

            const Obj Z(DATA1);
            const Obj ZZ(DATA1);

            for (int tj = 0; tj < NUM_VALUES; ++tj) {
                const int LINE2 = VALUES[tj].d_line;
                const int DATA2 = VALUES[tj].d_data;

                if (veryVerbose) { T_ T_ P_(LINE2) P(DATA2) }

                Obj mX(DATA2);

                Obj *mR = &(mX = Z);
                ASSERTV(ti, tj, mR, &mX, mR == &mX);

                ASSERTV(ti, tj, Z.data(), mX.data(), Z == mX);
                ASSERTV(ti, tj, Z.data(), ZZ.data(), Z == ZZ);
            }
        }

        for (int ti = 0; ti < NUM_VALUES; ++ti) {
            const int LINE = VALUES[ti].d_line;
            const int DATA = VALUES[ti].d_data;

            if (veryVerbose) { T_ P_(LINE) P(DATA) }

            Obj mX(DATA);
            const Obj ZZ(DATA);

            const Obj& Z = mX;
            Obj *mR = &(mX = Z);
            ASSERTV(ti, mR, &mX, mR == &mX);

            ASSERTV(ti, Z.data(), mX.data(), Z == mX);
            ASSERTV(ti, Z.data(), ZZ.data(), Z == ZZ);
        }

      } break;
      case 8: {
        // --------------------------------------------------------------------
        // SWAP MEMBER AND FREE FUNCTIONS
        //   N/A
        // --------------------------------------------------------------------
      } break;
      case 7: {
        // --------------------------------------------------------------------
        // COPY CONSTRUCTORS
        //   Ensure that we can create a distinct object of the class from any
        //   other one, such that the two objects have the same value.
        //
        // Concerns:
        //: 1 The copy constructor creates an object having the same value as
        //:   that of the supplied original object.
        //:
        //: 2 The original object is passed as a reference providing
        //:   non-modifiable access to that object.
        //:
        //: 3 The value of the original object is unchanged.
        //
        // Plan:
        //: 1 Using the table-driven technique, specify a set of distinct
        //:   object values (one per row) in terms of their attributes.
        //:
        //: 2 For each row 'R1' in the table of P-1:  (C-1..3)
        //:
        //:   1 Create two 'const' 'Obj', 'Z' and 'ZZ', having the value of
        //:     'R1'.
        //:
        //:   2 Use the copy constructor to create an object 'X', supplying it
        //:     the 'const' object 'Z'.  (C-2)
        //:
        //:   3 Verify that the newly constructed object 'X', has the same
        //:     value as that of 'Z'.  (C-1)
        //:
        //:   4 Verify that 'Z' still has the same value as that of 'ZZ'.
        //:     (C-3)
        //
        // Testing:
        //   BitwiseMoveableTestType(const BitwiseMoveableTestType& original);
        // --------------------------------------------------------------------

        if (verbose) printf("\nCOPY CONSTRUCTORS"
                            "\n=================\n");

        const int NUM_VALUES                        = DEFAULT_NUM_VALUES;
        const DefaultValueRow (&VALUES)[NUM_VALUES] = DEFAULT_VALUES;

        for (int ti = 0; ti < NUM_VALUES; ++ti) {
            const int LINE = VALUES[ti].d_line;
            const int DATA = VALUES[ti].d_data;

            if (veryVerbose) { T_ P_(LINE) P(DATA) }

            const Obj Z(DATA);
            const Obj ZZ(DATA);

            const Obj X(Z);

            ASSERTV(Z.data(), X.data(), Z == X);
            ASSERTV(Z.data(), ZZ.data(), Z == ZZ);
        }

      } break;
      case 6: {
        // --------------------------------------------------------------------
        // EQUALITY-COMPARISON OPERATORS
        //   Ensure that '==' and '!=' are the operational definition of value.
        //
        // Concerns:
        //: 1 Two objects, 'X' and 'Y', compare equal if and only if they point
        //:   to the same node in the same tree.
        //:
        //: 2 'true  == (X == X)'  (i.e., identity)
        //:
        //: 3 'false == (X != X)'  (i.e., identity)
        //:
        //: 4 'X == Y' if and only if 'Y == X'  (i.e., commutativity)
        //:
        //: 5 'X != Y' if and only if 'Y != X'  (i.e., commutativity)
        //:
        //: 6 'X != Y' if and only if '!(X == Y)'
        //:
        //: 7 Comparison is symmetric with respect to user-defined conversion
        //:   (i.e., both comparison operators are free functions).
        //:
        //: 8 Non-modifiable objects can be compared (i.e., objects or
        //:   references providing only non-modifiable access).
        //:
        //; 9 The equality operator's signature and return type are standard.
        //:
        //:10 The inequality operator's signature and return type are standard.
        //
        // Plan:
        //: 1 Use the respective addresses of 'operator==' and 'operator!=' to
        //:   initialize function pointers having the appropriate signatures
        //:   and return types for the two homogeneous, free equality-
        //:   comparison operators defined in this component.
        //:   (C-7..10)
        //:
        //: 2 Using the table-driven technique, specify a set of distinct
        //:   object values (one per row) in terms of their attributes.
        //:
        //: 3 For each row 'R1' in the table of P-2:  (C-1..6)
        //:
        //:   1 Create a single object, and use it to verify the reflexive
        //:     (anti-reflexive) property of equality (inequality) in the
        //:     presence of aliasing.  (C-2..3)
        //:
        //:   2 For each row 'R2' in the table of P-3:  (C-1, 4..6)
        //:
        //:     1 Record, in 'EXP', whether or not distinct objects created
        //:       from 'R1' and 'R2', respectively, are expected to have the
        //:       same value.
        //:
        //:     2 Create an object 'X' having the value of 'R1'.  Create
        //:       another object 'Y' having the value of 'R2'.
        //:
        //:     3 Verify the commutativity property and the expected return
        //:       value for both '==' and '!='.  (C-1, 4..6)
        //
        // Testing:
        //   bool operator==(lhs, rhs);
        //   bool operator!=(lhs, rhs);
        // --------------------------------------------------------------------

        if (verbose) printf("\nEQUALITY-COMPARISON OPERATORS"
                            "\n=============================\n");


        if (verbose)
            printf("\nAssign the address of each operator to a variable.\n");
        {
            typedef bool (*operatorPtr)(const Obj&, const Obj&);

            // Verify that the signatures and return types are standard.

            operatorPtr operatorEq = operator==;
            operatorPtr operatorNe = operator!=;

            (void)operatorEq;  // quash potential compiler warnings
            (void)operatorNe;
        }

        const int NUM_VALUES                        = DEFAULT_NUM_VALUES;
        const DefaultValueRow (&VALUES)[NUM_VALUES] = DEFAULT_VALUES;

        for (int ti = 0; ti < NUM_VALUES; ++ti) {
            const int LINE1 = VALUES[ti].d_line;
            const int DATA1 = VALUES[ti].d_data;

            if (veryVerbose) { T_ P_(LINE1) P(DATA1) }

            Obj mX(DATA1); const Obj& X = mX;

            // Ensure an object compares correctly with itself (alias test).
            ASSERTV(X.data(),   X == X);
            ASSERTV(X.data(), !(X != X));

            for (int tj = 0; tj < NUM_VALUES; ++tj) {
                const int LINE2 = VALUES[tj].d_line;
                const int DATA2 = VALUES[tj].d_data;

                bool EXP = ti == tj;

                if (veryVerbose) { T_ T_ P_(LINE2) P_(DATA2) P(EXP) }

                Obj mY(DATA2); const Obj& Y = mY;

                // Verify value, commutativity
                ASSERTV(X.data(), Y.data(),  EXP == (X == Y));
                ASSERTV(X.data(), Y.data(),  EXP == (Y == X));

                ASSERTV(X.data(), Y.data(), !EXP == (X != Y));
                ASSERTV(X.data(), Y.data(), !EXP == (Y != X));
            }
        }

      } break;
      case 5: {
        // --------------------------------------------------------------------
        // PRINT AND OUTPUT OPERATOR
        //   N/A
        // --------------------------------------------------------------------
      } break;
      case 4: {
        // --------------------------------------------------------------------
        // BASIC ACCESSORS
        //   Ensure each basic accessor properly interprets object state.
        //
        // Concerns:
        //: 1 Each accessor returns the value of the corresponding attribute
        //:    of the object.
        //:
        //: 2 Each accessor method is declared 'const'.
        //
        // Plan:
        //: 1 Use the default constructor, create an object having default
        //:   attribute values.  Verify that the accessor for the 'data'
        //:   attribute invoked on a reference providing non-modifiable access
        //:   to the object return the expected value.  (C-1)
        //:
        //: 2 Set the 'data' attribute of the object to another value.  Verify
        //:   that the accessor for the 'data' attribute invoked on a reference
        //:   providing non-modifiable access to the object return the expected
        //:   value.  (C-1, 2)
        //
        // Testing:
        //   int data() const;
        // --------------------------------------------------------------------

        if (verbose)
            printf("\nBASIC ACCESSORS"
                   "\n===============\n");

        Obj mX; const Obj& X = mX;
        ASSERTV(X.data(), 0 == X.data());

        mX.setData(1);
        ASSERTV(X.data(), 1 == X.data());

      } break;
      case 3: {
        // --------------------------------------------------------------------
        // VALUE CTOR
        //   Ensure that we can put an object into any initial state relevant
        //   for thorough testing.
        //
        // Concerns:
        //: 1 The value constructor can create an object having any value that
        //:   does not violate the documented constraints.
        //
        // Plan:
        //: 1 Using the table-driven technique, specify a set of distinct
        //:   object values (one per row) in terms of their attributes.
        //:
        //: 2 For each row 'R1' in the table of P-1:  (C-1)
        //:
        //:   1 Use the value constructor to create an object 'X', having the
        //:     value of 'R1'.
        //:
        //:   2 Use the (as yet unproven) salient attribute accessors to verify
        //:     the attributes of the object have their expected value.  (C-1)
        //
        // Testing:
        //   BitwiseMoveableTestType(int data);
        // --------------------------------------------------------------------

        if (verbose) printf("\nVALUE CTOR"
                            "\n==========\n");

        const int NUM_VALUES                        = DEFAULT_NUM_VALUES;
        const DefaultValueRow (&VALUES)[NUM_VALUES] = DEFAULT_VALUES;

        for (int ti = 0; ti < NUM_VALUES; ++ti) {
            const int LINE = VALUES[ti].d_line;
            const int DATA = VALUES[ti].d_data;

            if (veryVerbose) { T_ P_(LINE) P(DATA) }

            Obj mX(DATA); const Obj& X = mX;
            ASSERTV(DATA == X.data());
        }


      } break;
      case 2: {
        // --------------------------------------------------------------------
        // DEFAULT CTOR & PRIMARY MANIPULATORS
        //   Ensure that we can use the default constructor to create an object
        //   (having the default constructed value).  Also ensure that we can
        //   use the primary manipulators to put that object into any state
        //   relevant for thorough testing.
        //
        // Concerns:
        //: 1 An object created with the default constructor has the
        //:   contractually specified default value.
        //:
        //: 2 Each attribute can be set to represent any value that does not
        //:   violate that attribute's documented constraints.
        //
        // Plan:
        //: 1 Create three attribute values for the 'data' atrribute 'D', 'A',
        //:   and 'B'.  'D' should be the default value.  'A' and 'B' should be
        //:   the the boundary values.
        //:
        //: 2 Default-construct an object and use the individual (as yet
        //:   unproven) salient attribute accessors to verify the
        //:   default-constructed value.  (C-1)
        //:
        //: 3 Set and object's 'data' attribute to 'A' and 'B'.  Verify the
        //:   state of object using the (as yet unproven) salient attriubte
        //:   accessors.  (C-2)
        //
        // Testing:
        //   BitwiseMoveableTestType();
        //   ~BitwiseMoveableTestType();
        //   void setData(int value);
        // --------------------------------------------------------------------

        if (verbose) printf("\nDEFAULT CTOR & PRIMARY MANIPULATORS"
                            "\n===================================\n");

        const int D = 0;
        const int A = INT_MIN;
        const int B = INT_MAX;

        Obj mX; const Obj& X = mX;
        ASSERTV(X.data(), D == X.data());

        mX.setData(A);
        ASSERTV(X.data(), A == X.data());

        mX.setData(B);
        ASSERTV(X.data(), B == X.data());



      } break;
      case 1: {
        // --------------------------------------------------------------------
        // BREATHING TEST
        //   This case exercises (but does not fully test) basic functionality.
        //
        // Concerns:
        //: 1 The class is sufficiently functional to enable comprehensive
        //:   testing in subsequent test cases.
        //
        // Plan:
        //: 1 Perform and ad-hoc test of the primary modifiers and accessors.
        //
        // Testing:
        //   BREATHING TEST
        // --------------------------------------------------------------------

        if (verbose) printf("\nBREATHING TEST"
                            "\n==============\n");

        Obj X;
        ASSERT(X.data() == 0);

        X.setData(1);
        ASSERT(X.data() == 1);

        Obj Y(2);
        ASSERT(Y.data() == 2);

        Obj Z(Y);
        ASSERT(Z == Y);
        ASSERT(X != Y);

        X = Z;
        ASSERT(Z == Y);
        ASSERT(X == Y);

      } break;
      default: {
        fprintf(stderr, "WARNING: CASE `%d' NOT FOUND.\n", test);
        testStatus = -1;
      }
    }

    // CONCERN: No memory is ever allocated.

    ASSERTV(globalAllocator.numBlocksTotal(),
            0 == globalAllocator.numBlocksTotal());

    ASSERTV(defaultAllocator.numBlocksTotal(),
            0 == defaultAllocator.numBlocksTotal());

    if (testStatus > 0) {
        fprintf(stderr, "Error, non-zero test status = %d.\n", testStatus);
    }
    return testStatus;
}

// ---------------------------------------------------------------------------
// NOTICE:
//      Copyright (C) Bloomberg L.P., 2012
//      All Rights Reserved.
//      Property of Bloomberg L.P. (BLP)
//      This software is made available solely pursuant to the
//      terms of a BLP license agreement which governs its use.
// ----------------------------- END-OF-FILE ---------------------------------<|MERGE_RESOLUTION|>--- conflicted
+++ resolved
@@ -162,7 +162,6 @@
 void printTypeTraits()
     // Prints the traits of the parameterized 'TYPE' to the console.
 {
-<<<<<<< HEAD
     if (bslma::UsesBslmaAllocator<TYPE>::value) {
         printf("Type defines bslma::UsesBslmaAllocator.\n");
     }
@@ -175,22 +174,6 @@
     }
     else {
         printf("Type does not define bslmf::IsBitwiseMoveable.\n");
-=======
-    if (bslmf::IsConvertible<bslalg_TypeTraits<TYPE>,
-        bslalg::TypeTraitUsesBslmaAllocator>::VALUE) {
-        printf("Type defines bslalg::TypeTraitUsesBslmaAllocator.\n");
-    }
-    else {
-        printf("Type does not define bslalg::TypeTraitUsesBslmaAllocator.\n");
-    }
-
-    if (bslmf::IsConvertible<bslalg_TypeTraits<TYPE>,
-        bslalg::TypeTraitBitwiseMoveable>::VALUE) {
-        printf("Type defines bslalg::TypeTraitBitwiseMoveable.\n");
-    }
-    else {
-        printf("Type does not define bslalg::TypeTraitBitwiseMoveable.\n");
->>>>>>> bfa2b423
     }
 }
 //..
@@ -244,13 +227,7 @@
         // Testing:
         //   CONCERN: The object has the necessary type traits
         // --------------------------------------------------------------------
-<<<<<<< HEAD
         BSLMF_ASSERT(bslmf::IsBitwiseMoveable<Obj>::value);
-=======
-        BSLMF_ASSERT((1 ==
-                      bslalg::HasTrait<Obj,
-                                     bslalg::TypeTraitBitwiseMoveable>::VALUE));
->>>>>>> bfa2b423
       } break;
       case 10: {
         // --------------------------------------------------------------------
